--- conflicted
+++ resolved
@@ -3,114 +3,19 @@
 open Core
 open FStar.Mul
 
-<<<<<<< HEAD
-let ntt_at_layer_7_and_6___mul
-      (re: t_Array Libcrux_ml_dsa.Simd.Avx2.Vector_type.t_Vec256 (mk_usize 32))
-      (index: usize)
-      (zeta: Libcrux_intrinsics.Avx2_extract.t_Vec256)
-      (step_by: usize)
-      (field_modulus inverse_of_modulus_mod_montgomery_r: Libcrux_intrinsics.Avx2_extract.t_Vec256)
-     =
-  let prod02:Libcrux_intrinsics.Avx2_extract.t_Vec256 =
-    Libcrux_intrinsics.Avx2_extract.mm256_mul_epi32 (re.[ index +! step_by <: usize ]
-        <:
-        Libcrux_ml_dsa.Simd.Avx2.Vector_type.t_Vec256)
-        .Libcrux_ml_dsa.Simd.Avx2.Vector_type.f_value
-      zeta
-  in
-  let prod13:Libcrux_intrinsics.Avx2_extract.t_Vec256 =
-    Libcrux_intrinsics.Avx2_extract.mm256_mul_epi32 (Libcrux_intrinsics.Avx2_extract.mm256_shuffle_epi32
-          (mk_i32 245)
-          (re.[ index +! step_by <: usize ] <: Libcrux_ml_dsa.Simd.Avx2.Vector_type.t_Vec256)
-            .Libcrux_ml_dsa.Simd.Avx2.Vector_type.f_value
-        <:
-        Libcrux_intrinsics.Avx2_extract.t_Vec256)
-      (Libcrux_intrinsics.Avx2_extract.mm256_shuffle_epi32 (mk_i32 245) zeta
-        <:
-        Libcrux_intrinsics.Avx2_extract.t_Vec256)
-  in
-  let k02:Libcrux_intrinsics.Avx2_extract.t_Vec256 =
-    Libcrux_intrinsics.Avx2_extract.mm256_mul_epi32 prod02 inverse_of_modulus_mod_montgomery_r
-  in
-  let k13:Libcrux_intrinsics.Avx2_extract.t_Vec256 =
-    Libcrux_intrinsics.Avx2_extract.mm256_mul_epi32 prod13 inverse_of_modulus_mod_montgomery_r
-  in
-  let c02:Libcrux_intrinsics.Avx2_extract.t_Vec256 =
-    Libcrux_intrinsics.Avx2_extract.mm256_mul_epi32 k02 field_modulus
-  in
-  let c13:Libcrux_intrinsics.Avx2_extract.t_Vec256 =
-    Libcrux_intrinsics.Avx2_extract.mm256_mul_epi32 k13 field_modulus
-  in
-  let res02:Libcrux_intrinsics.Avx2_extract.t_Vec256 =
-    Libcrux_intrinsics.Avx2_extract.mm256_sub_epi32 prod02 c02
-  in
-  let res13:Libcrux_intrinsics.Avx2_extract.t_Vec256 =
-    Libcrux_intrinsics.Avx2_extract.mm256_sub_epi32 prod13 c13
-  in
-  let res02_shifted:Libcrux_intrinsics.Avx2_extract.t_Vec256 =
-    Libcrux_intrinsics.Avx2_extract.mm256_shuffle_epi32 (mk_i32 245) res02
-  in
-  let t:Libcrux_intrinsics.Avx2_extract.t_Vec256 =
-    Libcrux_intrinsics.Avx2_extract.mm256_blend_epi32 (mk_i32 170) res02_shifted res13
-  in
-  let re:t_Array Libcrux_ml_dsa.Simd.Avx2.Vector_type.t_Vec256 (mk_usize 32) =
-    Rust_primitives.Hax.Monomorphized_update_at.update_at_usize re
-      (index +! step_by <: usize)
-      (re.[ index ] <: Libcrux_ml_dsa.Simd.Avx2.Vector_type.t_Vec256)
-  in
-  let re:t_Array Libcrux_ml_dsa.Simd.Avx2.Vector_type.t_Vec256 (mk_usize 32) =
-    Rust_primitives.Hax.Monomorphized_update_at.update_at_usize re
-      (index +! step_by <: usize)
-      ({
-          (re.[ index +! step_by <: usize ] <: Libcrux_ml_dsa.Simd.Avx2.Vector_type.t_Vec256) with
-          Libcrux_ml_dsa.Simd.Avx2.Vector_type.f_value
-          =
-          Libcrux_ml_dsa.Simd.Avx2.Arithmetic.subtract (re.[ index +! step_by <: usize ]
-              <:
-              Libcrux_ml_dsa.Simd.Avx2.Vector_type.t_Vec256)
-              .Libcrux_ml_dsa.Simd.Avx2.Vector_type.f_value
-            t
-          <:
-          Libcrux_intrinsics.Avx2_extract.t_Vec256
-        }
-        <:
-        Libcrux_ml_dsa.Simd.Avx2.Vector_type.t_Vec256)
-  in
-  let re:t_Array Libcrux_ml_dsa.Simd.Avx2.Vector_type.t_Vec256 (mk_usize 32) =
-    Rust_primitives.Hax.Monomorphized_update_at.update_at_usize re
-      index
-      ({
-          (re.[ index ] <: Libcrux_ml_dsa.Simd.Avx2.Vector_type.t_Vec256) with
-          Libcrux_ml_dsa.Simd.Avx2.Vector_type.f_value
-          =
-          Libcrux_ml_dsa.Simd.Avx2.Arithmetic.add (re.[ index ]
-              <:
-              Libcrux_ml_dsa.Simd.Avx2.Vector_type.t_Vec256)
-              .Libcrux_ml_dsa.Simd.Avx2.Vector_type.f_value
-            t
-          <:
-          Libcrux_intrinsics.Avx2_extract.t_Vec256
-        }
-        <:
-        Libcrux_ml_dsa.Simd.Avx2.Vector_type.t_Vec256)
-  in
-  re
-
-=======
->>>>>>> a09ba242
 let butterfly_2_
-      (re: t_Array Libcrux_ml_dsa.Simd.Avx2.Vector_type.t_Vec256 (mk_usize 32))
+      (re: t_Array Libcrux_ml_dsa.Simd.Avx2.Vector_type.t_Vec256 (sz 32))
       (index: usize)
       (zeta_a0 zeta_a1 zeta_a2 zeta_a3 zeta_b0 zeta_b1 zeta_b2 zeta_b3: i32)
      =
   let a:Libcrux_intrinsics.Avx2_extract.t_Vec256 =
-    Libcrux_intrinsics.Avx2_extract.mm256_shuffle_epi32 (mk_i32 216)
+    Libcrux_intrinsics.Avx2_extract.mm256_shuffle_epi32 216l
       (re.[ index ] <: Libcrux_ml_dsa.Simd.Avx2.Vector_type.t_Vec256)
         .Libcrux_ml_dsa.Simd.Avx2.Vector_type.f_value
   in
   let b:Libcrux_intrinsics.Avx2_extract.t_Vec256 =
-    Libcrux_intrinsics.Avx2_extract.mm256_shuffle_epi32 (mk_i32 216)
-      (re.[ index +! mk_usize 1 <: usize ] <: Libcrux_ml_dsa.Simd.Avx2.Vector_type.t_Vec256)
+    Libcrux_intrinsics.Avx2_extract.mm256_shuffle_epi32 216l
+      (re.[ index +! sz 1 <: usize ] <: Libcrux_ml_dsa.Simd.Avx2.Vector_type.t_Vec256)
         .Libcrux_ml_dsa.Simd.Avx2.Vector_type.f_value
   in
   let summands:Libcrux_intrinsics.Avx2_extract.t_Vec256 =
@@ -144,26 +49,26 @@
   let b_terms_shuffled:Libcrux_intrinsics.Avx2_extract.t_Vec256 =
     Libcrux_intrinsics.Avx2_extract.mm256_unpackhi_epi64 add_terms sub_terms
   in
-  let re:t_Array Libcrux_ml_dsa.Simd.Avx2.Vector_type.t_Vec256 (mk_usize 32) =
+  let re:t_Array Libcrux_ml_dsa.Simd.Avx2.Vector_type.t_Vec256 (sz 32) =
     Rust_primitives.Hax.Monomorphized_update_at.update_at_usize re
       index
       ({
           Libcrux_ml_dsa.Simd.Avx2.Vector_type.f_value
           =
-          Libcrux_intrinsics.Avx2_extract.mm256_shuffle_epi32 (mk_i32 216) a_terms_shuffled
+          Libcrux_intrinsics.Avx2_extract.mm256_shuffle_epi32 216l a_terms_shuffled
           <:
           Libcrux_intrinsics.Avx2_extract.t_Vec256
         }
         <:
         Libcrux_ml_dsa.Simd.Avx2.Vector_type.t_Vec256)
   in
-  let re:t_Array Libcrux_ml_dsa.Simd.Avx2.Vector_type.t_Vec256 (mk_usize 32) =
+  let re:t_Array Libcrux_ml_dsa.Simd.Avx2.Vector_type.t_Vec256 (sz 32) =
     Rust_primitives.Hax.Monomorphized_update_at.update_at_usize re
-      (index +! mk_usize 1 <: usize)
+      (index +! sz 1 <: usize)
       ({
           Libcrux_ml_dsa.Simd.Avx2.Vector_type.f_value
           =
-          Libcrux_intrinsics.Avx2_extract.mm256_shuffle_epi32 (mk_i32 216) b_terms_shuffled
+          Libcrux_intrinsics.Avx2_extract.mm256_shuffle_epi32 216l b_terms_shuffled
           <:
           Libcrux_intrinsics.Avx2_extract.t_Vec256
         }
@@ -173,7 +78,7 @@
   re
 
 let butterfly_4_
-      (re: t_Array Libcrux_ml_dsa.Simd.Avx2.Vector_type.t_Vec256 (mk_usize 32))
+      (re: t_Array Libcrux_ml_dsa.Simd.Avx2.Vector_type.t_Vec256 (sz 32))
       (index: usize)
       (zeta_a0 zeta_a1 zeta_b0 zeta_b1: i32)
      =
@@ -182,7 +87,7 @@
         <:
         Libcrux_ml_dsa.Simd.Avx2.Vector_type.t_Vec256)
         .Libcrux_ml_dsa.Simd.Avx2.Vector_type.f_value
-      (re.[ index +! mk_usize 1 <: usize ] <: Libcrux_ml_dsa.Simd.Avx2.Vector_type.t_Vec256)
+      (re.[ index +! sz 1 <: usize ] <: Libcrux_ml_dsa.Simd.Avx2.Vector_type.t_Vec256)
         .Libcrux_ml_dsa.Simd.Avx2.Vector_type.f_value
   in
   let zeta_products:Libcrux_intrinsics.Avx2_extract.t_Vec256 =
@@ -190,7 +95,7 @@
         <:
         Libcrux_ml_dsa.Simd.Avx2.Vector_type.t_Vec256)
         .Libcrux_ml_dsa.Simd.Avx2.Vector_type.f_value
-      (re.[ index +! mk_usize 1 <: usize ] <: Libcrux_ml_dsa.Simd.Avx2.Vector_type.t_Vec256)
+      (re.[ index +! sz 1 <: usize ] <: Libcrux_ml_dsa.Simd.Avx2.Vector_type.t_Vec256)
         .Libcrux_ml_dsa.Simd.Avx2.Vector_type.f_value
   in
   let zetas:Libcrux_intrinsics.Avx2_extract.t_Vec256 =
@@ -212,7 +117,7 @@
   let add_terms:Libcrux_intrinsics.Avx2_extract.t_Vec256 =
     Libcrux_intrinsics.Avx2_extract.mm256_add_epi32 summands zeta_products
   in
-  let re:t_Array Libcrux_ml_dsa.Simd.Avx2.Vector_type.t_Vec256 (mk_usize 32) =
+  let re:t_Array Libcrux_ml_dsa.Simd.Avx2.Vector_type.t_Vec256 (sz 32) =
     Rust_primitives.Hax.Monomorphized_update_at.update_at_usize re
       index
       ({
@@ -225,9 +130,9 @@
         <:
         Libcrux_ml_dsa.Simd.Avx2.Vector_type.t_Vec256)
   in
-  let re:t_Array Libcrux_ml_dsa.Simd.Avx2.Vector_type.t_Vec256 (mk_usize 32) =
+  let re:t_Array Libcrux_ml_dsa.Simd.Avx2.Vector_type.t_Vec256 (sz 32) =
     Rust_primitives.Hax.Monomorphized_update_at.update_at_usize re
-      (index +! mk_usize 1 <: usize)
+      (index +! sz 1 <: usize)
       ({
           Libcrux_ml_dsa.Simd.Avx2.Vector_type.f_value
           =
@@ -241,13 +146,13 @@
   re
 
 let butterfly_8_
-      (re: t_Array Libcrux_ml_dsa.Simd.Avx2.Vector_type.t_Vec256 (mk_usize 32))
+      (re: t_Array Libcrux_ml_dsa.Simd.Avx2.Vector_type.t_Vec256 (sz 32))
       (index: usize)
       (zeta0 zeta1: i32)
      =
   let summands:Libcrux_intrinsics.Avx2_extract.t_Vec256 =
     Libcrux_intrinsics.Avx2_extract.mm256_set_m128i (Libcrux_intrinsics.Avx2_extract.mm256_castsi256_si128
-          (re.[ index +! mk_usize 1 <: usize ] <: Libcrux_ml_dsa.Simd.Avx2.Vector_type.t_Vec256)
+          (re.[ index +! sz 1 <: usize ] <: Libcrux_ml_dsa.Simd.Avx2.Vector_type.t_Vec256)
             .Libcrux_ml_dsa.Simd.Avx2.Vector_type.f_value
         <:
         Libcrux_intrinsics.Avx2_extract.t_Vec128)
@@ -259,8 +164,8 @@
         Libcrux_intrinsics.Avx2_extract.t_Vec128)
   in
   let zeta_products:Libcrux_intrinsics.Avx2_extract.t_Vec256 =
-    Libcrux_intrinsics.Avx2_extract.mm256_permute2x128_si256 (mk_i32 19)
-      (re.[ index +! mk_usize 1 <: usize ] <: Libcrux_ml_dsa.Simd.Avx2.Vector_type.t_Vec256)
+    Libcrux_intrinsics.Avx2_extract.mm256_permute2x128_si256 19l
+      (re.[ index +! sz 1 <: usize ] <: Libcrux_ml_dsa.Simd.Avx2.Vector_type.t_Vec256)
         .Libcrux_ml_dsa.Simd.Avx2.Vector_type.f_value
       (re.[ index ] <: Libcrux_ml_dsa.Simd.Avx2.Vector_type.t_Vec256)
         .Libcrux_ml_dsa.Simd.Avx2.Vector_type.f_value
@@ -277,7 +182,7 @@
   let add_terms:Libcrux_intrinsics.Avx2_extract.t_Vec256 =
     Libcrux_intrinsics.Avx2_extract.mm256_add_epi32 summands zeta_products
   in
-  let re:t_Array Libcrux_ml_dsa.Simd.Avx2.Vector_type.t_Vec256 (mk_usize 32) =
+  let re:t_Array Libcrux_ml_dsa.Simd.Avx2.Vector_type.t_Vec256 (sz 32) =
     Rust_primitives.Hax.Monomorphized_update_at.update_at_usize re
       index
       ({
@@ -296,13 +201,13 @@
         <:
         Libcrux_ml_dsa.Simd.Avx2.Vector_type.t_Vec256)
   in
-  let re:t_Array Libcrux_ml_dsa.Simd.Avx2.Vector_type.t_Vec256 (mk_usize 32) =
+  let re:t_Array Libcrux_ml_dsa.Simd.Avx2.Vector_type.t_Vec256 (sz 32) =
     Rust_primitives.Hax.Monomorphized_update_at.update_at_usize re
-      (index +! mk_usize 1 <: usize)
+      (index +! sz 1 <: usize)
       ({
           Libcrux_ml_dsa.Simd.Avx2.Vector_type.f_value
           =
-          Libcrux_intrinsics.Avx2_extract.mm256_permute2x128_si256 (mk_i32 19) sub_terms add_terms
+          Libcrux_intrinsics.Avx2_extract.mm256_permute2x128_si256 19l sub_terms add_terms
           <:
           Libcrux_intrinsics.Avx2_extract.t_Vec256
         }
@@ -311,261 +216,174 @@
   in
   re
 
-let ntt_at_layer_0_ (re: t_Array Libcrux_ml_dsa.Simd.Avx2.Vector_type.t_Vec256 (mk_usize 32)) =
-  let re:t_Array Libcrux_ml_dsa.Simd.Avx2.Vector_type.t_Vec256 (mk_usize 32) =
-    butterfly_2_ re (mk_usize 0) (mk_i32 2091667) (mk_i32 3407706) (mk_i32 2316500) (mk_i32 3817976)
-      (mk_i32 (-3342478)) (mk_i32 2244091) (mk_i32 (-2446433)) (mk_i32 (-3562462))
-  in
-  let re:t_Array Libcrux_ml_dsa.Simd.Avx2.Vector_type.t_Vec256 (mk_usize 32) =
-    butterfly_2_ re (mk_usize 2) (mk_i32 266997) (mk_i32 2434439) (mk_i32 (-1235728))
-      (mk_i32 3513181) (mk_i32 (-3520352)) (mk_i32 (-3759364)) (mk_i32 (-1197226))
-      (mk_i32 (-3193378))
-  in
-  let re:t_Array Libcrux_ml_dsa.Simd.Avx2.Vector_type.t_Vec256 (mk_usize 32) =
-    butterfly_2_ re (mk_usize 4) (mk_i32 900702) (mk_i32 1859098) (mk_i32 909542) (mk_i32 819034)
-      (mk_i32 495491) (mk_i32 (-1613174)) (mk_i32 (-43260)) (mk_i32 (-522500))
-  in
-  let re:t_Array Libcrux_ml_dsa.Simd.Avx2.Vector_type.t_Vec256 (mk_usize 32) =
-    butterfly_2_ re (mk_usize 6) (mk_i32 (-655327)) (mk_i32 (-3122442)) (mk_i32 2031748)
-      (mk_i32 3207046) (mk_i32 (-3556995)) (mk_i32 (-525098)) (mk_i32 (-768622)) (mk_i32 (-3595838))
-  in
-  let re:t_Array Libcrux_ml_dsa.Simd.Avx2.Vector_type.t_Vec256 (mk_usize 32) =
-    butterfly_2_ re (mk_usize 8) (mk_i32 342297) (mk_i32 286988) (mk_i32 (-2437823))
-      (mk_i32 4108315) (mk_i32 3437287) (mk_i32 (-3342277)) (mk_i32 1735879) (mk_i32 203044)
-  in
-  let re:t_Array Libcrux_ml_dsa.Simd.Avx2.Vector_type.t_Vec256 (mk_usize 32) =
-    butterfly_2_ re (mk_usize 10) (mk_i32 2842341) (mk_i32 2691481) (mk_i32 (-2590150))
-      (mk_i32 1265009) (mk_i32 4055324) (mk_i32 1247620) (mk_i32 2486353) (mk_i32 1595974)
-  in
-  let re:t_Array Libcrux_ml_dsa.Simd.Avx2.Vector_type.t_Vec256 (mk_usize 32) =
-    butterfly_2_ re (mk_usize 12) (mk_i32 (-3767016)) (mk_i32 1250494) (mk_i32 2635921)
-      (mk_i32 (-3548272)) (mk_i32 (-2994039)) (mk_i32 1869119) (mk_i32 1903435) (mk_i32 (-1050970))
-  in
-  let re:t_Array Libcrux_ml_dsa.Simd.Avx2.Vector_type.t_Vec256 (mk_usize 32) =
-    butterfly_2_ re (mk_usize 14) (mk_i32 (-1333058)) (mk_i32 1237275) (mk_i32 (-3318210))
-      (mk_i32 (-1430225)) (mk_i32 (-451100)) (mk_i32 1312455) (mk_i32 3306115) (mk_i32 (-1962642))
-  in
-  let re:t_Array Libcrux_ml_dsa.Simd.Avx2.Vector_type.t_Vec256 (mk_usize 32) =
-    butterfly_2_ re (mk_usize 16) (mk_i32 (-1279661)) (mk_i32 1917081) (mk_i32 (-2546312))
-      (mk_i32 (-1374803)) (mk_i32 1500165) (mk_i32 777191) (mk_i32 2235880) (mk_i32 3406031)
-  in
-  let re:t_Array Libcrux_ml_dsa.Simd.Avx2.Vector_type.t_Vec256 (mk_usize 32) =
-    butterfly_2_ re (mk_usize 18) (mk_i32 (-542412)) (mk_i32 (-2831860)) (mk_i32 (-1671176))
-      (mk_i32 (-1846953)) (mk_i32 (-2584293)) (mk_i32 (-3724270)) (mk_i32 594136)
-      (mk_i32 (-3776993))
-  in
-  let re:t_Array Libcrux_ml_dsa.Simd.Avx2.Vector_type.t_Vec256 (mk_usize 32) =
-    butterfly_2_ re (mk_usize 20) (mk_i32 (-2013608)) (mk_i32 2432395) (mk_i32 2454455)
-      (mk_i32 (-164721)) (mk_i32 1957272) (mk_i32 3369112) (mk_i32 185531) (mk_i32 (-1207385))
-  in
-  let re:t_Array Libcrux_ml_dsa.Simd.Avx2.Vector_type.t_Vec256 (mk_usize 32) =
-    butterfly_2_ re (mk_usize 22) (mk_i32 (-3183426)) (mk_i32 162844) (mk_i32 1616392)
-      (mk_i32 3014001) (mk_i32 810149) (mk_i32 1652634) (mk_i32 (-3694233)) (mk_i32 (-1799107))
-  in
-  let re:t_Array Libcrux_ml_dsa.Simd.Avx2.Vector_type.t_Vec256 (mk_usize 32) =
-    butterfly_2_ re (mk_usize 24) (mk_i32 (-3038916)) (mk_i32 3523897) (mk_i32 3866901)
-      (mk_i32 269760) (mk_i32 2213111) (mk_i32 (-975884)) (mk_i32 1717735) (mk_i32 472078)
-  in
-  let re:t_Array Libcrux_ml_dsa.Simd.Avx2.Vector_type.t_Vec256 (mk_usize 32) =
-    butterfly_2_ re (mk_usize 26) (mk_i32 (-426683)) (mk_i32 1723600) (mk_i32 (-1803090))
-      (mk_i32 1910376) (mk_i32 (-1667432)) (mk_i32 (-1104333)) (mk_i32 (-260646))
-      (mk_i32 (-3833893))
-  in
-  let re:t_Array Libcrux_ml_dsa.Simd.Avx2.Vector_type.t_Vec256 (mk_usize 32) =
-    butterfly_2_ re (mk_usize 28) (mk_i32 (-2939036)) (mk_i32 (-2235985)) (mk_i32 (-420899))
-      (mk_i32 (-2286327)) (mk_i32 183443) (mk_i32 (-976891)) (mk_i32 1612842) (mk_i32 (-3545687))
-  in
-  let re:t_Array Libcrux_ml_dsa.Simd.Avx2.Vector_type.t_Vec256 (mk_usize 32) =
-    butterfly_2_ re (mk_usize 30) (mk_i32 (-554416)) (mk_i32 3919660) (mk_i32 (-48306))
-      (mk_i32 (-1362209)) (mk_i32 3937738) (mk_i32 1400424) (mk_i32 (-846154)) (mk_i32 1976782)
-  in
-  re
-
-let ntt_at_layer_1_ (re: t_Array Libcrux_ml_dsa.Simd.Avx2.Vector_type.t_Vec256 (mk_usize 32)) =
-  let re:t_Array Libcrux_ml_dsa.Simd.Avx2.Vector_type.t_Vec256 (mk_usize 32) =
-    butterfly_4_ re
-      (mk_usize 0)
-      (mk_i32 (-3930395))
-      (mk_i32 (-1528703))
-      (mk_i32 (-3677745))
-      (mk_i32 (-3041255))
-  in
-  let re:t_Array Libcrux_ml_dsa.Simd.Avx2.Vector_type.t_Vec256 (mk_usize 32) =
-    butterfly_4_ re
-      (mk_usize 2)
-      (mk_i32 (-1452451))
-      (mk_i32 3475950)
-      (mk_i32 2176455)
-      (mk_i32 (-1585221))
-  in
-  let re:t_Array Libcrux_ml_dsa.Simd.Avx2.Vector_type.t_Vec256 (mk_usize 32) =
-    butterfly_4_ re
-      (mk_usize 4)
-      (mk_i32 (-1257611))
-      (mk_i32 1939314)
-      (mk_i32 (-4083598))
-      (mk_i32 (-1000202))
-  in
-  let re:t_Array Libcrux_ml_dsa.Simd.Avx2.Vector_type.t_Vec256 (mk_usize 32) =
-    butterfly_4_ re
-      (mk_usize 6)
-      (mk_i32 (-3190144))
-      (mk_i32 (-3157330))
-      (mk_i32 (-3632928))
-      (mk_i32 126922)
-  in
-  let re:t_Array Libcrux_ml_dsa.Simd.Avx2.Vector_type.t_Vec256 (mk_usize 32) =
-    butterfly_4_ re
-      (mk_usize 8)
-      (mk_i32 3412210)
-      (mk_i32 (-983419))
-      (mk_i32 2147896)
-      (mk_i32 2715295)
-  in
-  let re:t_Array Libcrux_ml_dsa.Simd.Avx2.Vector_type.t_Vec256 (mk_usize 32) =
-    butterfly_4_ re
-      (mk_usize 10)
-      (mk_i32 (-2967645))
-      (mk_i32 (-3693493))
-      (mk_i32 (-411027))
-      (mk_i32 (-2477047))
-  in
-  let re:t_Array Libcrux_ml_dsa.Simd.Avx2.Vector_type.t_Vec256 (mk_usize 32) =
-    butterfly_4_ re
-      (mk_usize 12)
-      (mk_i32 (-671102))
-      (mk_i32 (-1228525))
-      (mk_i32 (-22981))
-      (mk_i32 (-1308169))
-  in
-  let re:t_Array Libcrux_ml_dsa.Simd.Avx2.Vector_type.t_Vec256 (mk_usize 32) =
-    butterfly_4_ re
-      (mk_usize 14)
-      (mk_i32 (-381987))
-      (mk_i32 1349076)
-      (mk_i32 1852771)
-      (mk_i32 (-1430430))
-  in
-  let re:t_Array Libcrux_ml_dsa.Simd.Avx2.Vector_type.t_Vec256 (mk_usize 32) =
-    butterfly_4_ re
-      (mk_usize 16)
-      (mk_i32 (-3343383))
-      (mk_i32 264944)
-      (mk_i32 508951)
-      (mk_i32 3097992)
-  in
-  let re:t_Array Libcrux_ml_dsa.Simd.Avx2.Vector_type.t_Vec256 (mk_usize 32) =
-    butterfly_4_ re
-      (mk_usize 18)
-      (mk_i32 44288)
-      (mk_i32 (-1100098))
-      (mk_i32 904516)
-      (mk_i32 3958618)
-  in
-  let re:t_Array Libcrux_ml_dsa.Simd.Avx2.Vector_type.t_Vec256 (mk_usize 32) =
-    butterfly_4_ re
-      (mk_usize 20)
-      (mk_i32 (-3724342))
-      (mk_i32 (-8578))
-      (mk_i32 1653064)
-      (mk_i32 (-3249728))
-  in
-  let re:t_Array Libcrux_ml_dsa.Simd.Avx2.Vector_type.t_Vec256 (mk_usize 32) =
-    butterfly_4_ re
-      (mk_usize 22)
-      (mk_i32 2389356)
-      (mk_i32 (-210977))
-      (mk_i32 759969)
-      (mk_i32 (-1316856))
-  in
-  let re:t_Array Libcrux_ml_dsa.Simd.Avx2.Vector_type.t_Vec256 (mk_usize 32) =
-    butterfly_4_ re
-      (mk_usize 24)
-      (mk_i32 189548)
-      (mk_i32 (-3553272))
-      (mk_i32 3159746)
-      (mk_i32 (-1851402))
-  in
-  let re:t_Array Libcrux_ml_dsa.Simd.Avx2.Vector_type.t_Vec256 (mk_usize 32) =
-    butterfly_4_ re
-      (mk_usize 26)
-      (mk_i32 (-2409325))
-      (mk_i32 (-177440))
-      (mk_i32 1315589)
-      (mk_i32 1341330)
-  in
-  let re:t_Array Libcrux_ml_dsa.Simd.Avx2.Vector_type.t_Vec256 (mk_usize 32) =
-    butterfly_4_ re
-      (mk_usize 28)
-      (mk_i32 1285669)
-      (mk_i32 (-1584928))
-      (mk_i32 (-812732))
-      (mk_i32 (-1439742))
-  in
-  let re:t_Array Libcrux_ml_dsa.Simd.Avx2.Vector_type.t_Vec256 (mk_usize 32) =
-    butterfly_4_ re
-      (mk_usize 30)
-      (mk_i32 (-3019102))
-      (mk_i32 (-3881060))
-      (mk_i32 (-3628969))
-      (mk_i32 3839961)
-  in
-  re
-
-let ntt_at_layer_2_ (re: t_Array Libcrux_ml_dsa.Simd.Avx2.Vector_type.t_Vec256 (mk_usize 32)) =
-  let re:t_Array Libcrux_ml_dsa.Simd.Avx2.Vector_type.t_Vec256 (mk_usize 32) =
-    butterfly_8_ re (mk_usize 0) (mk_i32 2706023) (mk_i32 95776)
-  in
-  let re:t_Array Libcrux_ml_dsa.Simd.Avx2.Vector_type.t_Vec256 (mk_usize 32) =
-    butterfly_8_ re (mk_usize 2) (mk_i32 3077325) (mk_i32 3530437)
-  in
-  let re:t_Array Libcrux_ml_dsa.Simd.Avx2.Vector_type.t_Vec256 (mk_usize 32) =
-    butterfly_8_ re (mk_usize 4) (mk_i32 (-1661693)) (mk_i32 (-3592148))
-  in
-  let re:t_Array Libcrux_ml_dsa.Simd.Avx2.Vector_type.t_Vec256 (mk_usize 32) =
-    butterfly_8_ re (mk_usize 6) (mk_i32 (-2537516)) (mk_i32 3915439)
-  in
-  let re:t_Array Libcrux_ml_dsa.Simd.Avx2.Vector_type.t_Vec256 (mk_usize 32) =
-    butterfly_8_ re (mk_usize 8) (mk_i32 (-3861115)) (mk_i32 (-3043716))
-  in
-  let re:t_Array Libcrux_ml_dsa.Simd.Avx2.Vector_type.t_Vec256 (mk_usize 32) =
-    butterfly_8_ re (mk_usize 10) (mk_i32 3574422) (mk_i32 (-2867647))
-  in
-  let re:t_Array Libcrux_ml_dsa.Simd.Avx2.Vector_type.t_Vec256 (mk_usize 32) =
-    butterfly_8_ re (mk_usize 12) (mk_i32 3539968) (mk_i32 (-300467))
-  in
-  let re:t_Array Libcrux_ml_dsa.Simd.Avx2.Vector_type.t_Vec256 (mk_usize 32) =
-    butterfly_8_ re (mk_usize 14) (mk_i32 2348700) (mk_i32 (-539299))
-  in
-  let re:t_Array Libcrux_ml_dsa.Simd.Avx2.Vector_type.t_Vec256 (mk_usize 32) =
-    butterfly_8_ re (mk_usize 16) (mk_i32 (-1699267)) (mk_i32 (-1643818))
-  in
-  let re:t_Array Libcrux_ml_dsa.Simd.Avx2.Vector_type.t_Vec256 (mk_usize 32) =
-    butterfly_8_ re (mk_usize 18) (mk_i32 3505694) (mk_i32 (-3821735))
-  in
-  let re:t_Array Libcrux_ml_dsa.Simd.Avx2.Vector_type.t_Vec256 (mk_usize 32) =
-    butterfly_8_ re (mk_usize 20) (mk_i32 3507263) (mk_i32 (-2140649))
-  in
-  let re:t_Array Libcrux_ml_dsa.Simd.Avx2.Vector_type.t_Vec256 (mk_usize 32) =
-    butterfly_8_ re (mk_usize 22) (mk_i32 (-1600420)) (mk_i32 3699596)
-  in
-  let re:t_Array Libcrux_ml_dsa.Simd.Avx2.Vector_type.t_Vec256 (mk_usize 32) =
-    butterfly_8_ re (mk_usize 24) (mk_i32 811944) (mk_i32 531354)
-  in
-  let re:t_Array Libcrux_ml_dsa.Simd.Avx2.Vector_type.t_Vec256 (mk_usize 32) =
-    butterfly_8_ re (mk_usize 26) (mk_i32 954230) (mk_i32 3881043)
-  in
-  let re:t_Array Libcrux_ml_dsa.Simd.Avx2.Vector_type.t_Vec256 (mk_usize 32) =
-    butterfly_8_ re (mk_usize 28) (mk_i32 3900724) (mk_i32 (-2556880))
-  in
-  let re:t_Array Libcrux_ml_dsa.Simd.Avx2.Vector_type.t_Vec256 (mk_usize 32) =
-    butterfly_8_ re (mk_usize 30) (mk_i32 2071892) (mk_i32 (-2797779))
-  in
-  re
-
-<<<<<<< HEAD
-let ntt_at_layer_7_and_6_ (re: t_Array Libcrux_ml_dsa.Simd.Avx2.Vector_type.t_Vec256 (mk_usize 32)) =
-=======
+let ntt_at_layer_0_ (re: t_Array Libcrux_ml_dsa.Simd.Avx2.Vector_type.t_Vec256 (sz 32)) =
+  let re:t_Array Libcrux_ml_dsa.Simd.Avx2.Vector_type.t_Vec256 (sz 32) =
+    butterfly_2_ re (sz 0) 2091667l 3407706l 2316500l 3817976l (-3342478l) 2244091l (-2446433l)
+      (-3562462l)
+  in
+  let re:t_Array Libcrux_ml_dsa.Simd.Avx2.Vector_type.t_Vec256 (sz 32) =
+    butterfly_2_ re (sz 2) 266997l 2434439l (-1235728l) 3513181l (-3520352l) (-3759364l) (-1197226l)
+      (-3193378l)
+  in
+  let re:t_Array Libcrux_ml_dsa.Simd.Avx2.Vector_type.t_Vec256 (sz 32) =
+    butterfly_2_ re (sz 4) 900702l 1859098l 909542l 819034l 495491l (-1613174l) (-43260l) (-522500l)
+  in
+  let re:t_Array Libcrux_ml_dsa.Simd.Avx2.Vector_type.t_Vec256 (sz 32) =
+    butterfly_2_ re (sz 6) (-655327l) (-3122442l) 2031748l 3207046l (-3556995l) (-525098l)
+      (-768622l) (-3595838l)
+  in
+  let re:t_Array Libcrux_ml_dsa.Simd.Avx2.Vector_type.t_Vec256 (sz 32) =
+    butterfly_2_ re (sz 8) 342297l 286988l (-2437823l) 4108315l 3437287l (-3342277l) 1735879l
+      203044l
+  in
+  let re:t_Array Libcrux_ml_dsa.Simd.Avx2.Vector_type.t_Vec256 (sz 32) =
+    butterfly_2_ re (sz 10) 2842341l 2691481l (-2590150l) 1265009l 4055324l 1247620l 2486353l
+      1595974l
+  in
+  let re:t_Array Libcrux_ml_dsa.Simd.Avx2.Vector_type.t_Vec256 (sz 32) =
+    butterfly_2_ re (sz 12) (-3767016l) 1250494l 2635921l (-3548272l) (-2994039l) 1869119l 1903435l
+      (-1050970l)
+  in
+  let re:t_Array Libcrux_ml_dsa.Simd.Avx2.Vector_type.t_Vec256 (sz 32) =
+    butterfly_2_ re (sz 14) (-1333058l) 1237275l (-3318210l) (-1430225l) (-451100l) 1312455l
+      3306115l (-1962642l)
+  in
+  let re:t_Array Libcrux_ml_dsa.Simd.Avx2.Vector_type.t_Vec256 (sz 32) =
+    butterfly_2_ re (sz 16) (-1279661l) 1917081l (-2546312l) (-1374803l) 1500165l 777191l 2235880l
+      3406031l
+  in
+  let re:t_Array Libcrux_ml_dsa.Simd.Avx2.Vector_type.t_Vec256 (sz 32) =
+    butterfly_2_ re (sz 18) (-542412l) (-2831860l) (-1671176l) (-1846953l) (-2584293l) (-3724270l)
+      594136l (-3776993l)
+  in
+  let re:t_Array Libcrux_ml_dsa.Simd.Avx2.Vector_type.t_Vec256 (sz 32) =
+    butterfly_2_ re (sz 20) (-2013608l) 2432395l 2454455l (-164721l) 1957272l 3369112l 185531l
+      (-1207385l)
+  in
+  let re:t_Array Libcrux_ml_dsa.Simd.Avx2.Vector_type.t_Vec256 (sz 32) =
+    butterfly_2_ re (sz 22) (-3183426l) 162844l 1616392l 3014001l 810149l 1652634l (-3694233l)
+      (-1799107l)
+  in
+  let re:t_Array Libcrux_ml_dsa.Simd.Avx2.Vector_type.t_Vec256 (sz 32) =
+    butterfly_2_ re (sz 24) (-3038916l) 3523897l 3866901l 269760l 2213111l (-975884l) 1717735l
+      472078l
+  in
+  let re:t_Array Libcrux_ml_dsa.Simd.Avx2.Vector_type.t_Vec256 (sz 32) =
+    butterfly_2_ re (sz 26) (-426683l) 1723600l (-1803090l) 1910376l (-1667432l) (-1104333l)
+      (-260646l) (-3833893l)
+  in
+  let re:t_Array Libcrux_ml_dsa.Simd.Avx2.Vector_type.t_Vec256 (sz 32) =
+    butterfly_2_ re (sz 28) (-2939036l) (-2235985l) (-420899l) (-2286327l) 183443l (-976891l)
+      1612842l (-3545687l)
+  in
+  let re:t_Array Libcrux_ml_dsa.Simd.Avx2.Vector_type.t_Vec256 (sz 32) =
+    butterfly_2_ re (sz 30) (-554416l) 3919660l (-48306l) (-1362209l) 3937738l 1400424l (-846154l)
+      1976782l
+  in
+  re
+
+let ntt_at_layer_1_ (re: t_Array Libcrux_ml_dsa.Simd.Avx2.Vector_type.t_Vec256 (sz 32)) =
+  let re:t_Array Libcrux_ml_dsa.Simd.Avx2.Vector_type.t_Vec256 (sz 32) =
+    butterfly_4_ re (sz 0) (-3930395l) (-1528703l) (-3677745l) (-3041255l)
+  in
+  let re:t_Array Libcrux_ml_dsa.Simd.Avx2.Vector_type.t_Vec256 (sz 32) =
+    butterfly_4_ re (sz 2) (-1452451l) 3475950l 2176455l (-1585221l)
+  in
+  let re:t_Array Libcrux_ml_dsa.Simd.Avx2.Vector_type.t_Vec256 (sz 32) =
+    butterfly_4_ re (sz 4) (-1257611l) 1939314l (-4083598l) (-1000202l)
+  in
+  let re:t_Array Libcrux_ml_dsa.Simd.Avx2.Vector_type.t_Vec256 (sz 32) =
+    butterfly_4_ re (sz 6) (-3190144l) (-3157330l) (-3632928l) 126922l
+  in
+  let re:t_Array Libcrux_ml_dsa.Simd.Avx2.Vector_type.t_Vec256 (sz 32) =
+    butterfly_4_ re (sz 8) 3412210l (-983419l) 2147896l 2715295l
+  in
+  let re:t_Array Libcrux_ml_dsa.Simd.Avx2.Vector_type.t_Vec256 (sz 32) =
+    butterfly_4_ re (sz 10) (-2967645l) (-3693493l) (-411027l) (-2477047l)
+  in
+  let re:t_Array Libcrux_ml_dsa.Simd.Avx2.Vector_type.t_Vec256 (sz 32) =
+    butterfly_4_ re (sz 12) (-671102l) (-1228525l) (-22981l) (-1308169l)
+  in
+  let re:t_Array Libcrux_ml_dsa.Simd.Avx2.Vector_type.t_Vec256 (sz 32) =
+    butterfly_4_ re (sz 14) (-381987l) 1349076l 1852771l (-1430430l)
+  in
+  let re:t_Array Libcrux_ml_dsa.Simd.Avx2.Vector_type.t_Vec256 (sz 32) =
+    butterfly_4_ re (sz 16) (-3343383l) 264944l 508951l 3097992l
+  in
+  let re:t_Array Libcrux_ml_dsa.Simd.Avx2.Vector_type.t_Vec256 (sz 32) =
+    butterfly_4_ re (sz 18) 44288l (-1100098l) 904516l 3958618l
+  in
+  let re:t_Array Libcrux_ml_dsa.Simd.Avx2.Vector_type.t_Vec256 (sz 32) =
+    butterfly_4_ re (sz 20) (-3724342l) (-8578l) 1653064l (-3249728l)
+  in
+  let re:t_Array Libcrux_ml_dsa.Simd.Avx2.Vector_type.t_Vec256 (sz 32) =
+    butterfly_4_ re (sz 22) 2389356l (-210977l) 759969l (-1316856l)
+  in
+  let re:t_Array Libcrux_ml_dsa.Simd.Avx2.Vector_type.t_Vec256 (sz 32) =
+    butterfly_4_ re (sz 24) 189548l (-3553272l) 3159746l (-1851402l)
+  in
+  let re:t_Array Libcrux_ml_dsa.Simd.Avx2.Vector_type.t_Vec256 (sz 32) =
+    butterfly_4_ re (sz 26) (-2409325l) (-177440l) 1315589l 1341330l
+  in
+  let re:t_Array Libcrux_ml_dsa.Simd.Avx2.Vector_type.t_Vec256 (sz 32) =
+    butterfly_4_ re (sz 28) 1285669l (-1584928l) (-812732l) (-1439742l)
+  in
+  let re:t_Array Libcrux_ml_dsa.Simd.Avx2.Vector_type.t_Vec256 (sz 32) =
+    butterfly_4_ re (sz 30) (-3019102l) (-3881060l) (-3628969l) 3839961l
+  in
+  re
+
+let ntt_at_layer_2_ (re: t_Array Libcrux_ml_dsa.Simd.Avx2.Vector_type.t_Vec256 (sz 32)) =
+  let re:t_Array Libcrux_ml_dsa.Simd.Avx2.Vector_type.t_Vec256 (sz 32) =
+    butterfly_8_ re (sz 0) 2706023l 95776l
+  in
+  let re:t_Array Libcrux_ml_dsa.Simd.Avx2.Vector_type.t_Vec256 (sz 32) =
+    butterfly_8_ re (sz 2) 3077325l 3530437l
+  in
+  let re:t_Array Libcrux_ml_dsa.Simd.Avx2.Vector_type.t_Vec256 (sz 32) =
+    butterfly_8_ re (sz 4) (-1661693l) (-3592148l)
+  in
+  let re:t_Array Libcrux_ml_dsa.Simd.Avx2.Vector_type.t_Vec256 (sz 32) =
+    butterfly_8_ re (sz 6) (-2537516l) 3915439l
+  in
+  let re:t_Array Libcrux_ml_dsa.Simd.Avx2.Vector_type.t_Vec256 (sz 32) =
+    butterfly_8_ re (sz 8) (-3861115l) (-3043716l)
+  in
+  let re:t_Array Libcrux_ml_dsa.Simd.Avx2.Vector_type.t_Vec256 (sz 32) =
+    butterfly_8_ re (sz 10) 3574422l (-2867647l)
+  in
+  let re:t_Array Libcrux_ml_dsa.Simd.Avx2.Vector_type.t_Vec256 (sz 32) =
+    butterfly_8_ re (sz 12) 3539968l (-300467l)
+  in
+  let re:t_Array Libcrux_ml_dsa.Simd.Avx2.Vector_type.t_Vec256 (sz 32) =
+    butterfly_8_ re (sz 14) 2348700l (-539299l)
+  in
+  let re:t_Array Libcrux_ml_dsa.Simd.Avx2.Vector_type.t_Vec256 (sz 32) =
+    butterfly_8_ re (sz 16) (-1699267l) (-1643818l)
+  in
+  let re:t_Array Libcrux_ml_dsa.Simd.Avx2.Vector_type.t_Vec256 (sz 32) =
+    butterfly_8_ re (sz 18) 3505694l (-3821735l)
+  in
+  let re:t_Array Libcrux_ml_dsa.Simd.Avx2.Vector_type.t_Vec256 (sz 32) =
+    butterfly_8_ re (sz 20) 3507263l (-2140649l)
+  in
+  let re:t_Array Libcrux_ml_dsa.Simd.Avx2.Vector_type.t_Vec256 (sz 32) =
+    butterfly_8_ re (sz 22) (-1600420l) 3699596l
+  in
+  let re:t_Array Libcrux_ml_dsa.Simd.Avx2.Vector_type.t_Vec256 (sz 32) =
+    butterfly_8_ re (sz 24) 811944l 531354l
+  in
+  let re:t_Array Libcrux_ml_dsa.Simd.Avx2.Vector_type.t_Vec256 (sz 32) =
+    butterfly_8_ re (sz 26) 954230l 3881043l
+  in
+  let re:t_Array Libcrux_ml_dsa.Simd.Avx2.Vector_type.t_Vec256 (sz 32) =
+    butterfly_8_ re (sz 28) 3900724l (-2556880l)
+  in
+  let re:t_Array Libcrux_ml_dsa.Simd.Avx2.Vector_type.t_Vec256 (sz 32) =
+    butterfly_8_ re (sz 30) 2071892l (-2797779l)
+  in
+  re
+
 let ntt_at_layer_7_and_6___mul
       (re: t_Array Libcrux_ml_dsa.Simd.Avx2.Vector_type.t_Vec256 (sz 32))
       (index: usize)
@@ -659,7 +477,6 @@
   re
 
 let ntt_at_layer_7_and_6_ (re: t_Array Libcrux_ml_dsa.Simd.Avx2.Vector_type.t_Vec256 (sz 32)) =
->>>>>>> a09ba242
   let field_modulus:Libcrux_intrinsics.Avx2_extract.t_Vec256 =
     Libcrux_intrinsics.Avx2_extract.mm256_set1_epi32 Libcrux_ml_dsa.Simd.Traits.v_FIELD_MODULUS
   in
@@ -671,272 +488,272 @@
         i32)
   in
   let zeta7:Libcrux_intrinsics.Avx2_extract.t_Vec256 =
-    Libcrux_intrinsics.Avx2_extract.mm256_set1_epi32 (mk_i32 25847)
+    Libcrux_intrinsics.Avx2_extract.mm256_set1_epi32 25847l
   in
   let zeta60:Libcrux_intrinsics.Avx2_extract.t_Vec256 =
-    Libcrux_intrinsics.Avx2_extract.mm256_set1_epi32 (mk_i32 (-2608894))
+    Libcrux_intrinsics.Avx2_extract.mm256_set1_epi32 (-2608894l)
   in
   let zeta61:Libcrux_intrinsics.Avx2_extract.t_Vec256 =
-    Libcrux_intrinsics.Avx2_extract.mm256_set1_epi32 (mk_i32 (-518909))
-  in
-  let re:t_Array Libcrux_ml_dsa.Simd.Avx2.Vector_type.t_Vec256 (mk_usize 32) =
-    ntt_at_layer_7_and_6___mul re
-      (mk_usize 0)
-      zeta7
-      ntt_at_layer_7_and_6___STEP_BY_7_
-      field_modulus
-      inverse_of_modulus_mod_montgomery_r
-  in
-  let re:t_Array Libcrux_ml_dsa.Simd.Avx2.Vector_type.t_Vec256 (mk_usize 32) =
-    ntt_at_layer_7_and_6___mul re
-      (mk_usize 0 +! mk_usize 1 <: usize)
-      zeta7
-      ntt_at_layer_7_and_6___STEP_BY_7_
-      field_modulus
-      inverse_of_modulus_mod_montgomery_r
-  in
-  let re:t_Array Libcrux_ml_dsa.Simd.Avx2.Vector_type.t_Vec256 (mk_usize 32) =
-    ntt_at_layer_7_and_6___mul re
-      (mk_usize 0 +! mk_usize 2 <: usize)
-      zeta7
-      ntt_at_layer_7_and_6___STEP_BY_7_
-      field_modulus
-      inverse_of_modulus_mod_montgomery_r
-  in
-  let re:t_Array Libcrux_ml_dsa.Simd.Avx2.Vector_type.t_Vec256 (mk_usize 32) =
-    ntt_at_layer_7_and_6___mul re
-      (mk_usize 0 +! mk_usize 3 <: usize)
-      zeta7
-      ntt_at_layer_7_and_6___STEP_BY_7_
-      field_modulus
-      inverse_of_modulus_mod_montgomery_r
-  in
-  let _:Prims.unit = () in
-  let re:t_Array Libcrux_ml_dsa.Simd.Avx2.Vector_type.t_Vec256 (mk_usize 32) =
-    ntt_at_layer_7_and_6___mul re
-      (mk_usize 8)
-      zeta7
-      ntt_at_layer_7_and_6___STEP_BY_7_
-      field_modulus
-      inverse_of_modulus_mod_montgomery_r
-  in
-  let re:t_Array Libcrux_ml_dsa.Simd.Avx2.Vector_type.t_Vec256 (mk_usize 32) =
-    ntt_at_layer_7_and_6___mul re
-      (mk_usize 8 +! mk_usize 1 <: usize)
-      zeta7
-      ntt_at_layer_7_and_6___STEP_BY_7_
-      field_modulus
-      inverse_of_modulus_mod_montgomery_r
-  in
-  let re:t_Array Libcrux_ml_dsa.Simd.Avx2.Vector_type.t_Vec256 (mk_usize 32) =
-    ntt_at_layer_7_and_6___mul re
-      (mk_usize 8 +! mk_usize 2 <: usize)
-      zeta7
-      ntt_at_layer_7_and_6___STEP_BY_7_
-      field_modulus
-      inverse_of_modulus_mod_montgomery_r
-  in
-  let re:t_Array Libcrux_ml_dsa.Simd.Avx2.Vector_type.t_Vec256 (mk_usize 32) =
-    ntt_at_layer_7_and_6___mul re
-      (mk_usize 8 +! mk_usize 3 <: usize)
-      zeta7
-      ntt_at_layer_7_and_6___STEP_BY_7_
-      field_modulus
-      inverse_of_modulus_mod_montgomery_r
-  in
-  let _:Prims.unit = () in
-  let re:t_Array Libcrux_ml_dsa.Simd.Avx2.Vector_type.t_Vec256 (mk_usize 32) =
-    ntt_at_layer_7_and_6___mul re
-      (mk_usize 0)
+    Libcrux_intrinsics.Avx2_extract.mm256_set1_epi32 (-518909l)
+  in
+  let re:t_Array Libcrux_ml_dsa.Simd.Avx2.Vector_type.t_Vec256 (sz 32) =
+    ntt_at_layer_7_and_6___mul re
+      (sz 0)
+      zeta7
+      ntt_at_layer_7_and_6___STEP_BY_7_
+      field_modulus
+      inverse_of_modulus_mod_montgomery_r
+  in
+  let re:t_Array Libcrux_ml_dsa.Simd.Avx2.Vector_type.t_Vec256 (sz 32) =
+    ntt_at_layer_7_and_6___mul re
+      (sz 0 +! sz 1 <: usize)
+      zeta7
+      ntt_at_layer_7_and_6___STEP_BY_7_
+      field_modulus
+      inverse_of_modulus_mod_montgomery_r
+  in
+  let re:t_Array Libcrux_ml_dsa.Simd.Avx2.Vector_type.t_Vec256 (sz 32) =
+    ntt_at_layer_7_and_6___mul re
+      (sz 0 +! sz 2 <: usize)
+      zeta7
+      ntt_at_layer_7_and_6___STEP_BY_7_
+      field_modulus
+      inverse_of_modulus_mod_montgomery_r
+  in
+  let re:t_Array Libcrux_ml_dsa.Simd.Avx2.Vector_type.t_Vec256 (sz 32) =
+    ntt_at_layer_7_and_6___mul re
+      (sz 0 +! sz 3 <: usize)
+      zeta7
+      ntt_at_layer_7_and_6___STEP_BY_7_
+      field_modulus
+      inverse_of_modulus_mod_montgomery_r
+  in
+  let _:Prims.unit = () in
+  let re:t_Array Libcrux_ml_dsa.Simd.Avx2.Vector_type.t_Vec256 (sz 32) =
+    ntt_at_layer_7_and_6___mul re
+      (sz 8)
+      zeta7
+      ntt_at_layer_7_and_6___STEP_BY_7_
+      field_modulus
+      inverse_of_modulus_mod_montgomery_r
+  in
+  let re:t_Array Libcrux_ml_dsa.Simd.Avx2.Vector_type.t_Vec256 (sz 32) =
+    ntt_at_layer_7_and_6___mul re
+      (sz 8 +! sz 1 <: usize)
+      zeta7
+      ntt_at_layer_7_and_6___STEP_BY_7_
+      field_modulus
+      inverse_of_modulus_mod_montgomery_r
+  in
+  let re:t_Array Libcrux_ml_dsa.Simd.Avx2.Vector_type.t_Vec256 (sz 32) =
+    ntt_at_layer_7_and_6___mul re
+      (sz 8 +! sz 2 <: usize)
+      zeta7
+      ntt_at_layer_7_and_6___STEP_BY_7_
+      field_modulus
+      inverse_of_modulus_mod_montgomery_r
+  in
+  let re:t_Array Libcrux_ml_dsa.Simd.Avx2.Vector_type.t_Vec256 (sz 32) =
+    ntt_at_layer_7_and_6___mul re
+      (sz 8 +! sz 3 <: usize)
+      zeta7
+      ntt_at_layer_7_and_6___STEP_BY_7_
+      field_modulus
+      inverse_of_modulus_mod_montgomery_r
+  in
+  let _:Prims.unit = () in
+  let re:t_Array Libcrux_ml_dsa.Simd.Avx2.Vector_type.t_Vec256 (sz 32) =
+    ntt_at_layer_7_and_6___mul re
+      (sz 0)
       zeta60
       ntt_at_layer_7_and_6___STEP_BY_6_
       field_modulus
       inverse_of_modulus_mod_montgomery_r
   in
-  let re:t_Array Libcrux_ml_dsa.Simd.Avx2.Vector_type.t_Vec256 (mk_usize 32) =
-    ntt_at_layer_7_and_6___mul re
-      (mk_usize 0 +! mk_usize 1 <: usize)
+  let re:t_Array Libcrux_ml_dsa.Simd.Avx2.Vector_type.t_Vec256 (sz 32) =
+    ntt_at_layer_7_and_6___mul re
+      (sz 0 +! sz 1 <: usize)
       zeta60
       ntt_at_layer_7_and_6___STEP_BY_6_
       field_modulus
       inverse_of_modulus_mod_montgomery_r
   in
-  let re:t_Array Libcrux_ml_dsa.Simd.Avx2.Vector_type.t_Vec256 (mk_usize 32) =
-    ntt_at_layer_7_and_6___mul re
-      (mk_usize 0 +! mk_usize 2 <: usize)
+  let re:t_Array Libcrux_ml_dsa.Simd.Avx2.Vector_type.t_Vec256 (sz 32) =
+    ntt_at_layer_7_and_6___mul re
+      (sz 0 +! sz 2 <: usize)
       zeta60
       ntt_at_layer_7_and_6___STEP_BY_6_
       field_modulus
       inverse_of_modulus_mod_montgomery_r
   in
-  let re:t_Array Libcrux_ml_dsa.Simd.Avx2.Vector_type.t_Vec256 (mk_usize 32) =
-    ntt_at_layer_7_and_6___mul re
-      (mk_usize 0 +! mk_usize 3 <: usize)
+  let re:t_Array Libcrux_ml_dsa.Simd.Avx2.Vector_type.t_Vec256 (sz 32) =
+    ntt_at_layer_7_and_6___mul re
+      (sz 0 +! sz 3 <: usize)
       zeta60
       ntt_at_layer_7_and_6___STEP_BY_6_
       field_modulus
       inverse_of_modulus_mod_montgomery_r
   in
   let _:Prims.unit = () in
-  let re:t_Array Libcrux_ml_dsa.Simd.Avx2.Vector_type.t_Vec256 (mk_usize 32) =
-    ntt_at_layer_7_and_6___mul re
-      (mk_usize 16)
+  let re:t_Array Libcrux_ml_dsa.Simd.Avx2.Vector_type.t_Vec256 (sz 32) =
+    ntt_at_layer_7_and_6___mul re
+      (sz 16)
       zeta61
       ntt_at_layer_7_and_6___STEP_BY_6_
       field_modulus
       inverse_of_modulus_mod_montgomery_r
   in
-  let re:t_Array Libcrux_ml_dsa.Simd.Avx2.Vector_type.t_Vec256 (mk_usize 32) =
-    ntt_at_layer_7_and_6___mul re
-      (mk_usize 16 +! mk_usize 1 <: usize)
+  let re:t_Array Libcrux_ml_dsa.Simd.Avx2.Vector_type.t_Vec256 (sz 32) =
+    ntt_at_layer_7_and_6___mul re
+      (sz 16 +! sz 1 <: usize)
       zeta61
       ntt_at_layer_7_and_6___STEP_BY_6_
       field_modulus
       inverse_of_modulus_mod_montgomery_r
   in
-  let re:t_Array Libcrux_ml_dsa.Simd.Avx2.Vector_type.t_Vec256 (mk_usize 32) =
-    ntt_at_layer_7_and_6___mul re
-      (mk_usize 16 +! mk_usize 2 <: usize)
+  let re:t_Array Libcrux_ml_dsa.Simd.Avx2.Vector_type.t_Vec256 (sz 32) =
+    ntt_at_layer_7_and_6___mul re
+      (sz 16 +! sz 2 <: usize)
       zeta61
       ntt_at_layer_7_and_6___STEP_BY_6_
       field_modulus
       inverse_of_modulus_mod_montgomery_r
   in
-  let re:t_Array Libcrux_ml_dsa.Simd.Avx2.Vector_type.t_Vec256 (mk_usize 32) =
-    ntt_at_layer_7_and_6___mul re
-      (mk_usize 16 +! mk_usize 3 <: usize)
+  let re:t_Array Libcrux_ml_dsa.Simd.Avx2.Vector_type.t_Vec256 (sz 32) =
+    ntt_at_layer_7_and_6___mul re
+      (sz 16 +! sz 3 <: usize)
       zeta61
       ntt_at_layer_7_and_6___STEP_BY_6_
       field_modulus
       inverse_of_modulus_mod_montgomery_r
   in
   let _:Prims.unit = () in
-  let re:t_Array Libcrux_ml_dsa.Simd.Avx2.Vector_type.t_Vec256 (mk_usize 32) =
-    ntt_at_layer_7_and_6___mul re
-      (mk_usize 4)
-      zeta7
-      ntt_at_layer_7_and_6___STEP_BY_7_
-      field_modulus
-      inverse_of_modulus_mod_montgomery_r
-  in
-  let re:t_Array Libcrux_ml_dsa.Simd.Avx2.Vector_type.t_Vec256 (mk_usize 32) =
-    ntt_at_layer_7_and_6___mul re
-      (mk_usize 4 +! mk_usize 1 <: usize)
-      zeta7
-      ntt_at_layer_7_and_6___STEP_BY_7_
-      field_modulus
-      inverse_of_modulus_mod_montgomery_r
-  in
-  let re:t_Array Libcrux_ml_dsa.Simd.Avx2.Vector_type.t_Vec256 (mk_usize 32) =
-    ntt_at_layer_7_and_6___mul re
-      (mk_usize 4 +! mk_usize 2 <: usize)
-      zeta7
-      ntt_at_layer_7_and_6___STEP_BY_7_
-      field_modulus
-      inverse_of_modulus_mod_montgomery_r
-  in
-  let re:t_Array Libcrux_ml_dsa.Simd.Avx2.Vector_type.t_Vec256 (mk_usize 32) =
-    ntt_at_layer_7_and_6___mul re
-      (mk_usize 4 +! mk_usize 3 <: usize)
-      zeta7
-      ntt_at_layer_7_and_6___STEP_BY_7_
-      field_modulus
-      inverse_of_modulus_mod_montgomery_r
-  in
-  let _:Prims.unit = () in
-  let re:t_Array Libcrux_ml_dsa.Simd.Avx2.Vector_type.t_Vec256 (mk_usize 32) =
-    ntt_at_layer_7_and_6___mul re
-      (mk_usize 12)
-      zeta7
-      ntt_at_layer_7_and_6___STEP_BY_7_
-      field_modulus
-      inverse_of_modulus_mod_montgomery_r
-  in
-  let re:t_Array Libcrux_ml_dsa.Simd.Avx2.Vector_type.t_Vec256 (mk_usize 32) =
-    ntt_at_layer_7_and_6___mul re
-      (mk_usize 12 +! mk_usize 1 <: usize)
-      zeta7
-      ntt_at_layer_7_and_6___STEP_BY_7_
-      field_modulus
-      inverse_of_modulus_mod_montgomery_r
-  in
-  let re:t_Array Libcrux_ml_dsa.Simd.Avx2.Vector_type.t_Vec256 (mk_usize 32) =
-    ntt_at_layer_7_and_6___mul re
-      (mk_usize 12 +! mk_usize 2 <: usize)
-      zeta7
-      ntt_at_layer_7_and_6___STEP_BY_7_
-      field_modulus
-      inverse_of_modulus_mod_montgomery_r
-  in
-  let re:t_Array Libcrux_ml_dsa.Simd.Avx2.Vector_type.t_Vec256 (mk_usize 32) =
-    ntt_at_layer_7_and_6___mul re
-      (mk_usize 12 +! mk_usize 3 <: usize)
-      zeta7
-      ntt_at_layer_7_and_6___STEP_BY_7_
-      field_modulus
-      inverse_of_modulus_mod_montgomery_r
-  in
-  let _:Prims.unit = () in
-  let re:t_Array Libcrux_ml_dsa.Simd.Avx2.Vector_type.t_Vec256 (mk_usize 32) =
-    ntt_at_layer_7_and_6___mul re
-      (mk_usize 4)
+  let re:t_Array Libcrux_ml_dsa.Simd.Avx2.Vector_type.t_Vec256 (sz 32) =
+    ntt_at_layer_7_and_6___mul re
+      (sz 4)
+      zeta7
+      ntt_at_layer_7_and_6___STEP_BY_7_
+      field_modulus
+      inverse_of_modulus_mod_montgomery_r
+  in
+  let re:t_Array Libcrux_ml_dsa.Simd.Avx2.Vector_type.t_Vec256 (sz 32) =
+    ntt_at_layer_7_and_6___mul re
+      (sz 4 +! sz 1 <: usize)
+      zeta7
+      ntt_at_layer_7_and_6___STEP_BY_7_
+      field_modulus
+      inverse_of_modulus_mod_montgomery_r
+  in
+  let re:t_Array Libcrux_ml_dsa.Simd.Avx2.Vector_type.t_Vec256 (sz 32) =
+    ntt_at_layer_7_and_6___mul re
+      (sz 4 +! sz 2 <: usize)
+      zeta7
+      ntt_at_layer_7_and_6___STEP_BY_7_
+      field_modulus
+      inverse_of_modulus_mod_montgomery_r
+  in
+  let re:t_Array Libcrux_ml_dsa.Simd.Avx2.Vector_type.t_Vec256 (sz 32) =
+    ntt_at_layer_7_and_6___mul re
+      (sz 4 +! sz 3 <: usize)
+      zeta7
+      ntt_at_layer_7_and_6___STEP_BY_7_
+      field_modulus
+      inverse_of_modulus_mod_montgomery_r
+  in
+  let _:Prims.unit = () in
+  let re:t_Array Libcrux_ml_dsa.Simd.Avx2.Vector_type.t_Vec256 (sz 32) =
+    ntt_at_layer_7_and_6___mul re
+      (sz 12)
+      zeta7
+      ntt_at_layer_7_and_6___STEP_BY_7_
+      field_modulus
+      inverse_of_modulus_mod_montgomery_r
+  in
+  let re:t_Array Libcrux_ml_dsa.Simd.Avx2.Vector_type.t_Vec256 (sz 32) =
+    ntt_at_layer_7_and_6___mul re
+      (sz 12 +! sz 1 <: usize)
+      zeta7
+      ntt_at_layer_7_and_6___STEP_BY_7_
+      field_modulus
+      inverse_of_modulus_mod_montgomery_r
+  in
+  let re:t_Array Libcrux_ml_dsa.Simd.Avx2.Vector_type.t_Vec256 (sz 32) =
+    ntt_at_layer_7_and_6___mul re
+      (sz 12 +! sz 2 <: usize)
+      zeta7
+      ntt_at_layer_7_and_6___STEP_BY_7_
+      field_modulus
+      inverse_of_modulus_mod_montgomery_r
+  in
+  let re:t_Array Libcrux_ml_dsa.Simd.Avx2.Vector_type.t_Vec256 (sz 32) =
+    ntt_at_layer_7_and_6___mul re
+      (sz 12 +! sz 3 <: usize)
+      zeta7
+      ntt_at_layer_7_and_6___STEP_BY_7_
+      field_modulus
+      inverse_of_modulus_mod_montgomery_r
+  in
+  let _:Prims.unit = () in
+  let re:t_Array Libcrux_ml_dsa.Simd.Avx2.Vector_type.t_Vec256 (sz 32) =
+    ntt_at_layer_7_and_6___mul re
+      (sz 4)
       zeta60
       ntt_at_layer_7_and_6___STEP_BY_6_
       field_modulus
       inverse_of_modulus_mod_montgomery_r
   in
-  let re:t_Array Libcrux_ml_dsa.Simd.Avx2.Vector_type.t_Vec256 (mk_usize 32) =
-    ntt_at_layer_7_and_6___mul re
-      (mk_usize 4 +! mk_usize 1 <: usize)
+  let re:t_Array Libcrux_ml_dsa.Simd.Avx2.Vector_type.t_Vec256 (sz 32) =
+    ntt_at_layer_7_and_6___mul re
+      (sz 4 +! sz 1 <: usize)
       zeta60
       ntt_at_layer_7_and_6___STEP_BY_6_
       field_modulus
       inverse_of_modulus_mod_montgomery_r
   in
-  let re:t_Array Libcrux_ml_dsa.Simd.Avx2.Vector_type.t_Vec256 (mk_usize 32) =
-    ntt_at_layer_7_and_6___mul re
-      (mk_usize 4 +! mk_usize 2 <: usize)
+  let re:t_Array Libcrux_ml_dsa.Simd.Avx2.Vector_type.t_Vec256 (sz 32) =
+    ntt_at_layer_7_and_6___mul re
+      (sz 4 +! sz 2 <: usize)
       zeta60
       ntt_at_layer_7_and_6___STEP_BY_6_
       field_modulus
       inverse_of_modulus_mod_montgomery_r
   in
-  let re:t_Array Libcrux_ml_dsa.Simd.Avx2.Vector_type.t_Vec256 (mk_usize 32) =
-    ntt_at_layer_7_and_6___mul re
-      (mk_usize 4 +! mk_usize 3 <: usize)
+  let re:t_Array Libcrux_ml_dsa.Simd.Avx2.Vector_type.t_Vec256 (sz 32) =
+    ntt_at_layer_7_and_6___mul re
+      (sz 4 +! sz 3 <: usize)
       zeta60
       ntt_at_layer_7_and_6___STEP_BY_6_
       field_modulus
       inverse_of_modulus_mod_montgomery_r
   in
   let _:Prims.unit = () in
-  let re:t_Array Libcrux_ml_dsa.Simd.Avx2.Vector_type.t_Vec256 (mk_usize 32) =
-    ntt_at_layer_7_and_6___mul re
-      (mk_usize 20)
+  let re:t_Array Libcrux_ml_dsa.Simd.Avx2.Vector_type.t_Vec256 (sz 32) =
+    ntt_at_layer_7_and_6___mul re
+      (sz 20)
       zeta61
       ntt_at_layer_7_and_6___STEP_BY_6_
       field_modulus
       inverse_of_modulus_mod_montgomery_r
   in
-  let re:t_Array Libcrux_ml_dsa.Simd.Avx2.Vector_type.t_Vec256 (mk_usize 32) =
-    ntt_at_layer_7_and_6___mul re
-      (mk_usize 20 +! mk_usize 1 <: usize)
+  let re:t_Array Libcrux_ml_dsa.Simd.Avx2.Vector_type.t_Vec256 (sz 32) =
+    ntt_at_layer_7_and_6___mul re
+      (sz 20 +! sz 1 <: usize)
       zeta61
       ntt_at_layer_7_and_6___STEP_BY_6_
       field_modulus
       inverse_of_modulus_mod_montgomery_r
   in
-  let re:t_Array Libcrux_ml_dsa.Simd.Avx2.Vector_type.t_Vec256 (mk_usize 32) =
-    ntt_at_layer_7_and_6___mul re
-      (mk_usize 20 +! mk_usize 2 <: usize)
+  let re:t_Array Libcrux_ml_dsa.Simd.Avx2.Vector_type.t_Vec256 (sz 32) =
+    ntt_at_layer_7_and_6___mul re
+      (sz 20 +! sz 2 <: usize)
       zeta61
       ntt_at_layer_7_and_6___STEP_BY_6_
       field_modulus
       inverse_of_modulus_mod_montgomery_r
   in
-  let re:t_Array Libcrux_ml_dsa.Simd.Avx2.Vector_type.t_Vec256 (mk_usize 32) =
-    ntt_at_layer_7_and_6___mul re
-      (mk_usize 20 +! mk_usize 3 <: usize)
+  let re:t_Array Libcrux_ml_dsa.Simd.Avx2.Vector_type.t_Vec256 (sz 32) =
+    ntt_at_layer_7_and_6___mul re
+      (sz 20 +! sz 3 <: usize)
       zeta61
       ntt_at_layer_7_and_6___STEP_BY_6_
       field_modulus
@@ -947,7 +764,7 @@
 
 let ntt_at_layer_5_to_3___round
       (v_STEP v_STEP_BY: usize)
-      (re: t_Array Libcrux_ml_dsa.Simd.Avx2.Vector_type.t_Vec256 (mk_usize 32))
+      (re: t_Array Libcrux_ml_dsa.Simd.Avx2.Vector_type.t_Vec256 (sz 32))
       (index: usize)
       (zeta: i32)
      =
@@ -955,21 +772,21 @@
     Libcrux_intrinsics.Avx2_extract.mm256_set1_epi32 zeta
   in
   let offset:usize =
-    ((index *! v_STEP <: usize) *! mk_usize 2 <: usize) /!
+    ((index *! v_STEP <: usize) *! sz 2 <: usize) /!
     Libcrux_ml_dsa.Simd.Traits.v_COEFFICIENTS_IN_SIMD_UNIT
   in
-  let re:t_Array Libcrux_ml_dsa.Simd.Avx2.Vector_type.t_Vec256 (mk_usize 32) =
+  let re:t_Array Libcrux_ml_dsa.Simd.Avx2.Vector_type.t_Vec256 (sz 32) =
     Rust_primitives.Hax.Folds.fold_range offset
       (offset +! v_STEP_BY <: usize)
       (fun re temp_1_ ->
-          let re:t_Array Libcrux_ml_dsa.Simd.Avx2.Vector_type.t_Vec256 (mk_usize 32) = re in
+          let re:t_Array Libcrux_ml_dsa.Simd.Avx2.Vector_type.t_Vec256 (sz 32) = re in
           let _:usize = temp_1_ in
           true)
       re
       (fun re j ->
-          let re:t_Array Libcrux_ml_dsa.Simd.Avx2.Vector_type.t_Vec256 (mk_usize 32) = re in
+          let re:t_Array Libcrux_ml_dsa.Simd.Avx2.Vector_type.t_Vec256 (sz 32) = re in
           let j:usize = j in
-          let re:t_Array Libcrux_ml_dsa.Simd.Avx2.Vector_type.t_Vec256 (mk_usize 32) =
+          let re:t_Array Libcrux_ml_dsa.Simd.Avx2.Vector_type.t_Vec256 (sz 32) =
             Rust_primitives.Hax.Monomorphized_update_at.update_at_usize re
               (j +! v_STEP_BY <: usize)
               ({
@@ -997,7 +814,7 @@
               (re.[ j +! v_STEP_BY <: usize ] <: Libcrux_ml_dsa.Simd.Avx2.Vector_type.t_Vec256)
                 .Libcrux_ml_dsa.Simd.Avx2.Vector_type.f_value
           in
-          let re:t_Array Libcrux_ml_dsa.Simd.Avx2.Vector_type.t_Vec256 (mk_usize 32) =
+          let re:t_Array Libcrux_ml_dsa.Simd.Avx2.Vector_type.t_Vec256 (sz 32) =
             Rust_primitives.Hax.Monomorphized_update_at.update_at_usize re
               j
               ({
@@ -1016,7 +833,7 @@
                 <:
                 Libcrux_ml_dsa.Simd.Avx2.Vector_type.t_Vec256)
           in
-          let re:t_Array Libcrux_ml_dsa.Simd.Avx2.Vector_type.t_Vec256 (mk_usize 32) =
+          let re:t_Array Libcrux_ml_dsa.Simd.Avx2.Vector_type.t_Vec256 (sz 32) =
             Rust_primitives.Hax.Monomorphized_update_at.update_at_usize re
               (j +! v_STEP_BY <: usize)
               ({ Libcrux_ml_dsa.Simd.Avx2.Vector_type.f_value = tmp }
@@ -1027,109 +844,105 @@
   in
   re
 
-let ntt_at_layer_5_to_3_ (re: t_Array Libcrux_ml_dsa.Simd.Avx2.Vector_type.t_Vec256 (mk_usize 32)) =
-  let re:t_Array Libcrux_ml_dsa.Simd.Avx2.Vector_type.t_Vec256 (mk_usize 32) =
-    ntt_at_layer_5_to_3___round (mk_usize 32) (mk_usize 4) re (mk_usize 0) (mk_i32 237124)
-  in
-  let re:t_Array Libcrux_ml_dsa.Simd.Avx2.Vector_type.t_Vec256 (mk_usize 32) =
-    ntt_at_layer_5_to_3___round (mk_usize 32) (mk_usize 4) re (mk_usize 1) (mk_i32 (-777960))
-  in
-  let re:t_Array Libcrux_ml_dsa.Simd.Avx2.Vector_type.t_Vec256 (mk_usize 32) =
-    ntt_at_layer_5_to_3___round (mk_usize 32) (mk_usize 4) re (mk_usize 2) (mk_i32 (-876248))
-  in
-  let re:t_Array Libcrux_ml_dsa.Simd.Avx2.Vector_type.t_Vec256 (mk_usize 32) =
-    ntt_at_layer_5_to_3___round (mk_usize 32) (mk_usize 4) re (mk_usize 3) (mk_i32 466468)
-  in
-  let _:Prims.unit = () in
-  let re:t_Array Libcrux_ml_dsa.Simd.Avx2.Vector_type.t_Vec256 (mk_usize 32) =
-    ntt_at_layer_5_to_3___round (mk_usize 16) (mk_usize 2) re (mk_usize 0) (mk_i32 1826347)
-  in
-  let re:t_Array Libcrux_ml_dsa.Simd.Avx2.Vector_type.t_Vec256 (mk_usize 32) =
-    ntt_at_layer_5_to_3___round (mk_usize 16) (mk_usize 2) re (mk_usize 1) (mk_i32 2353451)
-  in
-  let re:t_Array Libcrux_ml_dsa.Simd.Avx2.Vector_type.t_Vec256 (mk_usize 32) =
-    ntt_at_layer_5_to_3___round (mk_usize 16) (mk_usize 2) re (mk_usize 2) (mk_i32 (-359251))
-  in
-  let re:t_Array Libcrux_ml_dsa.Simd.Avx2.Vector_type.t_Vec256 (mk_usize 32) =
-    ntt_at_layer_5_to_3___round (mk_usize 16) (mk_usize 2) re (mk_usize 3) (mk_i32 (-2091905))
-  in
-  let re:t_Array Libcrux_ml_dsa.Simd.Avx2.Vector_type.t_Vec256 (mk_usize 32) =
-    ntt_at_layer_5_to_3___round (mk_usize 16) (mk_usize 2) re (mk_usize 4) (mk_i32 3119733)
-  in
-  let re:t_Array Libcrux_ml_dsa.Simd.Avx2.Vector_type.t_Vec256 (mk_usize 32) =
-    ntt_at_layer_5_to_3___round (mk_usize 16) (mk_usize 2) re (mk_usize 5) (mk_i32 (-2884855))
-  in
-  let re:t_Array Libcrux_ml_dsa.Simd.Avx2.Vector_type.t_Vec256 (mk_usize 32) =
-    ntt_at_layer_5_to_3___round (mk_usize 16) (mk_usize 2) re (mk_usize 6) (mk_i32 3111497)
-  in
-  let re:t_Array Libcrux_ml_dsa.Simd.Avx2.Vector_type.t_Vec256 (mk_usize 32) =
-    ntt_at_layer_5_to_3___round (mk_usize 16) (mk_usize 2) re (mk_usize 7) (mk_i32 2680103)
-  in
-  let _:Prims.unit = () in
-  let re:t_Array Libcrux_ml_dsa.Simd.Avx2.Vector_type.t_Vec256 (mk_usize 32) =
-    ntt_at_layer_5_to_3___round (mk_usize 8) (mk_usize 1) re (mk_usize 0) (mk_i32 2725464)
-  in
-  let re:t_Array Libcrux_ml_dsa.Simd.Avx2.Vector_type.t_Vec256 (mk_usize 32) =
-    ntt_at_layer_5_to_3___round (mk_usize 8) (mk_usize 1) re (mk_usize 1) (mk_i32 1024112)
-  in
-  let re:t_Array Libcrux_ml_dsa.Simd.Avx2.Vector_type.t_Vec256 (mk_usize 32) =
-    ntt_at_layer_5_to_3___round (mk_usize 8) (mk_usize 1) re (mk_usize 2) (mk_i32 (-1079900))
-  in
-  let re:t_Array Libcrux_ml_dsa.Simd.Avx2.Vector_type.t_Vec256 (mk_usize 32) =
-    ntt_at_layer_5_to_3___round (mk_usize 8) (mk_usize 1) re (mk_usize 3) (mk_i32 3585928)
-  in
-  let re:t_Array Libcrux_ml_dsa.Simd.Avx2.Vector_type.t_Vec256 (mk_usize 32) =
-    ntt_at_layer_5_to_3___round (mk_usize 8) (mk_usize 1) re (mk_usize 4) (mk_i32 (-549488))
-  in
-  let re:t_Array Libcrux_ml_dsa.Simd.Avx2.Vector_type.t_Vec256 (mk_usize 32) =
-    ntt_at_layer_5_to_3___round (mk_usize 8) (mk_usize 1) re (mk_usize 5) (mk_i32 (-1119584))
-  in
-  let re:t_Array Libcrux_ml_dsa.Simd.Avx2.Vector_type.t_Vec256 (mk_usize 32) =
-    ntt_at_layer_5_to_3___round (mk_usize 8) (mk_usize 1) re (mk_usize 6) (mk_i32 2619752)
-  in
-  let re:t_Array Libcrux_ml_dsa.Simd.Avx2.Vector_type.t_Vec256 (mk_usize 32) =
-    ntt_at_layer_5_to_3___round (mk_usize 8) (mk_usize 1) re (mk_usize 7) (mk_i32 (-2108549))
-  in
-  let re:t_Array Libcrux_ml_dsa.Simd.Avx2.Vector_type.t_Vec256 (mk_usize 32) =
-    ntt_at_layer_5_to_3___round (mk_usize 8) (mk_usize 1) re (mk_usize 8) (mk_i32 (-2118186))
-  in
-  let re:t_Array Libcrux_ml_dsa.Simd.Avx2.Vector_type.t_Vec256 (mk_usize 32) =
-    ntt_at_layer_5_to_3___round (mk_usize 8) (mk_usize 1) re (mk_usize 9) (mk_i32 (-3859737))
-  in
-  let re:t_Array Libcrux_ml_dsa.Simd.Avx2.Vector_type.t_Vec256 (mk_usize 32) =
-    ntt_at_layer_5_to_3___round (mk_usize 8) (mk_usize 1) re (mk_usize 10) (mk_i32 (-1399561))
-  in
-  let re:t_Array Libcrux_ml_dsa.Simd.Avx2.Vector_type.t_Vec256 (mk_usize 32) =
-    ntt_at_layer_5_to_3___round (mk_usize 8) (mk_usize 1) re (mk_usize 11) (mk_i32 (-3277672))
-  in
-  let re:t_Array Libcrux_ml_dsa.Simd.Avx2.Vector_type.t_Vec256 (mk_usize 32) =
-    ntt_at_layer_5_to_3___round (mk_usize 8) (mk_usize 1) re (mk_usize 12) (mk_i32 1757237)
-  in
-  let re:t_Array Libcrux_ml_dsa.Simd.Avx2.Vector_type.t_Vec256 (mk_usize 32) =
-    ntt_at_layer_5_to_3___round (mk_usize 8) (mk_usize 1) re (mk_usize 13) (mk_i32 (-19422))
-  in
-  let re:t_Array Libcrux_ml_dsa.Simd.Avx2.Vector_type.t_Vec256 (mk_usize 32) =
-    ntt_at_layer_5_to_3___round (mk_usize 8) (mk_usize 1) re (mk_usize 14) (mk_i32 4010497)
-  in
-  let re:t_Array Libcrux_ml_dsa.Simd.Avx2.Vector_type.t_Vec256 (mk_usize 32) =
-    ntt_at_layer_5_to_3___round (mk_usize 8) (mk_usize 1) re (mk_usize 15) (mk_i32 280005)
+let ntt_at_layer_5_to_3_ (re: t_Array Libcrux_ml_dsa.Simd.Avx2.Vector_type.t_Vec256 (sz 32)) =
+  let re:t_Array Libcrux_ml_dsa.Simd.Avx2.Vector_type.t_Vec256 (sz 32) =
+    ntt_at_layer_5_to_3___round (sz 32) (sz 4) re (sz 0) 237124l
+  in
+  let re:t_Array Libcrux_ml_dsa.Simd.Avx2.Vector_type.t_Vec256 (sz 32) =
+    ntt_at_layer_5_to_3___round (sz 32) (sz 4) re (sz 1) (-777960l)
+  in
+  let re:t_Array Libcrux_ml_dsa.Simd.Avx2.Vector_type.t_Vec256 (sz 32) =
+    ntt_at_layer_5_to_3___round (sz 32) (sz 4) re (sz 2) (-876248l)
+  in
+  let re:t_Array Libcrux_ml_dsa.Simd.Avx2.Vector_type.t_Vec256 (sz 32) =
+    ntt_at_layer_5_to_3___round (sz 32) (sz 4) re (sz 3) 466468l
+  in
+  let _:Prims.unit = () in
+  let re:t_Array Libcrux_ml_dsa.Simd.Avx2.Vector_type.t_Vec256 (sz 32) =
+    ntt_at_layer_5_to_3___round (sz 16) (sz 2) re (sz 0) 1826347l
+  in
+  let re:t_Array Libcrux_ml_dsa.Simd.Avx2.Vector_type.t_Vec256 (sz 32) =
+    ntt_at_layer_5_to_3___round (sz 16) (sz 2) re (sz 1) 2353451l
+  in
+  let re:t_Array Libcrux_ml_dsa.Simd.Avx2.Vector_type.t_Vec256 (sz 32) =
+    ntt_at_layer_5_to_3___round (sz 16) (sz 2) re (sz 2) (-359251l)
+  in
+  let re:t_Array Libcrux_ml_dsa.Simd.Avx2.Vector_type.t_Vec256 (sz 32) =
+    ntt_at_layer_5_to_3___round (sz 16) (sz 2) re (sz 3) (-2091905l)
+  in
+  let re:t_Array Libcrux_ml_dsa.Simd.Avx2.Vector_type.t_Vec256 (sz 32) =
+    ntt_at_layer_5_to_3___round (sz 16) (sz 2) re (sz 4) 3119733l
+  in
+  let re:t_Array Libcrux_ml_dsa.Simd.Avx2.Vector_type.t_Vec256 (sz 32) =
+    ntt_at_layer_5_to_3___round (sz 16) (sz 2) re (sz 5) (-2884855l)
+  in
+  let re:t_Array Libcrux_ml_dsa.Simd.Avx2.Vector_type.t_Vec256 (sz 32) =
+    ntt_at_layer_5_to_3___round (sz 16) (sz 2) re (sz 6) 3111497l
+  in
+  let re:t_Array Libcrux_ml_dsa.Simd.Avx2.Vector_type.t_Vec256 (sz 32) =
+    ntt_at_layer_5_to_3___round (sz 16) (sz 2) re (sz 7) 2680103l
+  in
+  let _:Prims.unit = () in
+  let re:t_Array Libcrux_ml_dsa.Simd.Avx2.Vector_type.t_Vec256 (sz 32) =
+    ntt_at_layer_5_to_3___round (sz 8) (sz 1) re (sz 0) 2725464l
+  in
+  let re:t_Array Libcrux_ml_dsa.Simd.Avx2.Vector_type.t_Vec256 (sz 32) =
+    ntt_at_layer_5_to_3___round (sz 8) (sz 1) re (sz 1) 1024112l
+  in
+  let re:t_Array Libcrux_ml_dsa.Simd.Avx2.Vector_type.t_Vec256 (sz 32) =
+    ntt_at_layer_5_to_3___round (sz 8) (sz 1) re (sz 2) (-1079900l)
+  in
+  let re:t_Array Libcrux_ml_dsa.Simd.Avx2.Vector_type.t_Vec256 (sz 32) =
+    ntt_at_layer_5_to_3___round (sz 8) (sz 1) re (sz 3) 3585928l
+  in
+  let re:t_Array Libcrux_ml_dsa.Simd.Avx2.Vector_type.t_Vec256 (sz 32) =
+    ntt_at_layer_5_to_3___round (sz 8) (sz 1) re (sz 4) (-549488l)
+  in
+  let re:t_Array Libcrux_ml_dsa.Simd.Avx2.Vector_type.t_Vec256 (sz 32) =
+    ntt_at_layer_5_to_3___round (sz 8) (sz 1) re (sz 5) (-1119584l)
+  in
+  let re:t_Array Libcrux_ml_dsa.Simd.Avx2.Vector_type.t_Vec256 (sz 32) =
+    ntt_at_layer_5_to_3___round (sz 8) (sz 1) re (sz 6) 2619752l
+  in
+  let re:t_Array Libcrux_ml_dsa.Simd.Avx2.Vector_type.t_Vec256 (sz 32) =
+    ntt_at_layer_5_to_3___round (sz 8) (sz 1) re (sz 7) (-2108549l)
+  in
+  let re:t_Array Libcrux_ml_dsa.Simd.Avx2.Vector_type.t_Vec256 (sz 32) =
+    ntt_at_layer_5_to_3___round (sz 8) (sz 1) re (sz 8) (-2118186l)
+  in
+  let re:t_Array Libcrux_ml_dsa.Simd.Avx2.Vector_type.t_Vec256 (sz 32) =
+    ntt_at_layer_5_to_3___round (sz 8) (sz 1) re (sz 9) (-3859737l)
+  in
+  let re:t_Array Libcrux_ml_dsa.Simd.Avx2.Vector_type.t_Vec256 (sz 32) =
+    ntt_at_layer_5_to_3___round (sz 8) (sz 1) re (sz 10) (-1399561l)
+  in
+  let re:t_Array Libcrux_ml_dsa.Simd.Avx2.Vector_type.t_Vec256 (sz 32) =
+    ntt_at_layer_5_to_3___round (sz 8) (sz 1) re (sz 11) (-3277672l)
+  in
+  let re:t_Array Libcrux_ml_dsa.Simd.Avx2.Vector_type.t_Vec256 (sz 32) =
+    ntt_at_layer_5_to_3___round (sz 8) (sz 1) re (sz 12) 1757237l
+  in
+  let re:t_Array Libcrux_ml_dsa.Simd.Avx2.Vector_type.t_Vec256 (sz 32) =
+    ntt_at_layer_5_to_3___round (sz 8) (sz 1) re (sz 13) (-19422l)
+  in
+  let re:t_Array Libcrux_ml_dsa.Simd.Avx2.Vector_type.t_Vec256 (sz 32) =
+    ntt_at_layer_5_to_3___round (sz 8) (sz 1) re (sz 14) 4010497l
+  in
+  let re:t_Array Libcrux_ml_dsa.Simd.Avx2.Vector_type.t_Vec256 (sz 32) =
+    ntt_at_layer_5_to_3___round (sz 8) (sz 1) re (sz 15) 280005l
   in
   let _:Prims.unit = () in
   let _:Prims.unit = () <: Prims.unit in
   re
 
-let ntt__avx2_ntt (re: t_Array Libcrux_ml_dsa.Simd.Avx2.Vector_type.t_Vec256 (mk_usize 32)) =
-  let re:t_Array Libcrux_ml_dsa.Simd.Avx2.Vector_type.t_Vec256 (mk_usize 32) =
-    ntt_at_layer_7_and_6_ re
-  in
-  let re:t_Array Libcrux_ml_dsa.Simd.Avx2.Vector_type.t_Vec256 (mk_usize 32) =
-    ntt_at_layer_5_to_3_ re
-  in
-  let re:t_Array Libcrux_ml_dsa.Simd.Avx2.Vector_type.t_Vec256 (mk_usize 32) = ntt_at_layer_2_ re in
-  let re:t_Array Libcrux_ml_dsa.Simd.Avx2.Vector_type.t_Vec256 (mk_usize 32) = ntt_at_layer_1_ re in
-  let re:t_Array Libcrux_ml_dsa.Simd.Avx2.Vector_type.t_Vec256 (mk_usize 32) = ntt_at_layer_0_ re in
-  re
-
-let ntt (re: t_Array Libcrux_ml_dsa.Simd.Avx2.Vector_type.t_Vec256 (mk_usize 32)) =
-  let re:t_Array Libcrux_ml_dsa.Simd.Avx2.Vector_type.t_Vec256 (mk_usize 32) = ntt__avx2_ntt re in
+let ntt__avx2_ntt (re: t_Array Libcrux_ml_dsa.Simd.Avx2.Vector_type.t_Vec256 (sz 32)) =
+  let re:t_Array Libcrux_ml_dsa.Simd.Avx2.Vector_type.t_Vec256 (sz 32) = ntt_at_layer_7_and_6_ re in
+  let re:t_Array Libcrux_ml_dsa.Simd.Avx2.Vector_type.t_Vec256 (sz 32) = ntt_at_layer_5_to_3_ re in
+  let re:t_Array Libcrux_ml_dsa.Simd.Avx2.Vector_type.t_Vec256 (sz 32) = ntt_at_layer_2_ re in
+  let re:t_Array Libcrux_ml_dsa.Simd.Avx2.Vector_type.t_Vec256 (sz 32) = ntt_at_layer_1_ re in
+  let re:t_Array Libcrux_ml_dsa.Simd.Avx2.Vector_type.t_Vec256 (sz 32) = ntt_at_layer_0_ re in
+  re
+
+let ntt (re: t_Array Libcrux_ml_dsa.Simd.Avx2.Vector_type.t_Vec256 (sz 32)) =
+  let re:t_Array Libcrux_ml_dsa.Simd.Avx2.Vector_type.t_Vec256 (sz 32) = ntt__avx2_ntt re in
   re