--- conflicted
+++ resolved
@@ -14,33 +14,33 @@
       (zeta0 zeta1 zeta2 zeta3: i32)
      =
   let a_minus_b:i32 =
-    (simd_unit.Libcrux_ml_dsa.Simd.Portable.Vector_type.f_values.[ mk_usize 1 ] <: i32) -!
-    (simd_unit.Libcrux_ml_dsa.Simd.Portable.Vector_type.f_values.[ mk_usize 0 ] <: i32)
-  in
-  let simd_unit:Libcrux_ml_dsa.Simd.Portable.Vector_type.t_Coefficients =
-    {
-      simd_unit with
-      Libcrux_ml_dsa.Simd.Portable.Vector_type.f_values
-      =
-      Rust_primitives.Hax.Monomorphized_update_at.update_at_usize simd_unit
-          .Libcrux_ml_dsa.Simd.Portable.Vector_type.f_values
-        (mk_usize 0)
-        ((simd_unit.Libcrux_ml_dsa.Simd.Portable.Vector_type.f_values.[ mk_usize 0 ] <: i32) +!
-          (simd_unit.Libcrux_ml_dsa.Simd.Portable.Vector_type.f_values.[ mk_usize 1 ] <: i32)
-          <:
-          i32)
-    }
-    <:
-    Libcrux_ml_dsa.Simd.Portable.Vector_type.t_Coefficients
-  in
-  let simd_unit:Libcrux_ml_dsa.Simd.Portable.Vector_type.t_Coefficients =
-    {
-      simd_unit with
-      Libcrux_ml_dsa.Simd.Portable.Vector_type.f_values
-      =
-      Rust_primitives.Hax.Monomorphized_update_at.update_at_usize simd_unit
-          .Libcrux_ml_dsa.Simd.Portable.Vector_type.f_values
-        (mk_usize 1)
+    (simd_unit.Libcrux_ml_dsa.Simd.Portable.Vector_type.f_values.[ sz 1 ] <: i32) -!
+    (simd_unit.Libcrux_ml_dsa.Simd.Portable.Vector_type.f_values.[ sz 0 ] <: i32)
+  in
+  let simd_unit:Libcrux_ml_dsa.Simd.Portable.Vector_type.t_Coefficients =
+    {
+      simd_unit with
+      Libcrux_ml_dsa.Simd.Portable.Vector_type.f_values
+      =
+      Rust_primitives.Hax.Monomorphized_update_at.update_at_usize simd_unit
+          .Libcrux_ml_dsa.Simd.Portable.Vector_type.f_values
+        (sz 0)
+        ((simd_unit.Libcrux_ml_dsa.Simd.Portable.Vector_type.f_values.[ sz 0 ] <: i32) +!
+          (simd_unit.Libcrux_ml_dsa.Simd.Portable.Vector_type.f_values.[ sz 1 ] <: i32)
+          <:
+          i32)
+    }
+    <:
+    Libcrux_ml_dsa.Simd.Portable.Vector_type.t_Coefficients
+  in
+  let simd_unit:Libcrux_ml_dsa.Simd.Portable.Vector_type.t_Coefficients =
+    {
+      simd_unit with
+      Libcrux_ml_dsa.Simd.Portable.Vector_type.f_values
+      =
+      Rust_primitives.Hax.Monomorphized_update_at.update_at_usize simd_unit
+          .Libcrux_ml_dsa.Simd.Portable.Vector_type.f_values
+        (sz 1)
         (Libcrux_ml_dsa.Simd.Portable.Arithmetic.montgomery_multiply_fe_by_fer a_minus_b zeta0
           <:
           i32)
@@ -49,33 +49,33 @@
     Libcrux_ml_dsa.Simd.Portable.Vector_type.t_Coefficients
   in
   let a_minus_b:i32 =
-    (simd_unit.Libcrux_ml_dsa.Simd.Portable.Vector_type.f_values.[ mk_usize 3 ] <: i32) -!
-    (simd_unit.Libcrux_ml_dsa.Simd.Portable.Vector_type.f_values.[ mk_usize 2 ] <: i32)
-  in
-  let simd_unit:Libcrux_ml_dsa.Simd.Portable.Vector_type.t_Coefficients =
-    {
-      simd_unit with
-      Libcrux_ml_dsa.Simd.Portable.Vector_type.f_values
-      =
-      Rust_primitives.Hax.Monomorphized_update_at.update_at_usize simd_unit
-          .Libcrux_ml_dsa.Simd.Portable.Vector_type.f_values
-        (mk_usize 2)
-        ((simd_unit.Libcrux_ml_dsa.Simd.Portable.Vector_type.f_values.[ mk_usize 2 ] <: i32) +!
-          (simd_unit.Libcrux_ml_dsa.Simd.Portable.Vector_type.f_values.[ mk_usize 3 ] <: i32)
-          <:
-          i32)
-    }
-    <:
-    Libcrux_ml_dsa.Simd.Portable.Vector_type.t_Coefficients
-  in
-  let simd_unit:Libcrux_ml_dsa.Simd.Portable.Vector_type.t_Coefficients =
-    {
-      simd_unit with
-      Libcrux_ml_dsa.Simd.Portable.Vector_type.f_values
-      =
-      Rust_primitives.Hax.Monomorphized_update_at.update_at_usize simd_unit
-          .Libcrux_ml_dsa.Simd.Portable.Vector_type.f_values
-        (mk_usize 3)
+    (simd_unit.Libcrux_ml_dsa.Simd.Portable.Vector_type.f_values.[ sz 3 ] <: i32) -!
+    (simd_unit.Libcrux_ml_dsa.Simd.Portable.Vector_type.f_values.[ sz 2 ] <: i32)
+  in
+  let simd_unit:Libcrux_ml_dsa.Simd.Portable.Vector_type.t_Coefficients =
+    {
+      simd_unit with
+      Libcrux_ml_dsa.Simd.Portable.Vector_type.f_values
+      =
+      Rust_primitives.Hax.Monomorphized_update_at.update_at_usize simd_unit
+          .Libcrux_ml_dsa.Simd.Portable.Vector_type.f_values
+        (sz 2)
+        ((simd_unit.Libcrux_ml_dsa.Simd.Portable.Vector_type.f_values.[ sz 2 ] <: i32) +!
+          (simd_unit.Libcrux_ml_dsa.Simd.Portable.Vector_type.f_values.[ sz 3 ] <: i32)
+          <:
+          i32)
+    }
+    <:
+    Libcrux_ml_dsa.Simd.Portable.Vector_type.t_Coefficients
+  in
+  let simd_unit:Libcrux_ml_dsa.Simd.Portable.Vector_type.t_Coefficients =
+    {
+      simd_unit with
+      Libcrux_ml_dsa.Simd.Portable.Vector_type.f_values
+      =
+      Rust_primitives.Hax.Monomorphized_update_at.update_at_usize simd_unit
+          .Libcrux_ml_dsa.Simd.Portable.Vector_type.f_values
+        (sz 3)
         (Libcrux_ml_dsa.Simd.Portable.Arithmetic.montgomery_multiply_fe_by_fer a_minus_b zeta1
           <:
           i32)
@@ -84,33 +84,33 @@
     Libcrux_ml_dsa.Simd.Portable.Vector_type.t_Coefficients
   in
   let a_minus_b:i32 =
-    (simd_unit.Libcrux_ml_dsa.Simd.Portable.Vector_type.f_values.[ mk_usize 5 ] <: i32) -!
-    (simd_unit.Libcrux_ml_dsa.Simd.Portable.Vector_type.f_values.[ mk_usize 4 ] <: i32)
-  in
-  let simd_unit:Libcrux_ml_dsa.Simd.Portable.Vector_type.t_Coefficients =
-    {
-      simd_unit with
-      Libcrux_ml_dsa.Simd.Portable.Vector_type.f_values
-      =
-      Rust_primitives.Hax.Monomorphized_update_at.update_at_usize simd_unit
-          .Libcrux_ml_dsa.Simd.Portable.Vector_type.f_values
-        (mk_usize 4)
-        ((simd_unit.Libcrux_ml_dsa.Simd.Portable.Vector_type.f_values.[ mk_usize 4 ] <: i32) +!
-          (simd_unit.Libcrux_ml_dsa.Simd.Portable.Vector_type.f_values.[ mk_usize 5 ] <: i32)
-          <:
-          i32)
-    }
-    <:
-    Libcrux_ml_dsa.Simd.Portable.Vector_type.t_Coefficients
-  in
-  let simd_unit:Libcrux_ml_dsa.Simd.Portable.Vector_type.t_Coefficients =
-    {
-      simd_unit with
-      Libcrux_ml_dsa.Simd.Portable.Vector_type.f_values
-      =
-      Rust_primitives.Hax.Monomorphized_update_at.update_at_usize simd_unit
-          .Libcrux_ml_dsa.Simd.Portable.Vector_type.f_values
-        (mk_usize 5)
+    (simd_unit.Libcrux_ml_dsa.Simd.Portable.Vector_type.f_values.[ sz 5 ] <: i32) -!
+    (simd_unit.Libcrux_ml_dsa.Simd.Portable.Vector_type.f_values.[ sz 4 ] <: i32)
+  in
+  let simd_unit:Libcrux_ml_dsa.Simd.Portable.Vector_type.t_Coefficients =
+    {
+      simd_unit with
+      Libcrux_ml_dsa.Simd.Portable.Vector_type.f_values
+      =
+      Rust_primitives.Hax.Monomorphized_update_at.update_at_usize simd_unit
+          .Libcrux_ml_dsa.Simd.Portable.Vector_type.f_values
+        (sz 4)
+        ((simd_unit.Libcrux_ml_dsa.Simd.Portable.Vector_type.f_values.[ sz 4 ] <: i32) +!
+          (simd_unit.Libcrux_ml_dsa.Simd.Portable.Vector_type.f_values.[ sz 5 ] <: i32)
+          <:
+          i32)
+    }
+    <:
+    Libcrux_ml_dsa.Simd.Portable.Vector_type.t_Coefficients
+  in
+  let simd_unit:Libcrux_ml_dsa.Simd.Portable.Vector_type.t_Coefficients =
+    {
+      simd_unit with
+      Libcrux_ml_dsa.Simd.Portable.Vector_type.f_values
+      =
+      Rust_primitives.Hax.Monomorphized_update_at.update_at_usize simd_unit
+          .Libcrux_ml_dsa.Simd.Portable.Vector_type.f_values
+        (sz 5)
         (Libcrux_ml_dsa.Simd.Portable.Arithmetic.montgomery_multiply_fe_by_fer a_minus_b zeta2
           <:
           i32)
@@ -119,33 +119,33 @@
     Libcrux_ml_dsa.Simd.Portable.Vector_type.t_Coefficients
   in
   let a_minus_b:i32 =
-    (simd_unit.Libcrux_ml_dsa.Simd.Portable.Vector_type.f_values.[ mk_usize 7 ] <: i32) -!
-    (simd_unit.Libcrux_ml_dsa.Simd.Portable.Vector_type.f_values.[ mk_usize 6 ] <: i32)
-  in
-  let simd_unit:Libcrux_ml_dsa.Simd.Portable.Vector_type.t_Coefficients =
-    {
-      simd_unit with
-      Libcrux_ml_dsa.Simd.Portable.Vector_type.f_values
-      =
-      Rust_primitives.Hax.Monomorphized_update_at.update_at_usize simd_unit
-          .Libcrux_ml_dsa.Simd.Portable.Vector_type.f_values
-        (mk_usize 6)
-        ((simd_unit.Libcrux_ml_dsa.Simd.Portable.Vector_type.f_values.[ mk_usize 6 ] <: i32) +!
-          (simd_unit.Libcrux_ml_dsa.Simd.Portable.Vector_type.f_values.[ mk_usize 7 ] <: i32)
-          <:
-          i32)
-    }
-    <:
-    Libcrux_ml_dsa.Simd.Portable.Vector_type.t_Coefficients
-  in
-  let simd_unit:Libcrux_ml_dsa.Simd.Portable.Vector_type.t_Coefficients =
-    {
-      simd_unit with
-      Libcrux_ml_dsa.Simd.Portable.Vector_type.f_values
-      =
-      Rust_primitives.Hax.Monomorphized_update_at.update_at_usize simd_unit
-          .Libcrux_ml_dsa.Simd.Portable.Vector_type.f_values
-        (mk_usize 7)
+    (simd_unit.Libcrux_ml_dsa.Simd.Portable.Vector_type.f_values.[ sz 7 ] <: i32) -!
+    (simd_unit.Libcrux_ml_dsa.Simd.Portable.Vector_type.f_values.[ sz 6 ] <: i32)
+  in
+  let simd_unit:Libcrux_ml_dsa.Simd.Portable.Vector_type.t_Coefficients =
+    {
+      simd_unit with
+      Libcrux_ml_dsa.Simd.Portable.Vector_type.f_values
+      =
+      Rust_primitives.Hax.Monomorphized_update_at.update_at_usize simd_unit
+          .Libcrux_ml_dsa.Simd.Portable.Vector_type.f_values
+        (sz 6)
+        ((simd_unit.Libcrux_ml_dsa.Simd.Portable.Vector_type.f_values.[ sz 6 ] <: i32) +!
+          (simd_unit.Libcrux_ml_dsa.Simd.Portable.Vector_type.f_values.[ sz 7 ] <: i32)
+          <:
+          i32)
+    }
+    <:
+    Libcrux_ml_dsa.Simd.Portable.Vector_type.t_Coefficients
+  in
+  let simd_unit:Libcrux_ml_dsa.Simd.Portable.Vector_type.t_Coefficients =
+    {
+      simd_unit with
+      Libcrux_ml_dsa.Simd.Portable.Vector_type.f_values
+      =
+      Rust_primitives.Hax.Monomorphized_update_at.update_at_usize simd_unit
+          .Libcrux_ml_dsa.Simd.Portable.Vector_type.f_values
+        (sz 7)
         (Libcrux_ml_dsa.Simd.Portable.Arithmetic.montgomery_multiply_fe_by_fer a_minus_b zeta3
           <:
           i32)
@@ -155,13 +155,300 @@
   in
   simd_unit
 
-<<<<<<< HEAD
+let simd_unit_invert_ntt_at_layer_1_
+      (simd_unit: Libcrux_ml_dsa.Simd.Portable.Vector_type.t_Coefficients)
+      (zeta0 zeta1: i32)
+     =
+  let a_minus_b:i32 =
+    (simd_unit.Libcrux_ml_dsa.Simd.Portable.Vector_type.f_values.[ sz 2 ] <: i32) -!
+    (simd_unit.Libcrux_ml_dsa.Simd.Portable.Vector_type.f_values.[ sz 0 ] <: i32)
+  in
+  let simd_unit:Libcrux_ml_dsa.Simd.Portable.Vector_type.t_Coefficients =
+    {
+      simd_unit with
+      Libcrux_ml_dsa.Simd.Portable.Vector_type.f_values
+      =
+      Rust_primitives.Hax.Monomorphized_update_at.update_at_usize simd_unit
+          .Libcrux_ml_dsa.Simd.Portable.Vector_type.f_values
+        (sz 0)
+        ((simd_unit.Libcrux_ml_dsa.Simd.Portable.Vector_type.f_values.[ sz 0 ] <: i32) +!
+          (simd_unit.Libcrux_ml_dsa.Simd.Portable.Vector_type.f_values.[ sz 2 ] <: i32)
+          <:
+          i32)
+    }
+    <:
+    Libcrux_ml_dsa.Simd.Portable.Vector_type.t_Coefficients
+  in
+  let simd_unit:Libcrux_ml_dsa.Simd.Portable.Vector_type.t_Coefficients =
+    {
+      simd_unit with
+      Libcrux_ml_dsa.Simd.Portable.Vector_type.f_values
+      =
+      Rust_primitives.Hax.Monomorphized_update_at.update_at_usize simd_unit
+          .Libcrux_ml_dsa.Simd.Portable.Vector_type.f_values
+        (sz 2)
+        (Libcrux_ml_dsa.Simd.Portable.Arithmetic.montgomery_multiply_fe_by_fer a_minus_b zeta0
+          <:
+          i32)
+    }
+    <:
+    Libcrux_ml_dsa.Simd.Portable.Vector_type.t_Coefficients
+  in
+  let a_minus_b:i32 =
+    (simd_unit.Libcrux_ml_dsa.Simd.Portable.Vector_type.f_values.[ sz 3 ] <: i32) -!
+    (simd_unit.Libcrux_ml_dsa.Simd.Portable.Vector_type.f_values.[ sz 1 ] <: i32)
+  in
+  let simd_unit:Libcrux_ml_dsa.Simd.Portable.Vector_type.t_Coefficients =
+    {
+      simd_unit with
+      Libcrux_ml_dsa.Simd.Portable.Vector_type.f_values
+      =
+      Rust_primitives.Hax.Monomorphized_update_at.update_at_usize simd_unit
+          .Libcrux_ml_dsa.Simd.Portable.Vector_type.f_values
+        (sz 1)
+        ((simd_unit.Libcrux_ml_dsa.Simd.Portable.Vector_type.f_values.[ sz 1 ] <: i32) +!
+          (simd_unit.Libcrux_ml_dsa.Simd.Portable.Vector_type.f_values.[ sz 3 ] <: i32)
+          <:
+          i32)
+    }
+    <:
+    Libcrux_ml_dsa.Simd.Portable.Vector_type.t_Coefficients
+  in
+  let simd_unit:Libcrux_ml_dsa.Simd.Portable.Vector_type.t_Coefficients =
+    {
+      simd_unit with
+      Libcrux_ml_dsa.Simd.Portable.Vector_type.f_values
+      =
+      Rust_primitives.Hax.Monomorphized_update_at.update_at_usize simd_unit
+          .Libcrux_ml_dsa.Simd.Portable.Vector_type.f_values
+        (sz 3)
+        (Libcrux_ml_dsa.Simd.Portable.Arithmetic.montgomery_multiply_fe_by_fer a_minus_b zeta0
+          <:
+          i32)
+    }
+    <:
+    Libcrux_ml_dsa.Simd.Portable.Vector_type.t_Coefficients
+  in
+  let a_minus_b:i32 =
+    (simd_unit.Libcrux_ml_dsa.Simd.Portable.Vector_type.f_values.[ sz 6 ] <: i32) -!
+    (simd_unit.Libcrux_ml_dsa.Simd.Portable.Vector_type.f_values.[ sz 4 ] <: i32)
+  in
+  let simd_unit:Libcrux_ml_dsa.Simd.Portable.Vector_type.t_Coefficients =
+    {
+      simd_unit with
+      Libcrux_ml_dsa.Simd.Portable.Vector_type.f_values
+      =
+      Rust_primitives.Hax.Monomorphized_update_at.update_at_usize simd_unit
+          .Libcrux_ml_dsa.Simd.Portable.Vector_type.f_values
+        (sz 4)
+        ((simd_unit.Libcrux_ml_dsa.Simd.Portable.Vector_type.f_values.[ sz 4 ] <: i32) +!
+          (simd_unit.Libcrux_ml_dsa.Simd.Portable.Vector_type.f_values.[ sz 6 ] <: i32)
+          <:
+          i32)
+    }
+    <:
+    Libcrux_ml_dsa.Simd.Portable.Vector_type.t_Coefficients
+  in
+  let simd_unit:Libcrux_ml_dsa.Simd.Portable.Vector_type.t_Coefficients =
+    {
+      simd_unit with
+      Libcrux_ml_dsa.Simd.Portable.Vector_type.f_values
+      =
+      Rust_primitives.Hax.Monomorphized_update_at.update_at_usize simd_unit
+          .Libcrux_ml_dsa.Simd.Portable.Vector_type.f_values
+        (sz 6)
+        (Libcrux_ml_dsa.Simd.Portable.Arithmetic.montgomery_multiply_fe_by_fer a_minus_b zeta1
+          <:
+          i32)
+    }
+    <:
+    Libcrux_ml_dsa.Simd.Portable.Vector_type.t_Coefficients
+  in
+  let a_minus_b:i32 =
+    (simd_unit.Libcrux_ml_dsa.Simd.Portable.Vector_type.f_values.[ sz 7 ] <: i32) -!
+    (simd_unit.Libcrux_ml_dsa.Simd.Portable.Vector_type.f_values.[ sz 5 ] <: i32)
+  in
+  let simd_unit:Libcrux_ml_dsa.Simd.Portable.Vector_type.t_Coefficients =
+    {
+      simd_unit with
+      Libcrux_ml_dsa.Simd.Portable.Vector_type.f_values
+      =
+      Rust_primitives.Hax.Monomorphized_update_at.update_at_usize simd_unit
+          .Libcrux_ml_dsa.Simd.Portable.Vector_type.f_values
+        (sz 5)
+        ((simd_unit.Libcrux_ml_dsa.Simd.Portable.Vector_type.f_values.[ sz 5 ] <: i32) +!
+          (simd_unit.Libcrux_ml_dsa.Simd.Portable.Vector_type.f_values.[ sz 7 ] <: i32)
+          <:
+          i32)
+    }
+    <:
+    Libcrux_ml_dsa.Simd.Portable.Vector_type.t_Coefficients
+  in
+  let simd_unit:Libcrux_ml_dsa.Simd.Portable.Vector_type.t_Coefficients =
+    {
+      simd_unit with
+      Libcrux_ml_dsa.Simd.Portable.Vector_type.f_values
+      =
+      Rust_primitives.Hax.Monomorphized_update_at.update_at_usize simd_unit
+          .Libcrux_ml_dsa.Simd.Portable.Vector_type.f_values
+        (sz 7)
+        (Libcrux_ml_dsa.Simd.Portable.Arithmetic.montgomery_multiply_fe_by_fer a_minus_b zeta1
+          <:
+          i32)
+    }
+    <:
+    Libcrux_ml_dsa.Simd.Portable.Vector_type.t_Coefficients
+  in
+  simd_unit
+
+let simd_unit_invert_ntt_at_layer_2_
+      (simd_unit: Libcrux_ml_dsa.Simd.Portable.Vector_type.t_Coefficients)
+      (zeta: i32)
+     =
+  let a_minus_b:i32 =
+    (simd_unit.Libcrux_ml_dsa.Simd.Portable.Vector_type.f_values.[ sz 4 ] <: i32) -!
+    (simd_unit.Libcrux_ml_dsa.Simd.Portable.Vector_type.f_values.[ sz 0 ] <: i32)
+  in
+  let simd_unit:Libcrux_ml_dsa.Simd.Portable.Vector_type.t_Coefficients =
+    {
+      simd_unit with
+      Libcrux_ml_dsa.Simd.Portable.Vector_type.f_values
+      =
+      Rust_primitives.Hax.Monomorphized_update_at.update_at_usize simd_unit
+          .Libcrux_ml_dsa.Simd.Portable.Vector_type.f_values
+        (sz 0)
+        ((simd_unit.Libcrux_ml_dsa.Simd.Portable.Vector_type.f_values.[ sz 0 ] <: i32) +!
+          (simd_unit.Libcrux_ml_dsa.Simd.Portable.Vector_type.f_values.[ sz 4 ] <: i32)
+          <:
+          i32)
+    }
+    <:
+    Libcrux_ml_dsa.Simd.Portable.Vector_type.t_Coefficients
+  in
+  let simd_unit:Libcrux_ml_dsa.Simd.Portable.Vector_type.t_Coefficients =
+    {
+      simd_unit with
+      Libcrux_ml_dsa.Simd.Portable.Vector_type.f_values
+      =
+      Rust_primitives.Hax.Monomorphized_update_at.update_at_usize simd_unit
+          .Libcrux_ml_dsa.Simd.Portable.Vector_type.f_values
+        (sz 4)
+        (Libcrux_ml_dsa.Simd.Portable.Arithmetic.montgomery_multiply_fe_by_fer a_minus_b zeta <: i32
+        )
+    }
+    <:
+    Libcrux_ml_dsa.Simd.Portable.Vector_type.t_Coefficients
+  in
+  let a_minus_b:i32 =
+    (simd_unit.Libcrux_ml_dsa.Simd.Portable.Vector_type.f_values.[ sz 5 ] <: i32) -!
+    (simd_unit.Libcrux_ml_dsa.Simd.Portable.Vector_type.f_values.[ sz 1 ] <: i32)
+  in
+  let simd_unit:Libcrux_ml_dsa.Simd.Portable.Vector_type.t_Coefficients =
+    {
+      simd_unit with
+      Libcrux_ml_dsa.Simd.Portable.Vector_type.f_values
+      =
+      Rust_primitives.Hax.Monomorphized_update_at.update_at_usize simd_unit
+          .Libcrux_ml_dsa.Simd.Portable.Vector_type.f_values
+        (sz 1)
+        ((simd_unit.Libcrux_ml_dsa.Simd.Portable.Vector_type.f_values.[ sz 1 ] <: i32) +!
+          (simd_unit.Libcrux_ml_dsa.Simd.Portable.Vector_type.f_values.[ sz 5 ] <: i32)
+          <:
+          i32)
+    }
+    <:
+    Libcrux_ml_dsa.Simd.Portable.Vector_type.t_Coefficients
+  in
+  let simd_unit:Libcrux_ml_dsa.Simd.Portable.Vector_type.t_Coefficients =
+    {
+      simd_unit with
+      Libcrux_ml_dsa.Simd.Portable.Vector_type.f_values
+      =
+      Rust_primitives.Hax.Monomorphized_update_at.update_at_usize simd_unit
+          .Libcrux_ml_dsa.Simd.Portable.Vector_type.f_values
+        (sz 5)
+        (Libcrux_ml_dsa.Simd.Portable.Arithmetic.montgomery_multiply_fe_by_fer a_minus_b zeta <: i32
+        )
+    }
+    <:
+    Libcrux_ml_dsa.Simd.Portable.Vector_type.t_Coefficients
+  in
+  let a_minus_b:i32 =
+    (simd_unit.Libcrux_ml_dsa.Simd.Portable.Vector_type.f_values.[ sz 6 ] <: i32) -!
+    (simd_unit.Libcrux_ml_dsa.Simd.Portable.Vector_type.f_values.[ sz 2 ] <: i32)
+  in
+  let simd_unit:Libcrux_ml_dsa.Simd.Portable.Vector_type.t_Coefficients =
+    {
+      simd_unit with
+      Libcrux_ml_dsa.Simd.Portable.Vector_type.f_values
+      =
+      Rust_primitives.Hax.Monomorphized_update_at.update_at_usize simd_unit
+          .Libcrux_ml_dsa.Simd.Portable.Vector_type.f_values
+        (sz 2)
+        ((simd_unit.Libcrux_ml_dsa.Simd.Portable.Vector_type.f_values.[ sz 2 ] <: i32) +!
+          (simd_unit.Libcrux_ml_dsa.Simd.Portable.Vector_type.f_values.[ sz 6 ] <: i32)
+          <:
+          i32)
+    }
+    <:
+    Libcrux_ml_dsa.Simd.Portable.Vector_type.t_Coefficients
+  in
+  let simd_unit:Libcrux_ml_dsa.Simd.Portable.Vector_type.t_Coefficients =
+    {
+      simd_unit with
+      Libcrux_ml_dsa.Simd.Portable.Vector_type.f_values
+      =
+      Rust_primitives.Hax.Monomorphized_update_at.update_at_usize simd_unit
+          .Libcrux_ml_dsa.Simd.Portable.Vector_type.f_values
+        (sz 6)
+        (Libcrux_ml_dsa.Simd.Portable.Arithmetic.montgomery_multiply_fe_by_fer a_minus_b zeta <: i32
+        )
+    }
+    <:
+    Libcrux_ml_dsa.Simd.Portable.Vector_type.t_Coefficients
+  in
+  let a_minus_b:i32 =
+    (simd_unit.Libcrux_ml_dsa.Simd.Portable.Vector_type.f_values.[ sz 7 ] <: i32) -!
+    (simd_unit.Libcrux_ml_dsa.Simd.Portable.Vector_type.f_values.[ sz 3 ] <: i32)
+  in
+  let simd_unit:Libcrux_ml_dsa.Simd.Portable.Vector_type.t_Coefficients =
+    {
+      simd_unit with
+      Libcrux_ml_dsa.Simd.Portable.Vector_type.f_values
+      =
+      Rust_primitives.Hax.Monomorphized_update_at.update_at_usize simd_unit
+          .Libcrux_ml_dsa.Simd.Portable.Vector_type.f_values
+        (sz 3)
+        ((simd_unit.Libcrux_ml_dsa.Simd.Portable.Vector_type.f_values.[ sz 3 ] <: i32) +!
+          (simd_unit.Libcrux_ml_dsa.Simd.Portable.Vector_type.f_values.[ sz 7 ] <: i32)
+          <:
+          i32)
+    }
+    <:
+    Libcrux_ml_dsa.Simd.Portable.Vector_type.t_Coefficients
+  in
+  let simd_unit:Libcrux_ml_dsa.Simd.Portable.Vector_type.t_Coefficients =
+    {
+      simd_unit with
+      Libcrux_ml_dsa.Simd.Portable.Vector_type.f_values
+      =
+      Rust_primitives.Hax.Monomorphized_update_at.update_at_usize simd_unit
+          .Libcrux_ml_dsa.Simd.Portable.Vector_type.f_values
+        (sz 7)
+        (Libcrux_ml_dsa.Simd.Portable.Arithmetic.montgomery_multiply_fe_by_fer a_minus_b zeta <: i32
+        )
+    }
+    <:
+    Libcrux_ml_dsa.Simd.Portable.Vector_type.t_Coefficients
+  in
+  simd_unit
+
 let invert_ntt_at_layer_0___round
-      (re: t_Array Libcrux_ml_dsa.Simd.Portable.Vector_type.t_Coefficients (mk_usize 32))
+      (re: t_Array Libcrux_ml_dsa.Simd.Portable.Vector_type.t_Coefficients (sz 32))
       (index: usize)
       (zeta0 zeta1 zeta2 zeta3: i32)
      =
-  let re:t_Array Libcrux_ml_dsa.Simd.Portable.Vector_type.t_Coefficients (mk_usize 32) =
+  let re:t_Array Libcrux_ml_dsa.Simd.Portable.Vector_type.t_Coefficients (sz 32) =
     Rust_primitives.Hax.Monomorphized_update_at.update_at_usize re
       index
       (simd_unit_invert_ntt_at_layer_0_ (re.[ index ]
@@ -177,421 +464,112 @@
   re
 
 let invert_ntt_at_layer_0_
-      (re: t_Array Libcrux_ml_dsa.Simd.Portable.Vector_type.t_Coefficients (mk_usize 32))
-     =
-  let re:t_Array Libcrux_ml_dsa.Simd.Portable.Vector_type.t_Coefficients (mk_usize 32) =
-    invert_ntt_at_layer_0___round re
-      (mk_usize 0)
-      (mk_i32 1976782)
-      (mk_i32 (-846154))
-      (mk_i32 1400424)
-      (mk_i32 3937738)
-  in
-  let re:t_Array Libcrux_ml_dsa.Simd.Portable.Vector_type.t_Coefficients (mk_usize 32) =
-    invert_ntt_at_layer_0___round re
-      (mk_usize 1)
-      (mk_i32 (-1362209))
-      (mk_i32 (-48306))
-      (mk_i32 3919660)
-      (mk_i32 (-554416))
-  in
-  let re:t_Array Libcrux_ml_dsa.Simd.Portable.Vector_type.t_Coefficients (mk_usize 32) =
-    invert_ntt_at_layer_0___round re
-      (mk_usize 2)
-      (mk_i32 (-3545687))
-      (mk_i32 1612842)
-      (mk_i32 (-976891))
-      (mk_i32 183443)
-  in
-  let re:t_Array Libcrux_ml_dsa.Simd.Portable.Vector_type.t_Coefficients (mk_usize 32) =
-    invert_ntt_at_layer_0___round re
-      (mk_usize 3)
-      (mk_i32 (-2286327))
-      (mk_i32 (-420899))
-      (mk_i32 (-2235985))
-      (mk_i32 (-2939036))
-  in
-  let re:t_Array Libcrux_ml_dsa.Simd.Portable.Vector_type.t_Coefficients (mk_usize 32) =
-    invert_ntt_at_layer_0___round re
-      (mk_usize 4)
-      (mk_i32 (-3833893))
-      (mk_i32 (-260646))
-      (mk_i32 (-1104333))
-      (mk_i32 (-1667432))
-  in
-  let re:t_Array Libcrux_ml_dsa.Simd.Portable.Vector_type.t_Coefficients (mk_usize 32) =
-    invert_ntt_at_layer_0___round re
-      (mk_usize 5)
-      (mk_i32 1910376)
-      (mk_i32 (-1803090))
-      (mk_i32 1723600)
-      (mk_i32 (-426683))
-  in
-  let re:t_Array Libcrux_ml_dsa.Simd.Portable.Vector_type.t_Coefficients (mk_usize 32) =
-    invert_ntt_at_layer_0___round re
-      (mk_usize 6)
-      (mk_i32 472078)
-      (mk_i32 1717735)
-      (mk_i32 (-975884))
-      (mk_i32 2213111)
-  in
-  let re:t_Array Libcrux_ml_dsa.Simd.Portable.Vector_type.t_Coefficients (mk_usize 32) =
-    invert_ntt_at_layer_0___round re
-      (mk_usize 7)
-      (mk_i32 269760)
-      (mk_i32 3866901)
-      (mk_i32 3523897)
-      (mk_i32 (-3038916))
-  in
-  let re:t_Array Libcrux_ml_dsa.Simd.Portable.Vector_type.t_Coefficients (mk_usize 32) =
-    invert_ntt_at_layer_0___round re
-      (mk_usize 8)
-      (mk_i32 (-1799107))
-      (mk_i32 (-3694233))
-      (mk_i32 1652634)
-      (mk_i32 810149)
-  in
-  let re:t_Array Libcrux_ml_dsa.Simd.Portable.Vector_type.t_Coefficients (mk_usize 32) =
-    invert_ntt_at_layer_0___round re
-      (mk_usize 9)
-      (mk_i32 3014001)
-      (mk_i32 1616392)
-      (mk_i32 162844)
-      (mk_i32 (-3183426))
-  in
-  let re:t_Array Libcrux_ml_dsa.Simd.Portable.Vector_type.t_Coefficients (mk_usize 32) =
-    invert_ntt_at_layer_0___round re
-      (mk_usize 10)
-      (mk_i32 (-1207385))
-      (mk_i32 185531)
-      (mk_i32 3369112)
-      (mk_i32 1957272)
-  in
-  let re:t_Array Libcrux_ml_dsa.Simd.Portable.Vector_type.t_Coefficients (mk_usize 32) =
-    invert_ntt_at_layer_0___round re
-      (mk_usize 11)
-      (mk_i32 (-164721))
-      (mk_i32 2454455)
-      (mk_i32 2432395)
-      (mk_i32 (-2013608))
-  in
-  let re:t_Array Libcrux_ml_dsa.Simd.Portable.Vector_type.t_Coefficients (mk_usize 32) =
-    invert_ntt_at_layer_0___round re
-      (mk_usize 12)
-      (mk_i32 (-3776993))
-      (mk_i32 594136)
-      (mk_i32 (-3724270))
-      (mk_i32 (-2584293))
-  in
-  let re:t_Array Libcrux_ml_dsa.Simd.Portable.Vector_type.t_Coefficients (mk_usize 32) =
-    invert_ntt_at_layer_0___round re
-      (mk_usize 13)
-      (mk_i32 (-1846953))
-      (mk_i32 (-1671176))
-      (mk_i32 (-2831860))
-      (mk_i32 (-542412))
-  in
-  let re:t_Array Libcrux_ml_dsa.Simd.Portable.Vector_type.t_Coefficients (mk_usize 32) =
-    invert_ntt_at_layer_0___round re
-      (mk_usize 14)
-      (mk_i32 3406031)
-      (mk_i32 2235880)
-      (mk_i32 777191)
-      (mk_i32 1500165)
-  in
-  let re:t_Array Libcrux_ml_dsa.Simd.Portable.Vector_type.t_Coefficients (mk_usize 32) =
-    invert_ntt_at_layer_0___round re
-      (mk_usize 15)
-      (mk_i32 (-1374803))
-      (mk_i32 (-2546312))
-      (mk_i32 1917081)
-      (mk_i32 (-1279661))
-  in
-  let re:t_Array Libcrux_ml_dsa.Simd.Portable.Vector_type.t_Coefficients (mk_usize 32) =
-    invert_ntt_at_layer_0___round re
-      (mk_usize 16)
-      (mk_i32 (-1962642))
-      (mk_i32 3306115)
-      (mk_i32 1312455)
-      (mk_i32 (-451100))
-  in
-  let re:t_Array Libcrux_ml_dsa.Simd.Portable.Vector_type.t_Coefficients (mk_usize 32) =
-    invert_ntt_at_layer_0___round re
-      (mk_usize 17)
-      (mk_i32 (-1430225))
-      (mk_i32 (-3318210))
-      (mk_i32 1237275)
-      (mk_i32 (-1333058))
-  in
-  let re:t_Array Libcrux_ml_dsa.Simd.Portable.Vector_type.t_Coefficients (mk_usize 32) =
-    invert_ntt_at_layer_0___round re
-      (mk_usize 18)
-      (mk_i32 (-1050970))
-      (mk_i32 1903435)
-      (mk_i32 1869119)
-      (mk_i32 (-2994039))
-  in
-  let re:t_Array Libcrux_ml_dsa.Simd.Portable.Vector_type.t_Coefficients (mk_usize 32) =
-    invert_ntt_at_layer_0___round re
-      (mk_usize 19)
-      (mk_i32 (-3548272))
-      (mk_i32 2635921)
-      (mk_i32 1250494)
-      (mk_i32 (-3767016))
-  in
-  let re:t_Array Libcrux_ml_dsa.Simd.Portable.Vector_type.t_Coefficients (mk_usize 32) =
-    invert_ntt_at_layer_0___round re
-      (mk_usize 20)
-      (mk_i32 1595974)
-      (mk_i32 2486353)
-      (mk_i32 1247620)
-      (mk_i32 4055324)
-  in
-  let re:t_Array Libcrux_ml_dsa.Simd.Portable.Vector_type.t_Coefficients (mk_usize 32) =
-    invert_ntt_at_layer_0___round re
-      (mk_usize 21)
-      (mk_i32 1265009)
-      (mk_i32 (-2590150))
-      (mk_i32 2691481)
-      (mk_i32 2842341)
-  in
-  let re:t_Array Libcrux_ml_dsa.Simd.Portable.Vector_type.t_Coefficients (mk_usize 32) =
-    invert_ntt_at_layer_0___round re
-      (mk_usize 22)
-      (mk_i32 203044)
-      (mk_i32 1735879)
-      (mk_i32 (-3342277))
-      (mk_i32 3437287)
-  in
-  let re:t_Array Libcrux_ml_dsa.Simd.Portable.Vector_type.t_Coefficients (mk_usize 32) =
-    invert_ntt_at_layer_0___round re
-      (mk_usize 23)
-      (mk_i32 4108315)
-      (mk_i32 (-2437823))
-      (mk_i32 286988)
-      (mk_i32 342297)
-  in
-  let re:t_Array Libcrux_ml_dsa.Simd.Portable.Vector_type.t_Coefficients (mk_usize 32) =
-    invert_ntt_at_layer_0___round re
-      (mk_usize 24)
-      (mk_i32 (-3595838))
-      (mk_i32 (-768622))
-      (mk_i32 (-525098))
-      (mk_i32 (-3556995))
-  in
-  let re:t_Array Libcrux_ml_dsa.Simd.Portable.Vector_type.t_Coefficients (mk_usize 32) =
-    invert_ntt_at_layer_0___round re
-      (mk_usize 25)
-      (mk_i32 3207046)
-      (mk_i32 2031748)
-      (mk_i32 (-3122442))
-      (mk_i32 (-655327))
-  in
-  let re:t_Array Libcrux_ml_dsa.Simd.Portable.Vector_type.t_Coefficients (mk_usize 32) =
-    invert_ntt_at_layer_0___round re
-      (mk_usize 26)
-      (mk_i32 (-522500))
-      (mk_i32 (-43260))
-      (mk_i32 (-1613174))
-      (mk_i32 495491)
-  in
-  let re:t_Array Libcrux_ml_dsa.Simd.Portable.Vector_type.t_Coefficients (mk_usize 32) =
-    invert_ntt_at_layer_0___round re
-      (mk_usize 27)
-      (mk_i32 819034)
-      (mk_i32 909542)
-      (mk_i32 1859098)
-      (mk_i32 900702)
-  in
-  let re:t_Array Libcrux_ml_dsa.Simd.Portable.Vector_type.t_Coefficients (mk_usize 32) =
-    invert_ntt_at_layer_0___round re
-      (mk_usize 28)
-      (mk_i32 (-3193378))
-      (mk_i32 (-1197226))
-      (mk_i32 (-3759364))
-      (mk_i32 (-3520352))
-  in
-  let re:t_Array Libcrux_ml_dsa.Simd.Portable.Vector_type.t_Coefficients (mk_usize 32) =
-    invert_ntt_at_layer_0___round re
-      (mk_usize 29)
-      (mk_i32 3513181)
-      (mk_i32 (-1235728))
-      (mk_i32 2434439)
-      (mk_i32 266997)
-  in
-  let re:t_Array Libcrux_ml_dsa.Simd.Portable.Vector_type.t_Coefficients (mk_usize 32) =
-    invert_ntt_at_layer_0___round re
-      (mk_usize 30)
-      (mk_i32 (-3562462))
-      (mk_i32 (-2446433))
-      (mk_i32 2244091)
-      (mk_i32 (-3342478))
-  in
-  let re:t_Array Libcrux_ml_dsa.Simd.Portable.Vector_type.t_Coefficients (mk_usize 32) =
-    invert_ntt_at_layer_0___round re
-      (mk_usize 31)
-      (mk_i32 3817976)
-      (mk_i32 2316500)
-      (mk_i32 3407706)
-      (mk_i32 2091667)
-  in
-  re
-
-=======
->>>>>>> a09ba242
-let simd_unit_invert_ntt_at_layer_1_
-      (simd_unit: Libcrux_ml_dsa.Simd.Portable.Vector_type.t_Coefficients)
-      (zeta0 zeta1: i32)
-     =
-  let a_minus_b:i32 =
-    (simd_unit.Libcrux_ml_dsa.Simd.Portable.Vector_type.f_values.[ mk_usize 2 ] <: i32) -!
-    (simd_unit.Libcrux_ml_dsa.Simd.Portable.Vector_type.f_values.[ mk_usize 0 ] <: i32)
-  in
-  let simd_unit:Libcrux_ml_dsa.Simd.Portable.Vector_type.t_Coefficients =
-    {
-      simd_unit with
-      Libcrux_ml_dsa.Simd.Portable.Vector_type.f_values
-      =
-      Rust_primitives.Hax.Monomorphized_update_at.update_at_usize simd_unit
-          .Libcrux_ml_dsa.Simd.Portable.Vector_type.f_values
-        (mk_usize 0)
-        ((simd_unit.Libcrux_ml_dsa.Simd.Portable.Vector_type.f_values.[ mk_usize 0 ] <: i32) +!
-          (simd_unit.Libcrux_ml_dsa.Simd.Portable.Vector_type.f_values.[ mk_usize 2 ] <: i32)
-          <:
-          i32)
-    }
-    <:
-    Libcrux_ml_dsa.Simd.Portable.Vector_type.t_Coefficients
-  in
-  let simd_unit:Libcrux_ml_dsa.Simd.Portable.Vector_type.t_Coefficients =
-    {
-      simd_unit with
-      Libcrux_ml_dsa.Simd.Portable.Vector_type.f_values
-      =
-      Rust_primitives.Hax.Monomorphized_update_at.update_at_usize simd_unit
-          .Libcrux_ml_dsa.Simd.Portable.Vector_type.f_values
-        (mk_usize 2)
-        (Libcrux_ml_dsa.Simd.Portable.Arithmetic.montgomery_multiply_fe_by_fer a_minus_b zeta0
-          <:
-          i32)
-    }
-    <:
-    Libcrux_ml_dsa.Simd.Portable.Vector_type.t_Coefficients
-  in
-  let a_minus_b:i32 =
-    (simd_unit.Libcrux_ml_dsa.Simd.Portable.Vector_type.f_values.[ mk_usize 3 ] <: i32) -!
-    (simd_unit.Libcrux_ml_dsa.Simd.Portable.Vector_type.f_values.[ mk_usize 1 ] <: i32)
-  in
-  let simd_unit:Libcrux_ml_dsa.Simd.Portable.Vector_type.t_Coefficients =
-    {
-      simd_unit with
-      Libcrux_ml_dsa.Simd.Portable.Vector_type.f_values
-      =
-      Rust_primitives.Hax.Monomorphized_update_at.update_at_usize simd_unit
-          .Libcrux_ml_dsa.Simd.Portable.Vector_type.f_values
-        (mk_usize 1)
-        ((simd_unit.Libcrux_ml_dsa.Simd.Portable.Vector_type.f_values.[ mk_usize 1 ] <: i32) +!
-          (simd_unit.Libcrux_ml_dsa.Simd.Portable.Vector_type.f_values.[ mk_usize 3 ] <: i32)
-          <:
-          i32)
-    }
-    <:
-    Libcrux_ml_dsa.Simd.Portable.Vector_type.t_Coefficients
-  in
-  let simd_unit:Libcrux_ml_dsa.Simd.Portable.Vector_type.t_Coefficients =
-    {
-      simd_unit with
-      Libcrux_ml_dsa.Simd.Portable.Vector_type.f_values
-      =
-      Rust_primitives.Hax.Monomorphized_update_at.update_at_usize simd_unit
-          .Libcrux_ml_dsa.Simd.Portable.Vector_type.f_values
-        (mk_usize 3)
-        (Libcrux_ml_dsa.Simd.Portable.Arithmetic.montgomery_multiply_fe_by_fer a_minus_b zeta0
-          <:
-          i32)
-    }
-    <:
-    Libcrux_ml_dsa.Simd.Portable.Vector_type.t_Coefficients
-  in
-  let a_minus_b:i32 =
-    (simd_unit.Libcrux_ml_dsa.Simd.Portable.Vector_type.f_values.[ mk_usize 6 ] <: i32) -!
-    (simd_unit.Libcrux_ml_dsa.Simd.Portable.Vector_type.f_values.[ mk_usize 4 ] <: i32)
-  in
-  let simd_unit:Libcrux_ml_dsa.Simd.Portable.Vector_type.t_Coefficients =
-    {
-      simd_unit with
-      Libcrux_ml_dsa.Simd.Portable.Vector_type.f_values
-      =
-      Rust_primitives.Hax.Monomorphized_update_at.update_at_usize simd_unit
-          .Libcrux_ml_dsa.Simd.Portable.Vector_type.f_values
-        (mk_usize 4)
-        ((simd_unit.Libcrux_ml_dsa.Simd.Portable.Vector_type.f_values.[ mk_usize 4 ] <: i32) +!
-          (simd_unit.Libcrux_ml_dsa.Simd.Portable.Vector_type.f_values.[ mk_usize 6 ] <: i32)
-          <:
-          i32)
-    }
-    <:
-    Libcrux_ml_dsa.Simd.Portable.Vector_type.t_Coefficients
-  in
-  let simd_unit:Libcrux_ml_dsa.Simd.Portable.Vector_type.t_Coefficients =
-    {
-      simd_unit with
-      Libcrux_ml_dsa.Simd.Portable.Vector_type.f_values
-      =
-      Rust_primitives.Hax.Monomorphized_update_at.update_at_usize simd_unit
-          .Libcrux_ml_dsa.Simd.Portable.Vector_type.f_values
-        (mk_usize 6)
-        (Libcrux_ml_dsa.Simd.Portable.Arithmetic.montgomery_multiply_fe_by_fer a_minus_b zeta1
-          <:
-          i32)
-    }
-    <:
-    Libcrux_ml_dsa.Simd.Portable.Vector_type.t_Coefficients
-  in
-  let a_minus_b:i32 =
-    (simd_unit.Libcrux_ml_dsa.Simd.Portable.Vector_type.f_values.[ mk_usize 7 ] <: i32) -!
-    (simd_unit.Libcrux_ml_dsa.Simd.Portable.Vector_type.f_values.[ mk_usize 5 ] <: i32)
-  in
-  let simd_unit:Libcrux_ml_dsa.Simd.Portable.Vector_type.t_Coefficients =
-    {
-      simd_unit with
-      Libcrux_ml_dsa.Simd.Portable.Vector_type.f_values
-      =
-      Rust_primitives.Hax.Monomorphized_update_at.update_at_usize simd_unit
-          .Libcrux_ml_dsa.Simd.Portable.Vector_type.f_values
-        (mk_usize 5)
-        ((simd_unit.Libcrux_ml_dsa.Simd.Portable.Vector_type.f_values.[ mk_usize 5 ] <: i32) +!
-          (simd_unit.Libcrux_ml_dsa.Simd.Portable.Vector_type.f_values.[ mk_usize 7 ] <: i32)
-          <:
-          i32)
-    }
-    <:
-    Libcrux_ml_dsa.Simd.Portable.Vector_type.t_Coefficients
-  in
-  let simd_unit:Libcrux_ml_dsa.Simd.Portable.Vector_type.t_Coefficients =
-    {
-      simd_unit with
-      Libcrux_ml_dsa.Simd.Portable.Vector_type.f_values
-      =
-      Rust_primitives.Hax.Monomorphized_update_at.update_at_usize simd_unit
-          .Libcrux_ml_dsa.Simd.Portable.Vector_type.f_values
-        (mk_usize 7)
-        (Libcrux_ml_dsa.Simd.Portable.Arithmetic.montgomery_multiply_fe_by_fer a_minus_b zeta1
-          <:
-          i32)
-    }
-    <:
-    Libcrux_ml_dsa.Simd.Portable.Vector_type.t_Coefficients
-  in
-  simd_unit
-
-<<<<<<< HEAD
+      (re: t_Array Libcrux_ml_dsa.Simd.Portable.Vector_type.t_Coefficients (sz 32))
+     =
+  let re:t_Array Libcrux_ml_dsa.Simd.Portable.Vector_type.t_Coefficients (sz 32) =
+    invert_ntt_at_layer_0___round re (sz 0) 1976782l (-846154l) 1400424l 3937738l
+  in
+  let re:t_Array Libcrux_ml_dsa.Simd.Portable.Vector_type.t_Coefficients (sz 32) =
+    invert_ntt_at_layer_0___round re (sz 1) (-1362209l) (-48306l) 3919660l (-554416l)
+  in
+  let re:t_Array Libcrux_ml_dsa.Simd.Portable.Vector_type.t_Coefficients (sz 32) =
+    invert_ntt_at_layer_0___round re (sz 2) (-3545687l) 1612842l (-976891l) 183443l
+  in
+  let re:t_Array Libcrux_ml_dsa.Simd.Portable.Vector_type.t_Coefficients (sz 32) =
+    invert_ntt_at_layer_0___round re (sz 3) (-2286327l) (-420899l) (-2235985l) (-2939036l)
+  in
+  let re:t_Array Libcrux_ml_dsa.Simd.Portable.Vector_type.t_Coefficients (sz 32) =
+    invert_ntt_at_layer_0___round re (sz 4) (-3833893l) (-260646l) (-1104333l) (-1667432l)
+  in
+  let re:t_Array Libcrux_ml_dsa.Simd.Portable.Vector_type.t_Coefficients (sz 32) =
+    invert_ntt_at_layer_0___round re (sz 5) 1910376l (-1803090l) 1723600l (-426683l)
+  in
+  let re:t_Array Libcrux_ml_dsa.Simd.Portable.Vector_type.t_Coefficients (sz 32) =
+    invert_ntt_at_layer_0___round re (sz 6) 472078l 1717735l (-975884l) 2213111l
+  in
+  let re:t_Array Libcrux_ml_dsa.Simd.Portable.Vector_type.t_Coefficients (sz 32) =
+    invert_ntt_at_layer_0___round re (sz 7) 269760l 3866901l 3523897l (-3038916l)
+  in
+  let re:t_Array Libcrux_ml_dsa.Simd.Portable.Vector_type.t_Coefficients (sz 32) =
+    invert_ntt_at_layer_0___round re (sz 8) (-1799107l) (-3694233l) 1652634l 810149l
+  in
+  let re:t_Array Libcrux_ml_dsa.Simd.Portable.Vector_type.t_Coefficients (sz 32) =
+    invert_ntt_at_layer_0___round re (sz 9) 3014001l 1616392l 162844l (-3183426l)
+  in
+  let re:t_Array Libcrux_ml_dsa.Simd.Portable.Vector_type.t_Coefficients (sz 32) =
+    invert_ntt_at_layer_0___round re (sz 10) (-1207385l) 185531l 3369112l 1957272l
+  in
+  let re:t_Array Libcrux_ml_dsa.Simd.Portable.Vector_type.t_Coefficients (sz 32) =
+    invert_ntt_at_layer_0___round re (sz 11) (-164721l) 2454455l 2432395l (-2013608l)
+  in
+  let re:t_Array Libcrux_ml_dsa.Simd.Portable.Vector_type.t_Coefficients (sz 32) =
+    invert_ntt_at_layer_0___round re (sz 12) (-3776993l) 594136l (-3724270l) (-2584293l)
+  in
+  let re:t_Array Libcrux_ml_dsa.Simd.Portable.Vector_type.t_Coefficients (sz 32) =
+    invert_ntt_at_layer_0___round re (sz 13) (-1846953l) (-1671176l) (-2831860l) (-542412l)
+  in
+  let re:t_Array Libcrux_ml_dsa.Simd.Portable.Vector_type.t_Coefficients (sz 32) =
+    invert_ntt_at_layer_0___round re (sz 14) 3406031l 2235880l 777191l 1500165l
+  in
+  let re:t_Array Libcrux_ml_dsa.Simd.Portable.Vector_type.t_Coefficients (sz 32) =
+    invert_ntt_at_layer_0___round re (sz 15) (-1374803l) (-2546312l) 1917081l (-1279661l)
+  in
+  let re:t_Array Libcrux_ml_dsa.Simd.Portable.Vector_type.t_Coefficients (sz 32) =
+    invert_ntt_at_layer_0___round re (sz 16) (-1962642l) 3306115l 1312455l (-451100l)
+  in
+  let re:t_Array Libcrux_ml_dsa.Simd.Portable.Vector_type.t_Coefficients (sz 32) =
+    invert_ntt_at_layer_0___round re (sz 17) (-1430225l) (-3318210l) 1237275l (-1333058l)
+  in
+  let re:t_Array Libcrux_ml_dsa.Simd.Portable.Vector_type.t_Coefficients (sz 32) =
+    invert_ntt_at_layer_0___round re (sz 18) (-1050970l) 1903435l 1869119l (-2994039l)
+  in
+  let re:t_Array Libcrux_ml_dsa.Simd.Portable.Vector_type.t_Coefficients (sz 32) =
+    invert_ntt_at_layer_0___round re (sz 19) (-3548272l) 2635921l 1250494l (-3767016l)
+  in
+  let re:t_Array Libcrux_ml_dsa.Simd.Portable.Vector_type.t_Coefficients (sz 32) =
+    invert_ntt_at_layer_0___round re (sz 20) 1595974l 2486353l 1247620l 4055324l
+  in
+  let re:t_Array Libcrux_ml_dsa.Simd.Portable.Vector_type.t_Coefficients (sz 32) =
+    invert_ntt_at_layer_0___round re (sz 21) 1265009l (-2590150l) 2691481l 2842341l
+  in
+  let re:t_Array Libcrux_ml_dsa.Simd.Portable.Vector_type.t_Coefficients (sz 32) =
+    invert_ntt_at_layer_0___round re (sz 22) 203044l 1735879l (-3342277l) 3437287l
+  in
+  let re:t_Array Libcrux_ml_dsa.Simd.Portable.Vector_type.t_Coefficients (sz 32) =
+    invert_ntt_at_layer_0___round re (sz 23) 4108315l (-2437823l) 286988l 342297l
+  in
+  let re:t_Array Libcrux_ml_dsa.Simd.Portable.Vector_type.t_Coefficients (sz 32) =
+    invert_ntt_at_layer_0___round re (sz 24) (-3595838l) (-768622l) (-525098l) (-3556995l)
+  in
+  let re:t_Array Libcrux_ml_dsa.Simd.Portable.Vector_type.t_Coefficients (sz 32) =
+    invert_ntt_at_layer_0___round re (sz 25) 3207046l 2031748l (-3122442l) (-655327l)
+  in
+  let re:t_Array Libcrux_ml_dsa.Simd.Portable.Vector_type.t_Coefficients (sz 32) =
+    invert_ntt_at_layer_0___round re (sz 26) (-522500l) (-43260l) (-1613174l) 495491l
+  in
+  let re:t_Array Libcrux_ml_dsa.Simd.Portable.Vector_type.t_Coefficients (sz 32) =
+    invert_ntt_at_layer_0___round re (sz 27) 819034l 909542l 1859098l 900702l
+  in
+  let re:t_Array Libcrux_ml_dsa.Simd.Portable.Vector_type.t_Coefficients (sz 32) =
+    invert_ntt_at_layer_0___round re (sz 28) (-3193378l) (-1197226l) (-3759364l) (-3520352l)
+  in
+  let re:t_Array Libcrux_ml_dsa.Simd.Portable.Vector_type.t_Coefficients (sz 32) =
+    invert_ntt_at_layer_0___round re (sz 29) 3513181l (-1235728l) 2434439l 266997l
+  in
+  let re:t_Array Libcrux_ml_dsa.Simd.Portable.Vector_type.t_Coefficients (sz 32) =
+    invert_ntt_at_layer_0___round re (sz 30) (-3562462l) (-2446433l) 2244091l (-3342478l)
+  in
+  let re:t_Array Libcrux_ml_dsa.Simd.Portable.Vector_type.t_Coefficients (sz 32) =
+    invert_ntt_at_layer_0___round re (sz 31) 3817976l 2316500l 3407706l 2091667l
+  in
+  re
+
 let invert_ntt_at_layer_1___round
-      (re: t_Array Libcrux_ml_dsa.Simd.Portable.Vector_type.t_Coefficients (mk_usize 32))
+      (re: t_Array Libcrux_ml_dsa.Simd.Portable.Vector_type.t_Coefficients (sz 32))
       (index: usize)
       (zeta_00_ zeta_01_: i32)
      =
-  let re:t_Array Libcrux_ml_dsa.Simd.Portable.Vector_type.t_Coefficients (mk_usize 32) =
+  let re:t_Array Libcrux_ml_dsa.Simd.Portable.Vector_type.t_Coefficients (sz 32) =
     Rust_primitives.Hax.Monomorphized_update_at.update_at_usize re
       index
       (simd_unit_invert_ntt_at_layer_1_ (re.[ index ]
@@ -605,390 +583,6 @@
   re
 
 let invert_ntt_at_layer_1_
-      (re: t_Array Libcrux_ml_dsa.Simd.Portable.Vector_type.t_Coefficients (mk_usize 32))
-     =
-  let re:t_Array Libcrux_ml_dsa.Simd.Portable.Vector_type.t_Coefficients (mk_usize 32) =
-    invert_ntt_at_layer_1___round re (mk_usize 0) (mk_i32 3839961) (mk_i32 (-3628969))
-  in
-  let re:t_Array Libcrux_ml_dsa.Simd.Portable.Vector_type.t_Coefficients (mk_usize 32) =
-    invert_ntt_at_layer_1___round re (mk_usize 1) (mk_i32 (-3881060)) (mk_i32 (-3019102))
-  in
-  let re:t_Array Libcrux_ml_dsa.Simd.Portable.Vector_type.t_Coefficients (mk_usize 32) =
-    invert_ntt_at_layer_1___round re (mk_usize 2) (mk_i32 (-1439742)) (mk_i32 (-812732))
-  in
-  let re:t_Array Libcrux_ml_dsa.Simd.Portable.Vector_type.t_Coefficients (mk_usize 32) =
-    invert_ntt_at_layer_1___round re (mk_usize 3) (mk_i32 (-1584928)) (mk_i32 1285669)
-  in
-  let re:t_Array Libcrux_ml_dsa.Simd.Portable.Vector_type.t_Coefficients (mk_usize 32) =
-    invert_ntt_at_layer_1___round re (mk_usize 4) (mk_i32 1341330) (mk_i32 1315589)
-  in
-  let re:t_Array Libcrux_ml_dsa.Simd.Portable.Vector_type.t_Coefficients (mk_usize 32) =
-    invert_ntt_at_layer_1___round re (mk_usize 5) (mk_i32 (-177440)) (mk_i32 (-2409325))
-  in
-  let re:t_Array Libcrux_ml_dsa.Simd.Portable.Vector_type.t_Coefficients (mk_usize 32) =
-    invert_ntt_at_layer_1___round re (mk_usize 6) (mk_i32 (-1851402)) (mk_i32 3159746)
-  in
-  let re:t_Array Libcrux_ml_dsa.Simd.Portable.Vector_type.t_Coefficients (mk_usize 32) =
-    invert_ntt_at_layer_1___round re (mk_usize 7) (mk_i32 (-3553272)) (mk_i32 189548)
-  in
-  let re:t_Array Libcrux_ml_dsa.Simd.Portable.Vector_type.t_Coefficients (mk_usize 32) =
-    invert_ntt_at_layer_1___round re (mk_usize 8) (mk_i32 (-1316856)) (mk_i32 759969)
-  in
-  let re:t_Array Libcrux_ml_dsa.Simd.Portable.Vector_type.t_Coefficients (mk_usize 32) =
-    invert_ntt_at_layer_1___round re (mk_usize 9) (mk_i32 (-210977)) (mk_i32 2389356)
-  in
-  let re:t_Array Libcrux_ml_dsa.Simd.Portable.Vector_type.t_Coefficients (mk_usize 32) =
-    invert_ntt_at_layer_1___round re (mk_usize 10) (mk_i32 (-3249728)) (mk_i32 1653064)
-  in
-  let re:t_Array Libcrux_ml_dsa.Simd.Portable.Vector_type.t_Coefficients (mk_usize 32) =
-    invert_ntt_at_layer_1___round re (mk_usize 11) (mk_i32 (-8578)) (mk_i32 (-3724342))
-  in
-  let re:t_Array Libcrux_ml_dsa.Simd.Portable.Vector_type.t_Coefficients (mk_usize 32) =
-    invert_ntt_at_layer_1___round re (mk_usize 12) (mk_i32 3958618) (mk_i32 904516)
-  in
-  let re:t_Array Libcrux_ml_dsa.Simd.Portable.Vector_type.t_Coefficients (mk_usize 32) =
-    invert_ntt_at_layer_1___round re (mk_usize 13) (mk_i32 (-1100098)) (mk_i32 44288)
-  in
-  let re:t_Array Libcrux_ml_dsa.Simd.Portable.Vector_type.t_Coefficients (mk_usize 32) =
-    invert_ntt_at_layer_1___round re (mk_usize 14) (mk_i32 3097992) (mk_i32 508951)
-  in
-  let re:t_Array Libcrux_ml_dsa.Simd.Portable.Vector_type.t_Coefficients (mk_usize 32) =
-    invert_ntt_at_layer_1___round re (mk_usize 15) (mk_i32 264944) (mk_i32 (-3343383))
-  in
-  let re:t_Array Libcrux_ml_dsa.Simd.Portable.Vector_type.t_Coefficients (mk_usize 32) =
-    invert_ntt_at_layer_1___round re (mk_usize 16) (mk_i32 (-1430430)) (mk_i32 1852771)
-  in
-  let re:t_Array Libcrux_ml_dsa.Simd.Portable.Vector_type.t_Coefficients (mk_usize 32) =
-    invert_ntt_at_layer_1___round re (mk_usize 17) (mk_i32 1349076) (mk_i32 (-381987))
-  in
-  let re:t_Array Libcrux_ml_dsa.Simd.Portable.Vector_type.t_Coefficients (mk_usize 32) =
-    invert_ntt_at_layer_1___round re (mk_usize 18) (mk_i32 (-1308169)) (mk_i32 (-22981))
-  in
-  let re:t_Array Libcrux_ml_dsa.Simd.Portable.Vector_type.t_Coefficients (mk_usize 32) =
-    invert_ntt_at_layer_1___round re (mk_usize 19) (mk_i32 (-1228525)) (mk_i32 (-671102))
-  in
-  let re:t_Array Libcrux_ml_dsa.Simd.Portable.Vector_type.t_Coefficients (mk_usize 32) =
-    invert_ntt_at_layer_1___round re (mk_usize 20) (mk_i32 (-2477047)) (mk_i32 (-411027))
-  in
-  let re:t_Array Libcrux_ml_dsa.Simd.Portable.Vector_type.t_Coefficients (mk_usize 32) =
-    invert_ntt_at_layer_1___round re (mk_usize 21) (mk_i32 (-3693493)) (mk_i32 (-2967645))
-  in
-  let re:t_Array Libcrux_ml_dsa.Simd.Portable.Vector_type.t_Coefficients (mk_usize 32) =
-    invert_ntt_at_layer_1___round re (mk_usize 22) (mk_i32 2715295) (mk_i32 2147896)
-  in
-  let re:t_Array Libcrux_ml_dsa.Simd.Portable.Vector_type.t_Coefficients (mk_usize 32) =
-    invert_ntt_at_layer_1___round re (mk_usize 23) (mk_i32 (-983419)) (mk_i32 3412210)
-  in
-  let re:t_Array Libcrux_ml_dsa.Simd.Portable.Vector_type.t_Coefficients (mk_usize 32) =
-    invert_ntt_at_layer_1___round re (mk_usize 24) (mk_i32 126922) (mk_i32 (-3632928))
-  in
-  let re:t_Array Libcrux_ml_dsa.Simd.Portable.Vector_type.t_Coefficients (mk_usize 32) =
-    invert_ntt_at_layer_1___round re (mk_usize 25) (mk_i32 (-3157330)) (mk_i32 (-3190144))
-  in
-  let re:t_Array Libcrux_ml_dsa.Simd.Portable.Vector_type.t_Coefficients (mk_usize 32) =
-    invert_ntt_at_layer_1___round re (mk_usize 26) (mk_i32 (-1000202)) (mk_i32 (-4083598))
-  in
-  let re:t_Array Libcrux_ml_dsa.Simd.Portable.Vector_type.t_Coefficients (mk_usize 32) =
-    invert_ntt_at_layer_1___round re (mk_usize 27) (mk_i32 1939314) (mk_i32 (-1257611))
-  in
-  let re:t_Array Libcrux_ml_dsa.Simd.Portable.Vector_type.t_Coefficients (mk_usize 32) =
-    invert_ntt_at_layer_1___round re (mk_usize 28) (mk_i32 (-1585221)) (mk_i32 2176455)
-  in
-  let re:t_Array Libcrux_ml_dsa.Simd.Portable.Vector_type.t_Coefficients (mk_usize 32) =
-    invert_ntt_at_layer_1___round re (mk_usize 29) (mk_i32 3475950) (mk_i32 (-1452451))
-  in
-  let re:t_Array Libcrux_ml_dsa.Simd.Portable.Vector_type.t_Coefficients (mk_usize 32) =
-    invert_ntt_at_layer_1___round re (mk_usize 30) (mk_i32 (-3041255)) (mk_i32 (-3677745))
-  in
-  let re:t_Array Libcrux_ml_dsa.Simd.Portable.Vector_type.t_Coefficients (mk_usize 32) =
-    invert_ntt_at_layer_1___round re (mk_usize 31) (mk_i32 (-1528703)) (mk_i32 (-3930395))
-  in
-  re
-
-=======
->>>>>>> a09ba242
-let simd_unit_invert_ntt_at_layer_2_
-      (simd_unit: Libcrux_ml_dsa.Simd.Portable.Vector_type.t_Coefficients)
-      (zeta: i32)
-     =
-  let a_minus_b:i32 =
-    (simd_unit.Libcrux_ml_dsa.Simd.Portable.Vector_type.f_values.[ mk_usize 4 ] <: i32) -!
-    (simd_unit.Libcrux_ml_dsa.Simd.Portable.Vector_type.f_values.[ mk_usize 0 ] <: i32)
-  in
-  let simd_unit:Libcrux_ml_dsa.Simd.Portable.Vector_type.t_Coefficients =
-    {
-      simd_unit with
-      Libcrux_ml_dsa.Simd.Portable.Vector_type.f_values
-      =
-      Rust_primitives.Hax.Monomorphized_update_at.update_at_usize simd_unit
-          .Libcrux_ml_dsa.Simd.Portable.Vector_type.f_values
-        (mk_usize 0)
-        ((simd_unit.Libcrux_ml_dsa.Simd.Portable.Vector_type.f_values.[ mk_usize 0 ] <: i32) +!
-          (simd_unit.Libcrux_ml_dsa.Simd.Portable.Vector_type.f_values.[ mk_usize 4 ] <: i32)
-          <:
-          i32)
-    }
-    <:
-    Libcrux_ml_dsa.Simd.Portable.Vector_type.t_Coefficients
-  in
-  let simd_unit:Libcrux_ml_dsa.Simd.Portable.Vector_type.t_Coefficients =
-    {
-      simd_unit with
-      Libcrux_ml_dsa.Simd.Portable.Vector_type.f_values
-      =
-      Rust_primitives.Hax.Monomorphized_update_at.update_at_usize simd_unit
-          .Libcrux_ml_dsa.Simd.Portable.Vector_type.f_values
-        (mk_usize 4)
-        (Libcrux_ml_dsa.Simd.Portable.Arithmetic.montgomery_multiply_fe_by_fer a_minus_b zeta <: i32
-        )
-    }
-    <:
-    Libcrux_ml_dsa.Simd.Portable.Vector_type.t_Coefficients
-  in
-  let a_minus_b:i32 =
-    (simd_unit.Libcrux_ml_dsa.Simd.Portable.Vector_type.f_values.[ mk_usize 5 ] <: i32) -!
-    (simd_unit.Libcrux_ml_dsa.Simd.Portable.Vector_type.f_values.[ mk_usize 1 ] <: i32)
-  in
-  let simd_unit:Libcrux_ml_dsa.Simd.Portable.Vector_type.t_Coefficients =
-    {
-      simd_unit with
-      Libcrux_ml_dsa.Simd.Portable.Vector_type.f_values
-      =
-      Rust_primitives.Hax.Monomorphized_update_at.update_at_usize simd_unit
-          .Libcrux_ml_dsa.Simd.Portable.Vector_type.f_values
-        (mk_usize 1)
-        ((simd_unit.Libcrux_ml_dsa.Simd.Portable.Vector_type.f_values.[ mk_usize 1 ] <: i32) +!
-          (simd_unit.Libcrux_ml_dsa.Simd.Portable.Vector_type.f_values.[ mk_usize 5 ] <: i32)
-          <:
-          i32)
-    }
-    <:
-    Libcrux_ml_dsa.Simd.Portable.Vector_type.t_Coefficients
-  in
-  let simd_unit:Libcrux_ml_dsa.Simd.Portable.Vector_type.t_Coefficients =
-    {
-      simd_unit with
-      Libcrux_ml_dsa.Simd.Portable.Vector_type.f_values
-      =
-      Rust_primitives.Hax.Monomorphized_update_at.update_at_usize simd_unit
-          .Libcrux_ml_dsa.Simd.Portable.Vector_type.f_values
-        (mk_usize 5)
-        (Libcrux_ml_dsa.Simd.Portable.Arithmetic.montgomery_multiply_fe_by_fer a_minus_b zeta <: i32
-        )
-    }
-    <:
-    Libcrux_ml_dsa.Simd.Portable.Vector_type.t_Coefficients
-  in
-  let a_minus_b:i32 =
-    (simd_unit.Libcrux_ml_dsa.Simd.Portable.Vector_type.f_values.[ mk_usize 6 ] <: i32) -!
-    (simd_unit.Libcrux_ml_dsa.Simd.Portable.Vector_type.f_values.[ mk_usize 2 ] <: i32)
-  in
-  let simd_unit:Libcrux_ml_dsa.Simd.Portable.Vector_type.t_Coefficients =
-    {
-      simd_unit with
-      Libcrux_ml_dsa.Simd.Portable.Vector_type.f_values
-      =
-      Rust_primitives.Hax.Monomorphized_update_at.update_at_usize simd_unit
-          .Libcrux_ml_dsa.Simd.Portable.Vector_type.f_values
-        (mk_usize 2)
-        ((simd_unit.Libcrux_ml_dsa.Simd.Portable.Vector_type.f_values.[ mk_usize 2 ] <: i32) +!
-          (simd_unit.Libcrux_ml_dsa.Simd.Portable.Vector_type.f_values.[ mk_usize 6 ] <: i32)
-          <:
-          i32)
-    }
-    <:
-    Libcrux_ml_dsa.Simd.Portable.Vector_type.t_Coefficients
-  in
-  let simd_unit:Libcrux_ml_dsa.Simd.Portable.Vector_type.t_Coefficients =
-    {
-      simd_unit with
-      Libcrux_ml_dsa.Simd.Portable.Vector_type.f_values
-      =
-      Rust_primitives.Hax.Monomorphized_update_at.update_at_usize simd_unit
-          .Libcrux_ml_dsa.Simd.Portable.Vector_type.f_values
-        (mk_usize 6)
-        (Libcrux_ml_dsa.Simd.Portable.Arithmetic.montgomery_multiply_fe_by_fer a_minus_b zeta <: i32
-        )
-    }
-    <:
-    Libcrux_ml_dsa.Simd.Portable.Vector_type.t_Coefficients
-  in
-  let a_minus_b:i32 =
-    (simd_unit.Libcrux_ml_dsa.Simd.Portable.Vector_type.f_values.[ mk_usize 7 ] <: i32) -!
-    (simd_unit.Libcrux_ml_dsa.Simd.Portable.Vector_type.f_values.[ mk_usize 3 ] <: i32)
-  in
-  let simd_unit:Libcrux_ml_dsa.Simd.Portable.Vector_type.t_Coefficients =
-    {
-      simd_unit with
-      Libcrux_ml_dsa.Simd.Portable.Vector_type.f_values
-      =
-      Rust_primitives.Hax.Monomorphized_update_at.update_at_usize simd_unit
-          .Libcrux_ml_dsa.Simd.Portable.Vector_type.f_values
-        (mk_usize 3)
-        ((simd_unit.Libcrux_ml_dsa.Simd.Portable.Vector_type.f_values.[ mk_usize 3 ] <: i32) +!
-          (simd_unit.Libcrux_ml_dsa.Simd.Portable.Vector_type.f_values.[ mk_usize 7 ] <: i32)
-          <:
-          i32)
-    }
-    <:
-    Libcrux_ml_dsa.Simd.Portable.Vector_type.t_Coefficients
-  in
-  let simd_unit:Libcrux_ml_dsa.Simd.Portable.Vector_type.t_Coefficients =
-    {
-      simd_unit with
-      Libcrux_ml_dsa.Simd.Portable.Vector_type.f_values
-      =
-      Rust_primitives.Hax.Monomorphized_update_at.update_at_usize simd_unit
-          .Libcrux_ml_dsa.Simd.Portable.Vector_type.f_values
-        (mk_usize 7)
-        (Libcrux_ml_dsa.Simd.Portable.Arithmetic.montgomery_multiply_fe_by_fer a_minus_b zeta <: i32
-        )
-    }
-    <:
-    Libcrux_ml_dsa.Simd.Portable.Vector_type.t_Coefficients
-  in
-  simd_unit
-
-let invert_ntt_at_layer_0___round
-      (re: t_Array Libcrux_ml_dsa.Simd.Portable.Vector_type.t_Coefficients (sz 32))
-      (index: usize)
-      (zeta0 zeta1 zeta2 zeta3: i32)
-     =
-  let re:t_Array Libcrux_ml_dsa.Simd.Portable.Vector_type.t_Coefficients (sz 32) =
-    Rust_primitives.Hax.Monomorphized_update_at.update_at_usize re
-      index
-      (simd_unit_invert_ntt_at_layer_0_ (re.[ index ]
-            <:
-            Libcrux_ml_dsa.Simd.Portable.Vector_type.t_Coefficients)
-          zeta0
-          zeta1
-          zeta2
-          zeta3
-        <:
-        Libcrux_ml_dsa.Simd.Portable.Vector_type.t_Coefficients)
-  in
-  re
-
-let invert_ntt_at_layer_0_
-      (re: t_Array Libcrux_ml_dsa.Simd.Portable.Vector_type.t_Coefficients (sz 32))
-     =
-  let re:t_Array Libcrux_ml_dsa.Simd.Portable.Vector_type.t_Coefficients (sz 32) =
-    invert_ntt_at_layer_0___round re (sz 0) 1976782l (-846154l) 1400424l 3937738l
-  in
-  let re:t_Array Libcrux_ml_dsa.Simd.Portable.Vector_type.t_Coefficients (sz 32) =
-    invert_ntt_at_layer_0___round re (sz 1) (-1362209l) (-48306l) 3919660l (-554416l)
-  in
-  let re:t_Array Libcrux_ml_dsa.Simd.Portable.Vector_type.t_Coefficients (sz 32) =
-    invert_ntt_at_layer_0___round re (sz 2) (-3545687l) 1612842l (-976891l) 183443l
-  in
-  let re:t_Array Libcrux_ml_dsa.Simd.Portable.Vector_type.t_Coefficients (sz 32) =
-    invert_ntt_at_layer_0___round re (sz 3) (-2286327l) (-420899l) (-2235985l) (-2939036l)
-  in
-  let re:t_Array Libcrux_ml_dsa.Simd.Portable.Vector_type.t_Coefficients (sz 32) =
-    invert_ntt_at_layer_0___round re (sz 4) (-3833893l) (-260646l) (-1104333l) (-1667432l)
-  in
-  let re:t_Array Libcrux_ml_dsa.Simd.Portable.Vector_type.t_Coefficients (sz 32) =
-    invert_ntt_at_layer_0___round re (sz 5) 1910376l (-1803090l) 1723600l (-426683l)
-  in
-  let re:t_Array Libcrux_ml_dsa.Simd.Portable.Vector_type.t_Coefficients (sz 32) =
-    invert_ntt_at_layer_0___round re (sz 6) 472078l 1717735l (-975884l) 2213111l
-  in
-  let re:t_Array Libcrux_ml_dsa.Simd.Portable.Vector_type.t_Coefficients (sz 32) =
-    invert_ntt_at_layer_0___round re (sz 7) 269760l 3866901l 3523897l (-3038916l)
-  in
-  let re:t_Array Libcrux_ml_dsa.Simd.Portable.Vector_type.t_Coefficients (sz 32) =
-    invert_ntt_at_layer_0___round re (sz 8) (-1799107l) (-3694233l) 1652634l 810149l
-  in
-  let re:t_Array Libcrux_ml_dsa.Simd.Portable.Vector_type.t_Coefficients (sz 32) =
-    invert_ntt_at_layer_0___round re (sz 9) 3014001l 1616392l 162844l (-3183426l)
-  in
-  let re:t_Array Libcrux_ml_dsa.Simd.Portable.Vector_type.t_Coefficients (sz 32) =
-    invert_ntt_at_layer_0___round re (sz 10) (-1207385l) 185531l 3369112l 1957272l
-  in
-  let re:t_Array Libcrux_ml_dsa.Simd.Portable.Vector_type.t_Coefficients (sz 32) =
-    invert_ntt_at_layer_0___round re (sz 11) (-164721l) 2454455l 2432395l (-2013608l)
-  in
-  let re:t_Array Libcrux_ml_dsa.Simd.Portable.Vector_type.t_Coefficients (sz 32) =
-    invert_ntt_at_layer_0___round re (sz 12) (-3776993l) 594136l (-3724270l) (-2584293l)
-  in
-  let re:t_Array Libcrux_ml_dsa.Simd.Portable.Vector_type.t_Coefficients (sz 32) =
-    invert_ntt_at_layer_0___round re (sz 13) (-1846953l) (-1671176l) (-2831860l) (-542412l)
-  in
-  let re:t_Array Libcrux_ml_dsa.Simd.Portable.Vector_type.t_Coefficients (sz 32) =
-    invert_ntt_at_layer_0___round re (sz 14) 3406031l 2235880l 777191l 1500165l
-  in
-  let re:t_Array Libcrux_ml_dsa.Simd.Portable.Vector_type.t_Coefficients (sz 32) =
-    invert_ntt_at_layer_0___round re (sz 15) (-1374803l) (-2546312l) 1917081l (-1279661l)
-  in
-  let re:t_Array Libcrux_ml_dsa.Simd.Portable.Vector_type.t_Coefficients (sz 32) =
-    invert_ntt_at_layer_0___round re (sz 16) (-1962642l) 3306115l 1312455l (-451100l)
-  in
-  let re:t_Array Libcrux_ml_dsa.Simd.Portable.Vector_type.t_Coefficients (sz 32) =
-    invert_ntt_at_layer_0___round re (sz 17) (-1430225l) (-3318210l) 1237275l (-1333058l)
-  in
-  let re:t_Array Libcrux_ml_dsa.Simd.Portable.Vector_type.t_Coefficients (sz 32) =
-    invert_ntt_at_layer_0___round re (sz 18) (-1050970l) 1903435l 1869119l (-2994039l)
-  in
-  let re:t_Array Libcrux_ml_dsa.Simd.Portable.Vector_type.t_Coefficients (sz 32) =
-    invert_ntt_at_layer_0___round re (sz 19) (-3548272l) 2635921l 1250494l (-3767016l)
-  in
-  let re:t_Array Libcrux_ml_dsa.Simd.Portable.Vector_type.t_Coefficients (sz 32) =
-    invert_ntt_at_layer_0___round re (sz 20) 1595974l 2486353l 1247620l 4055324l
-  in
-  let re:t_Array Libcrux_ml_dsa.Simd.Portable.Vector_type.t_Coefficients (sz 32) =
-    invert_ntt_at_layer_0___round re (sz 21) 1265009l (-2590150l) 2691481l 2842341l
-  in
-  let re:t_Array Libcrux_ml_dsa.Simd.Portable.Vector_type.t_Coefficients (sz 32) =
-    invert_ntt_at_layer_0___round re (sz 22) 203044l 1735879l (-3342277l) 3437287l
-  in
-  let re:t_Array Libcrux_ml_dsa.Simd.Portable.Vector_type.t_Coefficients (sz 32) =
-    invert_ntt_at_layer_0___round re (sz 23) 4108315l (-2437823l) 286988l 342297l
-  in
-  let re:t_Array Libcrux_ml_dsa.Simd.Portable.Vector_type.t_Coefficients (sz 32) =
-    invert_ntt_at_layer_0___round re (sz 24) (-3595838l) (-768622l) (-525098l) (-3556995l)
-  in
-  let re:t_Array Libcrux_ml_dsa.Simd.Portable.Vector_type.t_Coefficients (sz 32) =
-    invert_ntt_at_layer_0___round re (sz 25) 3207046l 2031748l (-3122442l) (-655327l)
-  in
-  let re:t_Array Libcrux_ml_dsa.Simd.Portable.Vector_type.t_Coefficients (sz 32) =
-    invert_ntt_at_layer_0___round re (sz 26) (-522500l) (-43260l) (-1613174l) 495491l
-  in
-  let re:t_Array Libcrux_ml_dsa.Simd.Portable.Vector_type.t_Coefficients (sz 32) =
-    invert_ntt_at_layer_0___round re (sz 27) 819034l 909542l 1859098l 900702l
-  in
-  let re:t_Array Libcrux_ml_dsa.Simd.Portable.Vector_type.t_Coefficients (sz 32) =
-    invert_ntt_at_layer_0___round re (sz 28) (-3193378l) (-1197226l) (-3759364l) (-3520352l)
-  in
-  let re:t_Array Libcrux_ml_dsa.Simd.Portable.Vector_type.t_Coefficients (sz 32) =
-    invert_ntt_at_layer_0___round re (sz 29) 3513181l (-1235728l) 2434439l 266997l
-  in
-  let re:t_Array Libcrux_ml_dsa.Simd.Portable.Vector_type.t_Coefficients (sz 32) =
-    invert_ntt_at_layer_0___round re (sz 30) (-3562462l) (-2446433l) 2244091l (-3342478l)
-  in
-  let re:t_Array Libcrux_ml_dsa.Simd.Portable.Vector_type.t_Coefficients (sz 32) =
-    invert_ntt_at_layer_0___round re (sz 31) 3817976l 2316500l 3407706l 2091667l
-  in
-  re
-
-let invert_ntt_at_layer_1___round
-      (re: t_Array Libcrux_ml_dsa.Simd.Portable.Vector_type.t_Coefficients (sz 32))
-      (index: usize)
-      (zeta_00_ zeta_01_: i32)
-     =
-  let re:t_Array Libcrux_ml_dsa.Simd.Portable.Vector_type.t_Coefficients (sz 32) =
-    Rust_primitives.Hax.Monomorphized_update_at.update_at_usize re
-      index
-      (simd_unit_invert_ntt_at_layer_1_ (re.[ index ]
-            <:
-            Libcrux_ml_dsa.Simd.Portable.Vector_type.t_Coefficients)
-          zeta_00_
-          zeta_01_
-        <:
-        Libcrux_ml_dsa.Simd.Portable.Vector_type.t_Coefficients)
-  in
-  re
-
-let invert_ntt_at_layer_1_
       (re: t_Array Libcrux_ml_dsa.Simd.Portable.Vector_type.t_Coefficients (sz 32))
      =
   let re:t_Array Libcrux_ml_dsa.Simd.Portable.Vector_type.t_Coefficients (sz 32) =
@@ -1090,11 +684,11 @@
   re
 
 let invert_ntt_at_layer_2___round
-      (re: t_Array Libcrux_ml_dsa.Simd.Portable.Vector_type.t_Coefficients (mk_usize 32))
+      (re: t_Array Libcrux_ml_dsa.Simd.Portable.Vector_type.t_Coefficients (sz 32))
       (index: usize)
       (zeta1: i32)
      =
-  let re:t_Array Libcrux_ml_dsa.Simd.Portable.Vector_type.t_Coefficients (mk_usize 32) =
+  let re:t_Array Libcrux_ml_dsa.Simd.Portable.Vector_type.t_Coefficients (sz 32) =
     Rust_primitives.Hax.Monomorphized_update_at.update_at_usize re
       index
       (simd_unit_invert_ntt_at_layer_2_ (re.[ index ]
@@ -1107,125 +701,121 @@
   re
 
 let invert_ntt_at_layer_2_
-      (re: t_Array Libcrux_ml_dsa.Simd.Portable.Vector_type.t_Coefficients (mk_usize 32))
-     =
-  let re:t_Array Libcrux_ml_dsa.Simd.Portable.Vector_type.t_Coefficients (mk_usize 32) =
-    invert_ntt_at_layer_2___round re (mk_usize 0) (mk_i32 (-2797779))
-  in
-  let re:t_Array Libcrux_ml_dsa.Simd.Portable.Vector_type.t_Coefficients (mk_usize 32) =
-    invert_ntt_at_layer_2___round re (mk_usize 1) (mk_i32 2071892)
-  in
-  let re:t_Array Libcrux_ml_dsa.Simd.Portable.Vector_type.t_Coefficients (mk_usize 32) =
-    invert_ntt_at_layer_2___round re (mk_usize 2) (mk_i32 (-2556880))
-  in
-  let re:t_Array Libcrux_ml_dsa.Simd.Portable.Vector_type.t_Coefficients (mk_usize 32) =
-    invert_ntt_at_layer_2___round re (mk_usize 3) (mk_i32 3900724)
-  in
-  let re:t_Array Libcrux_ml_dsa.Simd.Portable.Vector_type.t_Coefficients (mk_usize 32) =
-    invert_ntt_at_layer_2___round re (mk_usize 4) (mk_i32 3881043)
-  in
-  let re:t_Array Libcrux_ml_dsa.Simd.Portable.Vector_type.t_Coefficients (mk_usize 32) =
-    invert_ntt_at_layer_2___round re (mk_usize 5) (mk_i32 954230)
-  in
-  let re:t_Array Libcrux_ml_dsa.Simd.Portable.Vector_type.t_Coefficients (mk_usize 32) =
-    invert_ntt_at_layer_2___round re (mk_usize 6) (mk_i32 531354)
-  in
-  let re:t_Array Libcrux_ml_dsa.Simd.Portable.Vector_type.t_Coefficients (mk_usize 32) =
-    invert_ntt_at_layer_2___round re (mk_usize 7) (mk_i32 811944)
-  in
-  let re:t_Array Libcrux_ml_dsa.Simd.Portable.Vector_type.t_Coefficients (mk_usize 32) =
-    invert_ntt_at_layer_2___round re (mk_usize 8) (mk_i32 3699596)
-  in
-  let re:t_Array Libcrux_ml_dsa.Simd.Portable.Vector_type.t_Coefficients (mk_usize 32) =
-    invert_ntt_at_layer_2___round re (mk_usize 9) (mk_i32 (-1600420))
-  in
-  let re:t_Array Libcrux_ml_dsa.Simd.Portable.Vector_type.t_Coefficients (mk_usize 32) =
-    invert_ntt_at_layer_2___round re (mk_usize 10) (mk_i32 (-2140649))
-  in
-  let re:t_Array Libcrux_ml_dsa.Simd.Portable.Vector_type.t_Coefficients (mk_usize 32) =
-    invert_ntt_at_layer_2___round re (mk_usize 11) (mk_i32 3507263)
-  in
-  let re:t_Array Libcrux_ml_dsa.Simd.Portable.Vector_type.t_Coefficients (mk_usize 32) =
-    invert_ntt_at_layer_2___round re (mk_usize 12) (mk_i32 (-3821735))
-  in
-  let re:t_Array Libcrux_ml_dsa.Simd.Portable.Vector_type.t_Coefficients (mk_usize 32) =
-    invert_ntt_at_layer_2___round re (mk_usize 13) (mk_i32 3505694)
-  in
-  let re:t_Array Libcrux_ml_dsa.Simd.Portable.Vector_type.t_Coefficients (mk_usize 32) =
-    invert_ntt_at_layer_2___round re (mk_usize 14) (mk_i32 (-1643818))
-  in
-  let re:t_Array Libcrux_ml_dsa.Simd.Portable.Vector_type.t_Coefficients (mk_usize 32) =
-    invert_ntt_at_layer_2___round re (mk_usize 15) (mk_i32 (-1699267))
-  in
-  let re:t_Array Libcrux_ml_dsa.Simd.Portable.Vector_type.t_Coefficients (mk_usize 32) =
-    invert_ntt_at_layer_2___round re (mk_usize 16) (mk_i32 (-539299))
-  in
-  let re:t_Array Libcrux_ml_dsa.Simd.Portable.Vector_type.t_Coefficients (mk_usize 32) =
-    invert_ntt_at_layer_2___round re (mk_usize 17) (mk_i32 2348700)
-  in
-  let re:t_Array Libcrux_ml_dsa.Simd.Portable.Vector_type.t_Coefficients (mk_usize 32) =
-    invert_ntt_at_layer_2___round re (mk_usize 18) (mk_i32 (-300467))
-  in
-  let re:t_Array Libcrux_ml_dsa.Simd.Portable.Vector_type.t_Coefficients (mk_usize 32) =
-    invert_ntt_at_layer_2___round re (mk_usize 19) (mk_i32 3539968)
-  in
-  let re:t_Array Libcrux_ml_dsa.Simd.Portable.Vector_type.t_Coefficients (mk_usize 32) =
-    invert_ntt_at_layer_2___round re (mk_usize 20) (mk_i32 (-2867647))
-  in
-  let re:t_Array Libcrux_ml_dsa.Simd.Portable.Vector_type.t_Coefficients (mk_usize 32) =
-    invert_ntt_at_layer_2___round re (mk_usize 21) (mk_i32 3574422)
-  in
-  let re:t_Array Libcrux_ml_dsa.Simd.Portable.Vector_type.t_Coefficients (mk_usize 32) =
-    invert_ntt_at_layer_2___round re (mk_usize 22) (mk_i32 (-3043716))
-  in
-  let re:t_Array Libcrux_ml_dsa.Simd.Portable.Vector_type.t_Coefficients (mk_usize 32) =
-    invert_ntt_at_layer_2___round re (mk_usize 23) (mk_i32 (-3861115))
-  in
-  let re:t_Array Libcrux_ml_dsa.Simd.Portable.Vector_type.t_Coefficients (mk_usize 32) =
-    invert_ntt_at_layer_2___round re (mk_usize 24) (mk_i32 3915439)
-  in
-  let re:t_Array Libcrux_ml_dsa.Simd.Portable.Vector_type.t_Coefficients (mk_usize 32) =
-    invert_ntt_at_layer_2___round re (mk_usize 25) (mk_i32 (-2537516))
-  in
-  let re:t_Array Libcrux_ml_dsa.Simd.Portable.Vector_type.t_Coefficients (mk_usize 32) =
-    invert_ntt_at_layer_2___round re (mk_usize 26) (mk_i32 (-3592148))
-  in
-  let re:t_Array Libcrux_ml_dsa.Simd.Portable.Vector_type.t_Coefficients (mk_usize 32) =
-    invert_ntt_at_layer_2___round re (mk_usize 27) (mk_i32 (-1661693))
-  in
-  let re:t_Array Libcrux_ml_dsa.Simd.Portable.Vector_type.t_Coefficients (mk_usize 32) =
-    invert_ntt_at_layer_2___round re (mk_usize 28) (mk_i32 3530437)
-  in
-  let re:t_Array Libcrux_ml_dsa.Simd.Portable.Vector_type.t_Coefficients (mk_usize 32) =
-    invert_ntt_at_layer_2___round re (mk_usize 29) (mk_i32 3077325)
-  in
-  let re:t_Array Libcrux_ml_dsa.Simd.Portable.Vector_type.t_Coefficients (mk_usize 32) =
-    invert_ntt_at_layer_2___round re (mk_usize 30) (mk_i32 95776)
-  in
-  let re:t_Array Libcrux_ml_dsa.Simd.Portable.Vector_type.t_Coefficients (mk_usize 32) =
-    invert_ntt_at_layer_2___round re (mk_usize 31) (mk_i32 2706023)
+      (re: t_Array Libcrux_ml_dsa.Simd.Portable.Vector_type.t_Coefficients (sz 32))
+     =
+  let re:t_Array Libcrux_ml_dsa.Simd.Portable.Vector_type.t_Coefficients (sz 32) =
+    invert_ntt_at_layer_2___round re (sz 0) (-2797779l)
+  in
+  let re:t_Array Libcrux_ml_dsa.Simd.Portable.Vector_type.t_Coefficients (sz 32) =
+    invert_ntt_at_layer_2___round re (sz 1) 2071892l
+  in
+  let re:t_Array Libcrux_ml_dsa.Simd.Portable.Vector_type.t_Coefficients (sz 32) =
+    invert_ntt_at_layer_2___round re (sz 2) (-2556880l)
+  in
+  let re:t_Array Libcrux_ml_dsa.Simd.Portable.Vector_type.t_Coefficients (sz 32) =
+    invert_ntt_at_layer_2___round re (sz 3) 3900724l
+  in
+  let re:t_Array Libcrux_ml_dsa.Simd.Portable.Vector_type.t_Coefficients (sz 32) =
+    invert_ntt_at_layer_2___round re (sz 4) 3881043l
+  in
+  let re:t_Array Libcrux_ml_dsa.Simd.Portable.Vector_type.t_Coefficients (sz 32) =
+    invert_ntt_at_layer_2___round re (sz 5) 954230l
+  in
+  let re:t_Array Libcrux_ml_dsa.Simd.Portable.Vector_type.t_Coefficients (sz 32) =
+    invert_ntt_at_layer_2___round re (sz 6) 531354l
+  in
+  let re:t_Array Libcrux_ml_dsa.Simd.Portable.Vector_type.t_Coefficients (sz 32) =
+    invert_ntt_at_layer_2___round re (sz 7) 811944l
+  in
+  let re:t_Array Libcrux_ml_dsa.Simd.Portable.Vector_type.t_Coefficients (sz 32) =
+    invert_ntt_at_layer_2___round re (sz 8) 3699596l
+  in
+  let re:t_Array Libcrux_ml_dsa.Simd.Portable.Vector_type.t_Coefficients (sz 32) =
+    invert_ntt_at_layer_2___round re (sz 9) (-1600420l)
+  in
+  let re:t_Array Libcrux_ml_dsa.Simd.Portable.Vector_type.t_Coefficients (sz 32) =
+    invert_ntt_at_layer_2___round re (sz 10) (-2140649l)
+  in
+  let re:t_Array Libcrux_ml_dsa.Simd.Portable.Vector_type.t_Coefficients (sz 32) =
+    invert_ntt_at_layer_2___round re (sz 11) 3507263l
+  in
+  let re:t_Array Libcrux_ml_dsa.Simd.Portable.Vector_type.t_Coefficients (sz 32) =
+    invert_ntt_at_layer_2___round re (sz 12) (-3821735l)
+  in
+  let re:t_Array Libcrux_ml_dsa.Simd.Portable.Vector_type.t_Coefficients (sz 32) =
+    invert_ntt_at_layer_2___round re (sz 13) 3505694l
+  in
+  let re:t_Array Libcrux_ml_dsa.Simd.Portable.Vector_type.t_Coefficients (sz 32) =
+    invert_ntt_at_layer_2___round re (sz 14) (-1643818l)
+  in
+  let re:t_Array Libcrux_ml_dsa.Simd.Portable.Vector_type.t_Coefficients (sz 32) =
+    invert_ntt_at_layer_2___round re (sz 15) (-1699267l)
+  in
+  let re:t_Array Libcrux_ml_dsa.Simd.Portable.Vector_type.t_Coefficients (sz 32) =
+    invert_ntt_at_layer_2___round re (sz 16) (-539299l)
+  in
+  let re:t_Array Libcrux_ml_dsa.Simd.Portable.Vector_type.t_Coefficients (sz 32) =
+    invert_ntt_at_layer_2___round re (sz 17) 2348700l
+  in
+  let re:t_Array Libcrux_ml_dsa.Simd.Portable.Vector_type.t_Coefficients (sz 32) =
+    invert_ntt_at_layer_2___round re (sz 18) (-300467l)
+  in
+  let re:t_Array Libcrux_ml_dsa.Simd.Portable.Vector_type.t_Coefficients (sz 32) =
+    invert_ntt_at_layer_2___round re (sz 19) 3539968l
+  in
+  let re:t_Array Libcrux_ml_dsa.Simd.Portable.Vector_type.t_Coefficients (sz 32) =
+    invert_ntt_at_layer_2___round re (sz 20) (-2867647l)
+  in
+  let re:t_Array Libcrux_ml_dsa.Simd.Portable.Vector_type.t_Coefficients (sz 32) =
+    invert_ntt_at_layer_2___round re (sz 21) 3574422l
+  in
+  let re:t_Array Libcrux_ml_dsa.Simd.Portable.Vector_type.t_Coefficients (sz 32) =
+    invert_ntt_at_layer_2___round re (sz 22) (-3043716l)
+  in
+  let re:t_Array Libcrux_ml_dsa.Simd.Portable.Vector_type.t_Coefficients (sz 32) =
+    invert_ntt_at_layer_2___round re (sz 23) (-3861115l)
+  in
+  let re:t_Array Libcrux_ml_dsa.Simd.Portable.Vector_type.t_Coefficients (sz 32) =
+    invert_ntt_at_layer_2___round re (sz 24) 3915439l
+  in
+  let re:t_Array Libcrux_ml_dsa.Simd.Portable.Vector_type.t_Coefficients (sz 32) =
+    invert_ntt_at_layer_2___round re (sz 25) (-2537516l)
+  in
+  let re:t_Array Libcrux_ml_dsa.Simd.Portable.Vector_type.t_Coefficients (sz 32) =
+    invert_ntt_at_layer_2___round re (sz 26) (-3592148l)
+  in
+  let re:t_Array Libcrux_ml_dsa.Simd.Portable.Vector_type.t_Coefficients (sz 32) =
+    invert_ntt_at_layer_2___round re (sz 27) (-1661693l)
+  in
+  let re:t_Array Libcrux_ml_dsa.Simd.Portable.Vector_type.t_Coefficients (sz 32) =
+    invert_ntt_at_layer_2___round re (sz 28) 3530437l
+  in
+  let re:t_Array Libcrux_ml_dsa.Simd.Portable.Vector_type.t_Coefficients (sz 32) =
+    invert_ntt_at_layer_2___round re (sz 29) 3077325l
+  in
+  let re:t_Array Libcrux_ml_dsa.Simd.Portable.Vector_type.t_Coefficients (sz 32) =
+    invert_ntt_at_layer_2___round re (sz 30) 95776l
+  in
+  let re:t_Array Libcrux_ml_dsa.Simd.Portable.Vector_type.t_Coefficients (sz 32) =
+    invert_ntt_at_layer_2___round re (sz 31) 2706023l
   in
   re
 
 let outer_3_plus
       (v_OFFSET v_STEP_BY: usize)
       (v_ZETA: i32)
-      (re: t_Array Libcrux_ml_dsa.Simd.Portable.Vector_type.t_Coefficients (mk_usize 32))
-     =
-  let re:t_Array Libcrux_ml_dsa.Simd.Portable.Vector_type.t_Coefficients (mk_usize 32) =
+      (re: t_Array Libcrux_ml_dsa.Simd.Portable.Vector_type.t_Coefficients (sz 32))
+     =
+  let re:t_Array Libcrux_ml_dsa.Simd.Portable.Vector_type.t_Coefficients (sz 32) =
     Rust_primitives.Hax.Folds.fold_range v_OFFSET
       (v_OFFSET +! v_STEP_BY <: usize)
       (fun re temp_1_ ->
-          let re:t_Array Libcrux_ml_dsa.Simd.Portable.Vector_type.t_Coefficients (mk_usize 32) =
-            re
-          in
+          let re:t_Array Libcrux_ml_dsa.Simd.Portable.Vector_type.t_Coefficients (sz 32) = re in
           let _:usize = temp_1_ in
           true)
       re
       (fun re j ->
-          let re:t_Array Libcrux_ml_dsa.Simd.Portable.Vector_type.t_Coefficients (mk_usize 32) =
-            re
-          in
+          let re:t_Array Libcrux_ml_dsa.Simd.Portable.Vector_type.t_Coefficients (sz 32) = re in
           let j:usize = j in
           let rejs:Libcrux_ml_dsa.Simd.Portable.Vector_type.t_Coefficients =
             Core.Clone.f_clone #Libcrux_ml_dsa.Simd.Portable.Vector_type.t_Coefficients
@@ -1243,7 +833,7 @@
             Libcrux_ml_dsa.Simd.Portable.Arithmetic.subtract a_minus_b
               (re.[ j ] <: Libcrux_ml_dsa.Simd.Portable.Vector_type.t_Coefficients)
           in
-          let re:t_Array Libcrux_ml_dsa.Simd.Portable.Vector_type.t_Coefficients (mk_usize 32) =
+          let re:t_Array Libcrux_ml_dsa.Simd.Portable.Vector_type.t_Coefficients (sz 32) =
             Rust_primitives.Hax.Monomorphized_update_at.update_at_usize re
               j
               (Libcrux_ml_dsa.Simd.Portable.Arithmetic.add (re.[ j ]
@@ -1253,12 +843,12 @@
                 <:
                 Libcrux_ml_dsa.Simd.Portable.Vector_type.t_Coefficients)
           in
-          let re:t_Array Libcrux_ml_dsa.Simd.Portable.Vector_type.t_Coefficients (mk_usize 32) =
+          let re:t_Array Libcrux_ml_dsa.Simd.Portable.Vector_type.t_Coefficients (sz 32) =
             Rust_primitives.Hax.Monomorphized_update_at.update_at_usize re
               (j +! v_STEP_BY <: usize)
               a_minus_b
           in
-          let re:t_Array Libcrux_ml_dsa.Simd.Portable.Vector_type.t_Coefficients (mk_usize 32) =
+          let re:t_Array Libcrux_ml_dsa.Simd.Portable.Vector_type.t_Coefficients (sz 32) =
             Rust_primitives.Hax.Monomorphized_update_at.update_at_usize re
               (j +! v_STEP_BY <: usize)
               (Libcrux_ml_dsa.Simd.Portable.Arithmetic.montgomery_multiply_by_constant (re.[ j +!
@@ -1276,177 +866,173 @@
   re
 
 let invert_ntt_at_layer_3_
-      (re: t_Array Libcrux_ml_dsa.Simd.Portable.Vector_type.t_Coefficients (mk_usize 32))
-     =
-  let re:t_Array Libcrux_ml_dsa.Simd.Portable.Vector_type.t_Coefficients (mk_usize 32) =
-    outer_3_plus (mk_usize 0) (mk_usize 1) (mk_i32 280005) re
-  in
-  let re:t_Array Libcrux_ml_dsa.Simd.Portable.Vector_type.t_Coefficients (mk_usize 32) =
-    outer_3_plus (mk_usize 2) (mk_usize 1) (mk_i32 4010497) re
-  in
-  let re:t_Array Libcrux_ml_dsa.Simd.Portable.Vector_type.t_Coefficients (mk_usize 32) =
-    outer_3_plus (mk_usize 4) (mk_usize 1) (mk_i32 (-19422)) re
-  in
-  let re:t_Array Libcrux_ml_dsa.Simd.Portable.Vector_type.t_Coefficients (mk_usize 32) =
-    outer_3_plus (mk_usize 6) (mk_usize 1) (mk_i32 1757237) re
-  in
-  let re:t_Array Libcrux_ml_dsa.Simd.Portable.Vector_type.t_Coefficients (mk_usize 32) =
-    outer_3_plus (mk_usize 8) (mk_usize 1) (mk_i32 (-3277672)) re
-  in
-  let re:t_Array Libcrux_ml_dsa.Simd.Portable.Vector_type.t_Coefficients (mk_usize 32) =
-    outer_3_plus (mk_usize 10) (mk_usize 1) (mk_i32 (-1399561)) re
-  in
-  let re:t_Array Libcrux_ml_dsa.Simd.Portable.Vector_type.t_Coefficients (mk_usize 32) =
-    outer_3_plus (mk_usize 12) (mk_usize 1) (mk_i32 (-3859737)) re
-  in
-  let re:t_Array Libcrux_ml_dsa.Simd.Portable.Vector_type.t_Coefficients (mk_usize 32) =
-    outer_3_plus (mk_usize 14) (mk_usize 1) (mk_i32 (-2118186)) re
-  in
-  let re:t_Array Libcrux_ml_dsa.Simd.Portable.Vector_type.t_Coefficients (mk_usize 32) =
-    outer_3_plus (mk_usize 16) (mk_usize 1) (mk_i32 (-2108549)) re
-  in
-  let re:t_Array Libcrux_ml_dsa.Simd.Portable.Vector_type.t_Coefficients (mk_usize 32) =
-    outer_3_plus (mk_usize 18) (mk_usize 1) (mk_i32 2619752) re
-  in
-  let re:t_Array Libcrux_ml_dsa.Simd.Portable.Vector_type.t_Coefficients (mk_usize 32) =
-    outer_3_plus (mk_usize 20) (mk_usize 1) (mk_i32 (-1119584)) re
-  in
-  let re:t_Array Libcrux_ml_dsa.Simd.Portable.Vector_type.t_Coefficients (mk_usize 32) =
-    outer_3_plus (mk_usize 22) (mk_usize 1) (mk_i32 (-549488)) re
-  in
-  let re:t_Array Libcrux_ml_dsa.Simd.Portable.Vector_type.t_Coefficients (mk_usize 32) =
-    outer_3_plus (mk_usize 24) (mk_usize 1) (mk_i32 3585928) re
-  in
-  let re:t_Array Libcrux_ml_dsa.Simd.Portable.Vector_type.t_Coefficients (mk_usize 32) =
-    outer_3_plus (mk_usize 26) (mk_usize 1) (mk_i32 (-1079900)) re
-  in
-  let re:t_Array Libcrux_ml_dsa.Simd.Portable.Vector_type.t_Coefficients (mk_usize 32) =
-    outer_3_plus (mk_usize 28) (mk_usize 1) (mk_i32 1024112) re
-  in
-  let re:t_Array Libcrux_ml_dsa.Simd.Portable.Vector_type.t_Coefficients (mk_usize 32) =
-    outer_3_plus (mk_usize 30) (mk_usize 1) (mk_i32 2725464) re
+      (re: t_Array Libcrux_ml_dsa.Simd.Portable.Vector_type.t_Coefficients (sz 32))
+     =
+  let re:t_Array Libcrux_ml_dsa.Simd.Portable.Vector_type.t_Coefficients (sz 32) =
+    outer_3_plus (sz 0) (sz 1) 280005l re
+  in
+  let re:t_Array Libcrux_ml_dsa.Simd.Portable.Vector_type.t_Coefficients (sz 32) =
+    outer_3_plus (sz 2) (sz 1) 4010497l re
+  in
+  let re:t_Array Libcrux_ml_dsa.Simd.Portable.Vector_type.t_Coefficients (sz 32) =
+    outer_3_plus (sz 4) (sz 1) (-19422l) re
+  in
+  let re:t_Array Libcrux_ml_dsa.Simd.Portable.Vector_type.t_Coefficients (sz 32) =
+    outer_3_plus (sz 6) (sz 1) 1757237l re
+  in
+  let re:t_Array Libcrux_ml_dsa.Simd.Portable.Vector_type.t_Coefficients (sz 32) =
+    outer_3_plus (sz 8) (sz 1) (-3277672l) re
+  in
+  let re:t_Array Libcrux_ml_dsa.Simd.Portable.Vector_type.t_Coefficients (sz 32) =
+    outer_3_plus (sz 10) (sz 1) (-1399561l) re
+  in
+  let re:t_Array Libcrux_ml_dsa.Simd.Portable.Vector_type.t_Coefficients (sz 32) =
+    outer_3_plus (sz 12) (sz 1) (-3859737l) re
+  in
+  let re:t_Array Libcrux_ml_dsa.Simd.Portable.Vector_type.t_Coefficients (sz 32) =
+    outer_3_plus (sz 14) (sz 1) (-2118186l) re
+  in
+  let re:t_Array Libcrux_ml_dsa.Simd.Portable.Vector_type.t_Coefficients (sz 32) =
+    outer_3_plus (sz 16) (sz 1) (-2108549l) re
+  in
+  let re:t_Array Libcrux_ml_dsa.Simd.Portable.Vector_type.t_Coefficients (sz 32) =
+    outer_3_plus (sz 18) (sz 1) 2619752l re
+  in
+  let re:t_Array Libcrux_ml_dsa.Simd.Portable.Vector_type.t_Coefficients (sz 32) =
+    outer_3_plus (sz 20) (sz 1) (-1119584l) re
+  in
+  let re:t_Array Libcrux_ml_dsa.Simd.Portable.Vector_type.t_Coefficients (sz 32) =
+    outer_3_plus (sz 22) (sz 1) (-549488l) re
+  in
+  let re:t_Array Libcrux_ml_dsa.Simd.Portable.Vector_type.t_Coefficients (sz 32) =
+    outer_3_plus (sz 24) (sz 1) 3585928l re
+  in
+  let re:t_Array Libcrux_ml_dsa.Simd.Portable.Vector_type.t_Coefficients (sz 32) =
+    outer_3_plus (sz 26) (sz 1) (-1079900l) re
+  in
+  let re:t_Array Libcrux_ml_dsa.Simd.Portable.Vector_type.t_Coefficients (sz 32) =
+    outer_3_plus (sz 28) (sz 1) 1024112l re
+  in
+  let re:t_Array Libcrux_ml_dsa.Simd.Portable.Vector_type.t_Coefficients (sz 32) =
+    outer_3_plus (sz 30) (sz 1) 2725464l re
   in
   re
 
 let invert_ntt_at_layer_4_
-      (re: t_Array Libcrux_ml_dsa.Simd.Portable.Vector_type.t_Coefficients (mk_usize 32))
-     =
-  let re:t_Array Libcrux_ml_dsa.Simd.Portable.Vector_type.t_Coefficients (mk_usize 32) =
-    outer_3_plus (mk_usize 0) (mk_usize 2) (mk_i32 2680103) re
-  in
-  let re:t_Array Libcrux_ml_dsa.Simd.Portable.Vector_type.t_Coefficients (mk_usize 32) =
-    outer_3_plus (mk_usize 4) (mk_usize 2) (mk_i32 3111497) re
-  in
-  let re:t_Array Libcrux_ml_dsa.Simd.Portable.Vector_type.t_Coefficients (mk_usize 32) =
-    outer_3_plus (mk_usize 8) (mk_usize 2) (mk_i32 (-2884855)) re
-  in
-  let re:t_Array Libcrux_ml_dsa.Simd.Portable.Vector_type.t_Coefficients (mk_usize 32) =
-    outer_3_plus (mk_usize 12) (mk_usize 2) (mk_i32 3119733) re
-  in
-  let re:t_Array Libcrux_ml_dsa.Simd.Portable.Vector_type.t_Coefficients (mk_usize 32) =
-    outer_3_plus (mk_usize 16) (mk_usize 2) (mk_i32 (-2091905)) re
-  in
-  let re:t_Array Libcrux_ml_dsa.Simd.Portable.Vector_type.t_Coefficients (mk_usize 32) =
-    outer_3_plus (mk_usize 20) (mk_usize 2) (mk_i32 (-359251)) re
-  in
-  let re:t_Array Libcrux_ml_dsa.Simd.Portable.Vector_type.t_Coefficients (mk_usize 32) =
-    outer_3_plus (mk_usize 24) (mk_usize 2) (mk_i32 2353451) re
-  in
-  let re:t_Array Libcrux_ml_dsa.Simd.Portable.Vector_type.t_Coefficients (mk_usize 32) =
-    outer_3_plus (mk_usize 28) (mk_usize 2) (mk_i32 1826347) re
+      (re: t_Array Libcrux_ml_dsa.Simd.Portable.Vector_type.t_Coefficients (sz 32))
+     =
+  let re:t_Array Libcrux_ml_dsa.Simd.Portable.Vector_type.t_Coefficients (sz 32) =
+    outer_3_plus (sz 0) (sz 2) 2680103l re
+  in
+  let re:t_Array Libcrux_ml_dsa.Simd.Portable.Vector_type.t_Coefficients (sz 32) =
+    outer_3_plus (sz 4) (sz 2) 3111497l re
+  in
+  let re:t_Array Libcrux_ml_dsa.Simd.Portable.Vector_type.t_Coefficients (sz 32) =
+    outer_3_plus (sz 8) (sz 2) (-2884855l) re
+  in
+  let re:t_Array Libcrux_ml_dsa.Simd.Portable.Vector_type.t_Coefficients (sz 32) =
+    outer_3_plus (sz 12) (sz 2) 3119733l re
+  in
+  let re:t_Array Libcrux_ml_dsa.Simd.Portable.Vector_type.t_Coefficients (sz 32) =
+    outer_3_plus (sz 16) (sz 2) (-2091905l) re
+  in
+  let re:t_Array Libcrux_ml_dsa.Simd.Portable.Vector_type.t_Coefficients (sz 32) =
+    outer_3_plus (sz 20) (sz 2) (-359251l) re
+  in
+  let re:t_Array Libcrux_ml_dsa.Simd.Portable.Vector_type.t_Coefficients (sz 32) =
+    outer_3_plus (sz 24) (sz 2) 2353451l re
+  in
+  let re:t_Array Libcrux_ml_dsa.Simd.Portable.Vector_type.t_Coefficients (sz 32) =
+    outer_3_plus (sz 28) (sz 2) 1826347l re
   in
   re
 
 let invert_ntt_at_layer_5_
-      (re: t_Array Libcrux_ml_dsa.Simd.Portable.Vector_type.t_Coefficients (mk_usize 32))
-     =
-  let re:t_Array Libcrux_ml_dsa.Simd.Portable.Vector_type.t_Coefficients (mk_usize 32) =
-    outer_3_plus (mk_usize 0) (mk_usize 4) (mk_i32 466468) re
-  in
-  let re:t_Array Libcrux_ml_dsa.Simd.Portable.Vector_type.t_Coefficients (mk_usize 32) =
-    outer_3_plus (mk_usize 8) (mk_usize 4) (mk_i32 (-876248)) re
-  in
-  let re:t_Array Libcrux_ml_dsa.Simd.Portable.Vector_type.t_Coefficients (mk_usize 32) =
-    outer_3_plus (mk_usize 16) (mk_usize 4) (mk_i32 (-777960)) re
-  in
-  let re:t_Array Libcrux_ml_dsa.Simd.Portable.Vector_type.t_Coefficients (mk_usize 32) =
-    outer_3_plus (mk_usize 24) (mk_usize 4) (mk_i32 237124) re
+      (re: t_Array Libcrux_ml_dsa.Simd.Portable.Vector_type.t_Coefficients (sz 32))
+     =
+  let re:t_Array Libcrux_ml_dsa.Simd.Portable.Vector_type.t_Coefficients (sz 32) =
+    outer_3_plus (sz 0) (sz 4) 466468l re
+  in
+  let re:t_Array Libcrux_ml_dsa.Simd.Portable.Vector_type.t_Coefficients (sz 32) =
+    outer_3_plus (sz 8) (sz 4) (-876248l) re
+  in
+  let re:t_Array Libcrux_ml_dsa.Simd.Portable.Vector_type.t_Coefficients (sz 32) =
+    outer_3_plus (sz 16) (sz 4) (-777960l) re
+  in
+  let re:t_Array Libcrux_ml_dsa.Simd.Portable.Vector_type.t_Coefficients (sz 32) =
+    outer_3_plus (sz 24) (sz 4) 237124l re
   in
   re
 
 let invert_ntt_at_layer_6_
-      (re: t_Array Libcrux_ml_dsa.Simd.Portable.Vector_type.t_Coefficients (mk_usize 32))
-     =
-  let re:t_Array Libcrux_ml_dsa.Simd.Portable.Vector_type.t_Coefficients (mk_usize 32) =
-    outer_3_plus (mk_usize 0) (mk_usize 8) (mk_i32 (-518909)) re
-  in
-  let re:t_Array Libcrux_ml_dsa.Simd.Portable.Vector_type.t_Coefficients (mk_usize 32) =
-    outer_3_plus (mk_usize 16) (mk_usize 8) (mk_i32 (-2608894)) re
+      (re: t_Array Libcrux_ml_dsa.Simd.Portable.Vector_type.t_Coefficients (sz 32))
+     =
+  let re:t_Array Libcrux_ml_dsa.Simd.Portable.Vector_type.t_Coefficients (sz 32) =
+    outer_3_plus (sz 0) (sz 8) (-518909l) re
+  in
+  let re:t_Array Libcrux_ml_dsa.Simd.Portable.Vector_type.t_Coefficients (sz 32) =
+    outer_3_plus (sz 16) (sz 8) (-2608894l) re
   in
   re
 
 let invert_ntt_at_layer_7_
-      (re: t_Array Libcrux_ml_dsa.Simd.Portable.Vector_type.t_Coefficients (mk_usize 32))
-     =
-  let re:t_Array Libcrux_ml_dsa.Simd.Portable.Vector_type.t_Coefficients (mk_usize 32) =
-    outer_3_plus (mk_usize 0) (mk_usize 16) (mk_i32 25847) re
+      (re: t_Array Libcrux_ml_dsa.Simd.Portable.Vector_type.t_Coefficients (sz 32))
+     =
+  let re:t_Array Libcrux_ml_dsa.Simd.Portable.Vector_type.t_Coefficients (sz 32) =
+    outer_3_plus (sz 0) (sz 16) 25847l re
   in
   re
 
 let invert_ntt_montgomery
-      (re: t_Array Libcrux_ml_dsa.Simd.Portable.Vector_type.t_Coefficients (mk_usize 32))
-     =
-  let re:t_Array Libcrux_ml_dsa.Simd.Portable.Vector_type.t_Coefficients (mk_usize 32) =
+      (re: t_Array Libcrux_ml_dsa.Simd.Portable.Vector_type.t_Coefficients (sz 32))
+     =
+  let re:t_Array Libcrux_ml_dsa.Simd.Portable.Vector_type.t_Coefficients (sz 32) =
     invert_ntt_at_layer_0_ re
   in
-  let re:t_Array Libcrux_ml_dsa.Simd.Portable.Vector_type.t_Coefficients (mk_usize 32) =
+  let re:t_Array Libcrux_ml_dsa.Simd.Portable.Vector_type.t_Coefficients (sz 32) =
     invert_ntt_at_layer_1_ re
   in
-  let re:t_Array Libcrux_ml_dsa.Simd.Portable.Vector_type.t_Coefficients (mk_usize 32) =
+  let re:t_Array Libcrux_ml_dsa.Simd.Portable.Vector_type.t_Coefficients (sz 32) =
     invert_ntt_at_layer_2_ re
   in
-  let re:t_Array Libcrux_ml_dsa.Simd.Portable.Vector_type.t_Coefficients (mk_usize 32) =
+  let re:t_Array Libcrux_ml_dsa.Simd.Portable.Vector_type.t_Coefficients (sz 32) =
     invert_ntt_at_layer_3_ re
   in
-  let re:t_Array Libcrux_ml_dsa.Simd.Portable.Vector_type.t_Coefficients (mk_usize 32) =
+  let re:t_Array Libcrux_ml_dsa.Simd.Portable.Vector_type.t_Coefficients (sz 32) =
     invert_ntt_at_layer_4_ re
   in
-  let re:t_Array Libcrux_ml_dsa.Simd.Portable.Vector_type.t_Coefficients (mk_usize 32) =
+  let re:t_Array Libcrux_ml_dsa.Simd.Portable.Vector_type.t_Coefficients (sz 32) =
     invert_ntt_at_layer_5_ re
   in
-  let re:t_Array Libcrux_ml_dsa.Simd.Portable.Vector_type.t_Coefficients (mk_usize 32) =
+  let re:t_Array Libcrux_ml_dsa.Simd.Portable.Vector_type.t_Coefficients (sz 32) =
     invert_ntt_at_layer_6_ re
   in
-  let re:t_Array Libcrux_ml_dsa.Simd.Portable.Vector_type.t_Coefficients (mk_usize 32) =
+  let re:t_Array Libcrux_ml_dsa.Simd.Portable.Vector_type.t_Coefficients (sz 32) =
     invert_ntt_at_layer_7_ re
   in
-  let re:t_Array Libcrux_ml_dsa.Simd.Portable.Vector_type.t_Coefficients (mk_usize 32) =
-    Rust_primitives.Hax.Folds.fold_range (mk_usize 0)
+  let re:t_Array Libcrux_ml_dsa.Simd.Portable.Vector_type.t_Coefficients (sz 32) =
+    Rust_primitives.Hax.Folds.fold_range (sz 0)
       (Core.Slice.impl__len #Libcrux_ml_dsa.Simd.Portable.Vector_type.t_Coefficients
           (re <: t_Slice Libcrux_ml_dsa.Simd.Portable.Vector_type.t_Coefficients)
         <:
         usize)
       (fun re temp_1_ ->
-          let re:t_Array Libcrux_ml_dsa.Simd.Portable.Vector_type.t_Coefficients (mk_usize 32) =
-            re
-          in
+          let re:t_Array Libcrux_ml_dsa.Simd.Portable.Vector_type.t_Coefficients (sz 32) = re in
           let _:usize = temp_1_ in
           true)
       re
       (fun re i ->
-          let re:t_Array Libcrux_ml_dsa.Simd.Portable.Vector_type.t_Coefficients (mk_usize 32) =
-            re
-          in
+          let re:t_Array Libcrux_ml_dsa.Simd.Portable.Vector_type.t_Coefficients (sz 32) = re in
           let i:usize = i in
           Rust_primitives.Hax.Monomorphized_update_at.update_at_usize re
             i
             (Libcrux_ml_dsa.Simd.Portable.Arithmetic.montgomery_multiply_by_constant (re.[ i ]
                   <:
                   Libcrux_ml_dsa.Simd.Portable.Vector_type.t_Coefficients)
-                (mk_i32 41978)
+                41978l
               <:
               Libcrux_ml_dsa.Simd.Portable.Vector_type.t_Coefficients)
           <:
-          t_Array Libcrux_ml_dsa.Simd.Portable.Vector_type.t_Coefficients (mk_usize 32))
+          t_Array Libcrux_ml_dsa.Simd.Portable.Vector_type.t_Coefficients (sz 32))
   in
   re