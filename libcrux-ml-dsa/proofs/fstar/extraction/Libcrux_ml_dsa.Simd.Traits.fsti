module Libcrux_ml_dsa.Simd.Traits
#set-options "--fuel 0 --ifuel 1 --z3rlimit 100"
open Core
open FStar.Mul

let v_COEFFICIENTS_IN_SIMD_UNIT: usize = mk_usize 8

let v_FIELD_MODULUS: i32 = mk_i32 8380417

let v_INVERSE_OF_MODULUS_MOD_MONTGOMERY_R: u64 = mk_u64 58728449

let v_SIMD_UNITS_IN_RING_ELEMENT: usize =
  Libcrux_ml_dsa.Constants.v_COEFFICIENTS_IN_RING_ELEMENT /! v_COEFFICIENTS_IN_SIMD_UNIT

class t_Repr (v_Self: Type0) = {
  [@@@ FStar.Tactics.Typeclasses.no_method]_super_13011033735201511749:Core.Marker.t_Copy v_Self;
  [@@@ FStar.Tactics.Typeclasses.no_method]_super_9529721400157967266:Core.Clone.t_Clone v_Self;
  f_repr_pre:self___: v_Self -> pred: Type0{true ==> pred};
  f_repr_post:v_Self -> t_Array i32 (mk_usize 8) -> Type0;
  f_repr:x0: v_Self
    -> Prims.Pure (t_Array i32 (mk_usize 8)) (f_repr_pre x0) (fun result -> f_repr_post x0 result)
}

class t_Operations (v_Self: Type0) = {
  [@@@ FStar.Tactics.Typeclasses.no_method]_super_13011033735201511749:Core.Marker.t_Copy v_Self;
  [@@@ FStar.Tactics.Typeclasses.no_method]_super_9529721400157967266:Core.Clone.t_Clone v_Self;
  [@@@ FStar.Tactics.Typeclasses.no_method]_super_6182285156695963586:t_Repr v_Self;
  f_zero_pre:Prims.unit -> Type0;
  f_zero_post:x: Prims.unit -> result: v_Self
    -> pred:
      Type0
        { pred ==>
          (let _:Prims.unit = x in
            (f_repr #v_Self #FStar.Tactics.Typeclasses.solve result <: t_Array i32 (mk_usize 8)) =.
            (Rust_primitives.Hax.repeat (mk_i32 0) (mk_usize 8) <: t_Array i32 (mk_usize 8))) };
  f_zero:x0: Prims.unit -> Prims.Pure v_Self (f_zero_pre x0) (fun result -> f_zero_post x0 result);
  f_from_coefficient_array_pre:array: t_Slice i32 -> out: v_Self
    -> pred:
      Type0{(Core.Slice.impl__len #i32 array <: usize) =. v_COEFFICIENTS_IN_SIMD_UNIT ==> pred};
  f_from_coefficient_array_post:array: t_Slice i32 -> out: v_Self -> out_future: v_Self
    -> pred: Type0{pred ==> f_repr out_future == array};
  f_from_coefficient_array:x0: t_Slice i32 -> x1: v_Self
    -> Prims.Pure v_Self
        (f_from_coefficient_array_pre x0 x1)
        (fun result -> f_from_coefficient_array_post x0 x1 result);
  f_to_coefficient_array_pre:value: v_Self -> out: t_Slice i32
    -> pred: Type0{(Core.Slice.impl__len #i32 out <: usize) =. v_COEFFICIENTS_IN_SIMD_UNIT ==> pred};
  f_to_coefficient_array_post:value: v_Self -> out: t_Slice i32 -> out_future: t_Slice i32
    -> pred:
      Type0
        { pred ==>
          out_future =.
          (f_repr #v_Self #FStar.Tactics.Typeclasses.solve value <: t_Array i32 (mk_usize 8)) };
  f_to_coefficient_array:x0: v_Self -> x1: t_Slice i32
    -> Prims.Pure (t_Slice i32)
        (f_to_coefficient_array_pre x0 x1)
        (fun result -> f_to_coefficient_array_post x0 x1 result);
  f_add_pre:lhs: v_Self -> rhs: v_Self
    -> pred:
      Type0
        { (forall i.
              i < v v_COEFFICIENTS_IN_SIMD_UNIT ==>
              (range (v (Seq.index (f_repr lhs) i) + v (Seq.index (f_repr rhs) i)) i32_inttype)) ==>
          pred };
  f_add_post:lhs: v_Self -> rhs: v_Self -> lhs_future: v_Self
    -> pred:
      Type0
        { pred ==>
          (forall i.
              i < v v_COEFFICIENTS_IN_SIMD_UNIT ==>
              (v (Seq.index (f_repr lhs_future) i) ==
                (v (Seq.index (f_repr lhs) i) + v (Seq.index (f_repr rhs) i)))) };
  f_add:x0: v_Self -> x1: v_Self
    -> Prims.Pure v_Self (f_add_pre x0 x1) (fun result -> f_add_post x0 x1 result);
  f_subtract_pre:v_Self -> v_Self -> Type0;
  f_subtract_post:v_Self -> v_Self -> v_Self -> Type0;
  f_subtract:x0: v_Self -> x1: v_Self
    -> Prims.Pure v_Self (f_subtract_pre x0 x1) (fun result -> f_subtract_post x0 x1 result);
  f_infinity_norm_exceeds_pre:v_Self -> i32 -> Type0;
  f_infinity_norm_exceeds_post:v_Self -> i32 -> bool -> Type0;
  f_infinity_norm_exceeds:x0: v_Self -> x1: i32
    -> Prims.Pure bool
        (f_infinity_norm_exceeds_pre x0 x1)
        (fun result -> f_infinity_norm_exceeds_post x0 x1 result);
  f_decompose_pre:i32 -> v_Self -> v_Self -> v_Self -> Type0;
  f_decompose_post:i32 -> v_Self -> v_Self -> v_Self -> (v_Self & v_Self) -> Type0;
  f_decompose:x0: i32 -> x1: v_Self -> x2: v_Self -> x3: v_Self
    -> Prims.Pure (v_Self & v_Self)
        (f_decompose_pre x0 x1 x2 x3)
        (fun result -> f_decompose_post x0 x1 x2 x3 result);
  f_compute_hint_pre:v_Self -> v_Self -> i32 -> v_Self -> Type0;
  f_compute_hint_post:v_Self -> v_Self -> i32 -> v_Self -> (v_Self & usize) -> Type0;
  f_compute_hint:x0: v_Self -> x1: v_Self -> x2: i32 -> x3: v_Self
    -> Prims.Pure (v_Self & usize)
        (f_compute_hint_pre x0 x1 x2 x3)
        (fun result -> f_compute_hint_post x0 x1 x2 x3 result);
  f_use_hint_pre:i32 -> v_Self -> v_Self -> Type0;
  f_use_hint_post:i32 -> v_Self -> v_Self -> v_Self -> Type0;
  f_use_hint:x0: i32 -> x1: v_Self -> x2: v_Self
    -> Prims.Pure v_Self (f_use_hint_pre x0 x1 x2) (fun result -> f_use_hint_post x0 x1 x2 result);
  f_montgomery_multiply_pre:v_Self -> v_Self -> Type0;
  f_montgomery_multiply_post:v_Self -> v_Self -> v_Self -> Type0;
  f_montgomery_multiply:x0: v_Self -> x1: v_Self
    -> Prims.Pure v_Self
        (f_montgomery_multiply_pre x0 x1)
        (fun result -> f_montgomery_multiply_post x0 x1 result);
  f_shift_left_then_reduce_pre:v_SHIFT_BY: i32 -> v_Self -> Type0;
  f_shift_left_then_reduce_post:v_SHIFT_BY: i32 -> v_Self -> v_Self -> Type0;
  f_shift_left_then_reduce:v_SHIFT_BY: i32 -> x0: v_Self
    -> Prims.Pure v_Self
        (f_shift_left_then_reduce_pre v_SHIFT_BY x0)
        (fun result -> f_shift_left_then_reduce_post v_SHIFT_BY x0 result);
  f_power2round_pre:v_Self -> v_Self -> Type0;
  f_power2round_post:v_Self -> v_Self -> (v_Self & v_Self) -> Type0;
  f_power2round:x0: v_Self -> x1: v_Self
    -> Prims.Pure (v_Self & v_Self)
        (f_power2round_pre x0 x1)
        (fun result -> f_power2round_post x0 x1 result);
  f_rejection_sample_less_than_field_modulus_pre:t_Slice u8 -> t_Slice i32 -> Type0;
  f_rejection_sample_less_than_field_modulus_post:t_Slice u8 -> t_Slice i32 -> (t_Slice i32 & usize)
    -> Type0;
  f_rejection_sample_less_than_field_modulus:x0: t_Slice u8 -> x1: t_Slice i32
    -> Prims.Pure (t_Slice i32 & usize)
        (f_rejection_sample_less_than_field_modulus_pre x0 x1)
        (fun result -> f_rejection_sample_less_than_field_modulus_post x0 x1 result);
  f_rejection_sample_less_than_eta_equals_2_pre:t_Slice u8 -> t_Slice i32 -> Type0;
  f_rejection_sample_less_than_eta_equals_2_post:t_Slice u8 -> t_Slice i32 -> (t_Slice i32 & usize)
    -> Type0;
  f_rejection_sample_less_than_eta_equals_2_:x0: t_Slice u8 -> x1: t_Slice i32
    -> Prims.Pure (t_Slice i32 & usize)
        (f_rejection_sample_less_than_eta_equals_2_pre x0 x1)
        (fun result -> f_rejection_sample_less_than_eta_equals_2_post x0 x1 result);
  f_rejection_sample_less_than_eta_equals_4_pre:t_Slice u8 -> t_Slice i32 -> Type0;
  f_rejection_sample_less_than_eta_equals_4_post:t_Slice u8 -> t_Slice i32 -> (t_Slice i32 & usize)
    -> Type0;
  f_rejection_sample_less_than_eta_equals_4_:x0: t_Slice u8 -> x1: t_Slice i32
    -> Prims.Pure (t_Slice i32 & usize)
        (f_rejection_sample_less_than_eta_equals_4_pre x0 x1)
        (fun result -> f_rejection_sample_less_than_eta_equals_4_post x0 x1 result);
  f_gamma1_serialize_pre:v_Self -> t_Slice u8 -> usize -> Type0;
  f_gamma1_serialize_post:v_Self -> t_Slice u8 -> usize -> t_Slice u8 -> Type0;
  f_gamma1_serialize:x0: v_Self -> x1: t_Slice u8 -> x2: usize
    -> Prims.Pure (t_Slice u8)
        (f_gamma1_serialize_pre x0 x1 x2)
        (fun result -> f_gamma1_serialize_post x0 x1 x2 result);
  f_gamma1_deserialize_pre:t_Slice u8 -> v_Self -> usize -> Type0;
  f_gamma1_deserialize_post:t_Slice u8 -> v_Self -> usize -> v_Self -> Type0;
  f_gamma1_deserialize:x0: t_Slice u8 -> x1: v_Self -> x2: usize
    -> Prims.Pure v_Self
        (f_gamma1_deserialize_pre x0 x1 x2)
        (fun result -> f_gamma1_deserialize_post x0 x1 x2 result);
  f_commitment_serialize_pre:v_Self -> t_Slice u8 -> Type0;
  f_commitment_serialize_post:v_Self -> t_Slice u8 -> t_Slice u8 -> Type0;
  f_commitment_serialize:x0: v_Self -> x1: t_Slice u8
    -> Prims.Pure (t_Slice u8)
        (f_commitment_serialize_pre x0 x1)
        (fun result -> f_commitment_serialize_post x0 x1 result);
  f_error_serialize_pre:Libcrux_ml_dsa.Constants.t_Eta -> v_Self -> t_Slice u8 -> Type0;
  f_error_serialize_post:Libcrux_ml_dsa.Constants.t_Eta -> v_Self -> t_Slice u8 -> t_Slice u8
    -> Type0;
  f_error_serialize:x0: Libcrux_ml_dsa.Constants.t_Eta -> x1: v_Self -> x2: t_Slice u8
    -> Prims.Pure (t_Slice u8)
        (f_error_serialize_pre x0 x1 x2)
        (fun result -> f_error_serialize_post x0 x1 x2 result);
  f_error_deserialize_pre:Libcrux_ml_dsa.Constants.t_Eta -> t_Slice u8 -> v_Self -> Type0;
  f_error_deserialize_post:Libcrux_ml_dsa.Constants.t_Eta -> t_Slice u8 -> v_Self -> v_Self -> Type0;
  f_error_deserialize:x0: Libcrux_ml_dsa.Constants.t_Eta -> x1: t_Slice u8 -> x2: v_Self
    -> Prims.Pure v_Self
        (f_error_deserialize_pre x0 x1 x2)
        (fun result -> f_error_deserialize_post x0 x1 x2 result);
  f_t0_serialize_pre:v_Self -> t_Slice u8 -> Type0;
  f_t0_serialize_post:v_Self -> t_Slice u8 -> t_Slice u8 -> Type0;
  f_t0_serialize:x0: v_Self -> x1: t_Slice u8
    -> Prims.Pure (t_Slice u8)
        (f_t0_serialize_pre x0 x1)
        (fun result -> f_t0_serialize_post x0 x1 result);
  f_t0_deserialize_pre:t_Slice u8 -> v_Self -> Type0;
  f_t0_deserialize_post:t_Slice u8 -> v_Self -> v_Self -> Type0;
  f_t0_deserialize:x0: t_Slice u8 -> x1: v_Self
    -> Prims.Pure v_Self
        (f_t0_deserialize_pre x0 x1)
        (fun result -> f_t0_deserialize_post x0 x1 result);
  f_t1_serialize_pre:v_Self -> t_Slice u8 -> Type0;
  f_t1_serialize_post:v_Self -> t_Slice u8 -> t_Slice u8 -> Type0;
  f_t1_serialize:x0: v_Self -> x1: t_Slice u8
    -> Prims.Pure (t_Slice u8)
        (f_t1_serialize_pre x0 x1)
        (fun result -> f_t1_serialize_post x0 x1 result);
  f_t1_deserialize_pre:t_Slice u8 -> v_Self -> Type0;
  f_t1_deserialize_post:t_Slice u8 -> v_Self -> v_Self -> Type0;
  f_t1_deserialize:x0: t_Slice u8 -> x1: v_Self
    -> Prims.Pure v_Self
        (f_t1_deserialize_pre x0 x1)
        (fun result -> f_t1_deserialize_post x0 x1 result);
  f_ntt_pre:t_Array v_Self (mk_usize 32) -> Type0;
  f_ntt_post:t_Array v_Self (mk_usize 32) -> t_Array v_Self (mk_usize 32) -> Type0;
  f_ntt:x0: t_Array v_Self (mk_usize 32)
    -> Prims.Pure (t_Array v_Self (mk_usize 32)) (f_ntt_pre x0) (fun result -> f_ntt_post x0 result);
  f_invert_ntt_montgomery_pre:t_Array v_Self (mk_usize 32) -> Type0;
  f_invert_ntt_montgomery_post:t_Array v_Self (mk_usize 32) -> t_Array v_Self (mk_usize 32) -> Type0;
  f_invert_ntt_montgomery:x0: t_Array v_Self (mk_usize 32)
    -> Prims.Pure (t_Array v_Self (mk_usize 32))
        (f_invert_ntt_montgomery_pre x0)
        (fun result -> f_invert_ntt_montgomery_post x0 result)
<<<<<<< HEAD
}
=======
}

let v_COEFFICIENTS_IN_SIMD_UNIT: usize = mk_usize 8

let v_FIELD_MODULUS: i32 = mk_i32 8380417

let v_INVERSE_OF_MODULUS_MOD_MONTGOMERY_R: u64 = mk_u64 58728449

let v_SIMD_UNITS_IN_RING_ELEMENT: usize =
  Libcrux_ml_dsa.Constants.v_COEFFICIENTS_IN_RING_ELEMENT /! v_COEFFICIENTS_IN_SIMD_UNIT
>>>>>>> ccbb5f7e
<|MERGE_RESOLUTION|>--- conflicted
+++ resolved
@@ -38,7 +38,11 @@
     -> pred:
       Type0{(Core.Slice.impl__len #i32 array <: usize) =. v_COEFFICIENTS_IN_SIMD_UNIT ==> pred};
   f_from_coefficient_array_post:array: t_Slice i32 -> out: v_Self -> out_future: v_Self
-    -> pred: Type0{pred ==> f_repr out_future == array};
+    -> pred:
+      Type0
+        { pred ==>
+          (f_repr #v_Self #FStar.Tactics.Typeclasses.solve out_future <: t_Array i32 (mk_usize 8)) =.
+          array };
   f_from_coefficient_array:x0: t_Slice i32 -> x1: v_Self
     -> Prims.Pure v_Self
         (f_from_coefficient_array_pre x0 x1)
@@ -202,17 +206,4 @@
     -> Prims.Pure (t_Array v_Self (mk_usize 32))
         (f_invert_ntt_montgomery_pre x0)
         (fun result -> f_invert_ntt_montgomery_post x0 result)
-<<<<<<< HEAD
-}
-=======
-}
-
-let v_COEFFICIENTS_IN_SIMD_UNIT: usize = mk_usize 8
-
-let v_FIELD_MODULUS: i32 = mk_i32 8380417
-
-let v_INVERSE_OF_MODULUS_MOD_MONTGOMERY_R: u64 = mk_u64 58728449
-
-let v_SIMD_UNITS_IN_RING_ELEMENT: usize =
-  Libcrux_ml_dsa.Constants.v_COEFFICIENTS_IN_RING_ELEMENT /! v_COEFFICIENTS_IN_SIMD_UNIT
->>>>>>> ccbb5f7e
+}