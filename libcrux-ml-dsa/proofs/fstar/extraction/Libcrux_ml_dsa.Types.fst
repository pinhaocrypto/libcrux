--- conflicted
+++ resolved
@@ -33,26 +33,12 @@
 let impl_2__new (v_SIZE: usize) (value: t_Array u8 v_SIZE) =
   { f_value = value } <: t_MLDSAVerificationKey v_SIZE
 
-<<<<<<< HEAD
-let t_SigningError_cast_to_repr (x: t_SigningError) =
-  match x <: t_SigningError with
-  | SigningError_RejectionSamplingError  -> mk_isize 0
-  | SigningError_ContextTooLongError  -> mk_isize 1
-
-let t_VerificationError_cast_to_repr (x: t_VerificationError) =
-  match x <: t_VerificationError with
-  | VerificationError_MalformedHintError  -> mk_isize 0
-  | VerificationError_SignerResponseExceedsBoundError  -> mk_isize 1
-  | VerificationError_CommitmentHashesDontMatchError  -> mk_isize 3
-  | VerificationError_VerificationContextTooLongError  -> mk_isize 6
-=======
 let impl_2__as_slice (v_SIZE: usize) (self: t_MLDSAVerificationKey v_SIZE) =
   self.f_value <: t_Slice u8
 
 let impl_2__as_ref (v_SIZE: usize) (self: t_MLDSAVerificationKey v_SIZE) = self.f_value
 
 let impl_2__len (v_SIZE: usize) (_: Prims.unit) = v_SIZE
->>>>>>> a09ba242
 
 [@@ FStar.Tactics.Typeclasses.tcinstance]
 assume
@@ -94,24 +80,4 @@
 assume
 val impl_7': Core.Fmt.t_Debug t_SigningError
 
-<<<<<<< HEAD
-let impl_7 = impl_7'
-
-let impl__zero (v_SIZE: usize) (_: Prims.unit) =
-  { f_value = Rust_primitives.Hax.repeat (mk_u8 0) v_SIZE } <: t_MLDSASigningKey v_SIZE
-
-let impl_2__zero (v_SIZE: usize) (_: Prims.unit) =
-  { f_value = Rust_primitives.Hax.repeat (mk_u8 0) v_SIZE } <: t_MLDSAVerificationKey v_SIZE
-
-let impl_4__zero (v_SIZE: usize) (_: Prims.unit) =
-  { f_value = Rust_primitives.Hax.repeat (mk_u8 0) v_SIZE } <: t_MLDSASignature v_SIZE
-
-let impl__as_slice (v_SIZE: usize) (self: t_MLDSASigningKey v_SIZE) = self.f_value <: t_Slice u8
-
-let impl_2__as_slice (v_SIZE: usize) (self: t_MLDSAVerificationKey v_SIZE) =
-  self.f_value <: t_Slice u8
-
-let impl_4__as_slice (v_SIZE: usize) (self: t_MLDSASignature v_SIZE) = self.f_value <: t_Slice u8
-=======
-let impl_7 = impl_7'
->>>>>>> a09ba242
+let impl_7 = impl_7'