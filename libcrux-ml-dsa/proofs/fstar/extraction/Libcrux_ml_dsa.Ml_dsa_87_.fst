module Libcrux_ml_dsa.Ml_dsa_87_
#set-options "--fuel 0 --ifuel 1 --z3rlimit 100"
open Core
open FStar.Mul

let generate_key_pair (randomness: t_Array u8 (mk_usize 32)) =
  let signing_key:t_Array u8 (mk_usize 4896) =
    Rust_primitives.Hax.repeat (mk_u8 0) (mk_usize 4896)
  in
  let verification_key:t_Array u8 (mk_usize 2592) =
    Rust_primitives.Hax.repeat (mk_u8 0) (mk_usize 2592)
  in
  let tmp0, tmp1:(t_Array u8 (mk_usize 4896) & t_Array u8 (mk_usize 2592)) =
    Libcrux_ml_dsa.Ml_dsa_generic.Multiplexing.Ml_dsa_87_.generate_key_pair randomness
      signing_key
      verification_key
  in
  let signing_key:t_Array u8 (mk_usize 4896) = tmp0 in
  let verification_key:t_Array u8 (mk_usize 2592) = tmp1 in
  let _:Prims.unit = () in
  {
    Libcrux_ml_dsa.Types.f_signing_key = Libcrux_ml_dsa.Types.impl__new (mk_usize 4896) signing_key;
    Libcrux_ml_dsa.Types.f_verification_key
    =
    Libcrux_ml_dsa.Types.impl_2__new (mk_usize 2592) verification_key
  }
  <:
  Libcrux_ml_dsa.Types.t_MLDSAKeyPair (mk_usize 2592) (mk_usize 4896)

let sign
      (signing_key: Libcrux_ml_dsa.Types.t_MLDSASigningKey (mk_usize 4896))
      (message context: t_Slice u8)
      (randomness: t_Array u8 (mk_usize 32))
     =
  Libcrux_ml_dsa.Ml_dsa_generic.Multiplexing.Ml_dsa_87_.sign (Libcrux_ml_dsa.Types.impl__as_ref (mk_usize
          4896)
        signing_key
      <:
      t_Array u8 (mk_usize 4896))
    message
    context
    randomness

let verify
      (verification_key: Libcrux_ml_dsa.Types.t_MLDSAVerificationKey (sz 2592))
      (message context: t_Slice u8)
      (signature: Libcrux_ml_dsa.Types.t_MLDSASignature (sz 4627))
     =
  Libcrux_ml_dsa.Ml_dsa_generic.Multiplexing.Ml_dsa_87_.verify (Libcrux_ml_dsa.Types.impl_2__as_ref (
          sz 2592)
        verification_key
      <:
      t_Array u8 (sz 2592))
    message
    context
    (Libcrux_ml_dsa.Types.impl_4__as_ref (sz 4627) signature <: t_Array u8 (sz 4627))

let sign_pre_hashed_shake128
      (signing_key: Libcrux_ml_dsa.Types.t_MLDSASigningKey (mk_usize 4896))
      (message context: t_Slice u8)
      (randomness: t_Array u8 (mk_usize 32))
     =
  let pre_hash_buffer:t_Array u8 (mk_usize 256) =
    Rust_primitives.Hax.repeat (mk_u8 0) (mk_usize 256)
  in
  let tmp0, out:(t_Array u8 (mk_usize 256) &
    Core.Result.t_Result (Libcrux_ml_dsa.Types.t_MLDSASignature (mk_usize 4627))
      Libcrux_ml_dsa.Types.t_SigningError) =
    Libcrux_ml_dsa.Ml_dsa_generic.Multiplexing.Ml_dsa_87_.sign_pre_hashed_shake128 (Libcrux_ml_dsa.Types.impl__as_ref
          (mk_usize 4896)
          signing_key
        <:
        t_Array u8 (mk_usize 4896))
      message
      context
      pre_hash_buffer
      randomness
  in
  let pre_hash_buffer:t_Array u8 (mk_usize 256) = tmp0 in
  out

<<<<<<< HEAD
let verify
      (verification_key: Libcrux_ml_dsa.Types.t_MLDSAVerificationKey (mk_usize 2592))
      (message context: t_Slice u8)
      (signature: Libcrux_ml_dsa.Types.t_MLDSASignature (mk_usize 4627))
     =
  Libcrux_ml_dsa.Ml_dsa_generic.Multiplexing.Ml_dsa_87_.verify (Libcrux_ml_dsa.Types.impl_2__as_ref (
          mk_usize 2592)
        verification_key
      <:
      t_Array u8 (mk_usize 2592))
    message
    context
    (Libcrux_ml_dsa.Types.impl_4__as_ref (mk_usize 4627) signature <: t_Array u8 (mk_usize 4627))

=======
>>>>>>> a09ba242
let verify_pre_hashed_shake128
      (verification_key: Libcrux_ml_dsa.Types.t_MLDSAVerificationKey (mk_usize 2592))
      (message context: t_Slice u8)
      (signature: Libcrux_ml_dsa.Types.t_MLDSASignature (mk_usize 4627))
     =
  let pre_hash_buffer:t_Array u8 (mk_usize 256) =
    Rust_primitives.Hax.repeat (mk_u8 0) (mk_usize 256)
  in
  let tmp0, out:(t_Array u8 (mk_usize 256) &
    Core.Result.t_Result Prims.unit Libcrux_ml_dsa.Types.t_VerificationError) =
    Libcrux_ml_dsa.Ml_dsa_generic.Multiplexing.Ml_dsa_87_.verify_pre_hashed_shake128 (Libcrux_ml_dsa.Types.impl_2__as_ref
          (mk_usize 2592)
          verification_key
        <:
        t_Array u8 (mk_usize 2592))
      message
      context
      pre_hash_buffer
      (Libcrux_ml_dsa.Types.impl_4__as_ref (mk_usize 4627) signature <: t_Array u8 (mk_usize 4627))
  in
  let pre_hash_buffer:t_Array u8 (mk_usize 256) = tmp0 in
  out<|MERGE_RESOLUTION|>--- conflicted
+++ resolved
@@ -3,40 +3,36 @@
 open Core
 open FStar.Mul
 
-let generate_key_pair (randomness: t_Array u8 (mk_usize 32)) =
-  let signing_key:t_Array u8 (mk_usize 4896) =
-    Rust_primitives.Hax.repeat (mk_u8 0) (mk_usize 4896)
-  in
-  let verification_key:t_Array u8 (mk_usize 2592) =
-    Rust_primitives.Hax.repeat (mk_u8 0) (mk_usize 2592)
-  in
-  let tmp0, tmp1:(t_Array u8 (mk_usize 4896) & t_Array u8 (mk_usize 2592)) =
+let generate_key_pair (randomness: t_Array u8 (sz 32)) =
+  let signing_key:t_Array u8 (sz 4896) = Rust_primitives.Hax.repeat 0uy (sz 4896) in
+  let verification_key:t_Array u8 (sz 2592) = Rust_primitives.Hax.repeat 0uy (sz 2592) in
+  let tmp0, tmp1:(t_Array u8 (sz 4896) & t_Array u8 (sz 2592)) =
     Libcrux_ml_dsa.Ml_dsa_generic.Multiplexing.Ml_dsa_87_.generate_key_pair randomness
       signing_key
       verification_key
   in
-  let signing_key:t_Array u8 (mk_usize 4896) = tmp0 in
-  let verification_key:t_Array u8 (mk_usize 2592) = tmp1 in
+  let signing_key:t_Array u8 (sz 4896) = tmp0 in
+  let verification_key:t_Array u8 (sz 2592) = tmp1 in
   let _:Prims.unit = () in
   {
-    Libcrux_ml_dsa.Types.f_signing_key = Libcrux_ml_dsa.Types.impl__new (mk_usize 4896) signing_key;
+    Libcrux_ml_dsa.Types.f_signing_key = Libcrux_ml_dsa.Types.impl__new (sz 4896) signing_key;
     Libcrux_ml_dsa.Types.f_verification_key
     =
-    Libcrux_ml_dsa.Types.impl_2__new (mk_usize 2592) verification_key
+    Libcrux_ml_dsa.Types.impl_2__new (sz 2592) verification_key
   }
   <:
-  Libcrux_ml_dsa.Types.t_MLDSAKeyPair (mk_usize 2592) (mk_usize 4896)
+  Libcrux_ml_dsa.Types.t_MLDSAKeyPair (sz 2592) (sz 4896)
 
 let sign
-      (signing_key: Libcrux_ml_dsa.Types.t_MLDSASigningKey (mk_usize 4896))
+      (signing_key: Libcrux_ml_dsa.Types.t_MLDSASigningKey (sz 4896))
       (message context: t_Slice u8)
-      (randomness: t_Array u8 (mk_usize 32))
+      (randomness: t_Array u8 (sz 32))
      =
-  Libcrux_ml_dsa.Ml_dsa_generic.Multiplexing.Ml_dsa_87_.sign (Libcrux_ml_dsa.Types.impl__as_ref (mk_usize
+  Libcrux_ml_dsa.Ml_dsa_generic.Multiplexing.Ml_dsa_87_.sign (Libcrux_ml_dsa.Types.impl__as_ref (sz
           4896)
         signing_key
       <:
-      t_Array u8 (mk_usize 4896))
+      t_Array u8 (sz 4896))
     message
     context
     randomness
@@ -56,65 +52,44 @@
     (Libcrux_ml_dsa.Types.impl_4__as_ref (sz 4627) signature <: t_Array u8 (sz 4627))
 
 let sign_pre_hashed_shake128
-      (signing_key: Libcrux_ml_dsa.Types.t_MLDSASigningKey (mk_usize 4896))
+      (signing_key: Libcrux_ml_dsa.Types.t_MLDSASigningKey (sz 4896))
       (message context: t_Slice u8)
-      (randomness: t_Array u8 (mk_usize 32))
+      (randomness: t_Array u8 (sz 32))
      =
-  let pre_hash_buffer:t_Array u8 (mk_usize 256) =
-    Rust_primitives.Hax.repeat (mk_u8 0) (mk_usize 256)
-  in
-  let tmp0, out:(t_Array u8 (mk_usize 256) &
-    Core.Result.t_Result (Libcrux_ml_dsa.Types.t_MLDSASignature (mk_usize 4627))
+  let pre_hash_buffer:t_Array u8 (sz 256) = Rust_primitives.Hax.repeat 0uy (sz 256) in
+  let tmp0, out:(t_Array u8 (sz 256) &
+    Core.Result.t_Result (Libcrux_ml_dsa.Types.t_MLDSASignature (sz 4627))
       Libcrux_ml_dsa.Types.t_SigningError) =
     Libcrux_ml_dsa.Ml_dsa_generic.Multiplexing.Ml_dsa_87_.sign_pre_hashed_shake128 (Libcrux_ml_dsa.Types.impl__as_ref
-          (mk_usize 4896)
+          (sz 4896)
           signing_key
         <:
-        t_Array u8 (mk_usize 4896))
+        t_Array u8 (sz 4896))
       message
       context
       pre_hash_buffer
       randomness
   in
-  let pre_hash_buffer:t_Array u8 (mk_usize 256) = tmp0 in
+  let pre_hash_buffer:t_Array u8 (sz 256) = tmp0 in
   out
 
-<<<<<<< HEAD
-let verify
-      (verification_key: Libcrux_ml_dsa.Types.t_MLDSAVerificationKey (mk_usize 2592))
+let verify_pre_hashed_shake128
+      (verification_key: Libcrux_ml_dsa.Types.t_MLDSAVerificationKey (sz 2592))
       (message context: t_Slice u8)
-      (signature: Libcrux_ml_dsa.Types.t_MLDSASignature (mk_usize 4627))
+      (signature: Libcrux_ml_dsa.Types.t_MLDSASignature (sz 4627))
      =
-  Libcrux_ml_dsa.Ml_dsa_generic.Multiplexing.Ml_dsa_87_.verify (Libcrux_ml_dsa.Types.impl_2__as_ref (
-          mk_usize 2592)
-        verification_key
-      <:
-      t_Array u8 (mk_usize 2592))
-    message
-    context
-    (Libcrux_ml_dsa.Types.impl_4__as_ref (mk_usize 4627) signature <: t_Array u8 (mk_usize 4627))
-
-=======
->>>>>>> a09ba242
-let verify_pre_hashed_shake128
-      (verification_key: Libcrux_ml_dsa.Types.t_MLDSAVerificationKey (mk_usize 2592))
-      (message context: t_Slice u8)
-      (signature: Libcrux_ml_dsa.Types.t_MLDSASignature (mk_usize 4627))
-     =
-  let pre_hash_buffer:t_Array u8 (mk_usize 256) =
-    Rust_primitives.Hax.repeat (mk_u8 0) (mk_usize 256)
-  in
-  let tmp0, out:(t_Array u8 (mk_usize 256) &
+  let pre_hash_buffer:t_Array u8 (sz 256) = Rust_primitives.Hax.repeat 0uy (sz 256) in
+  let tmp0, out:(t_Array u8 (sz 256) &
     Core.Result.t_Result Prims.unit Libcrux_ml_dsa.Types.t_VerificationError) =
     Libcrux_ml_dsa.Ml_dsa_generic.Multiplexing.Ml_dsa_87_.verify_pre_hashed_shake128 (Libcrux_ml_dsa.Types.impl_2__as_ref
-          (mk_usize 2592)
+          (sz 2592)
           verification_key
         <:
-        t_Array u8 (mk_usize 2592))
+        t_Array u8 (sz 2592))
       message
       context
       pre_hash_buffer
-      (Libcrux_ml_dsa.Types.impl_4__as_ref (mk_usize 4627) signature <: t_Array u8 (mk_usize 4627))
+      (Libcrux_ml_dsa.Types.impl_4__as_ref (sz 4627) signature <: t_Array u8 (sz 4627))
   in
-  let pre_hash_buffer:t_Array u8 (mk_usize 256) = tmp0 in
+  let pre_hash_buffer:t_Array u8 (sz 256) = tmp0 in
   out