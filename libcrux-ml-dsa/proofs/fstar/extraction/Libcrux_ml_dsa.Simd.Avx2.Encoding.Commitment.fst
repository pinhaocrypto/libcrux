--- conflicted
+++ resolved
@@ -3,71 +3,35 @@
 open Core
 open FStar.Mul
 
-<<<<<<< HEAD
-let serialize (v_OUTPUT_SIZE: usize) (simd_unit: Libcrux_intrinsics.Avx2_extract.t_Vec256) =
-  let serialized:t_Array u8 (sz 19) = Rust_primitives.Hax.repeat 0uy (sz 19) in
-  match cast (v_OUTPUT_SIZE <: usize) <: u8 with
-  | 4uy ->
-    let adjacent_2_combined:Libcrux_intrinsics.Avx2_extract.t_Vec256 =
-      Libcrux_intrinsics.Avx2_extract.mm256_sllv_epi32 simd_unit
-        (Libcrux_intrinsics.Avx2_extract.mm256_set_epi32 0l 28l 0l 28l 0l 28l 0l 28l
-          <:
-          Libcrux_intrinsics.Avx2_extract.t_Vec256)
-    in
-    let adjacent_2_combined:Libcrux_intrinsics.Avx2_extract.t_Vec256 =
-      Libcrux_intrinsics.Avx2_extract.mm256_srli_epi64 28l adjacent_2_combined
-    in
-    let adjacent_4_combined:Libcrux_intrinsics.Avx2_extract.t_Vec256 =
-      Libcrux_intrinsics.Avx2_extract.mm256_permutevar8x32_epi32 adjacent_2_combined
-        (Libcrux_intrinsics.Avx2_extract.mm256_set_epi32 0l 0l 0l 0l 6l 2l 4l 0l
-          <:
-          Libcrux_intrinsics.Avx2_extract.t_Vec256)
-    in
-    let adjacent_4_combined:Libcrux_intrinsics.Avx2_extract.t_Vec128 =
-      Libcrux_intrinsics.Avx2_extract.mm256_castsi256_si128 adjacent_4_combined
-    in
-    let adjacent_4_combined:Libcrux_intrinsics.Avx2_extract.t_Vec128 =
-      Libcrux_intrinsics.Avx2_extract.mm_shuffle_epi8 adjacent_4_combined
-        (Libcrux_intrinsics.Avx2_extract.mm_set_epi8 240uy 240uy 240uy 240uy 240uy 240uy 240uy 240uy
-            240uy 240uy 240uy 240uy 12uy 4uy 8uy 0uy
-          <:
-          Libcrux_intrinsics.Avx2_extract.t_Vec128)
-    in
-    let serialized:t_Array u8 (sz 19) =
-      Rust_primitives.Hax.Monomorphized_update_at.update_at_range serialized
-        ({ Core.Ops.Range.f_start = sz 0; Core.Ops.Range.f_end = sz 16 }
-          <:
-          Core.Ops.Range.t_Range usize)
-        (Libcrux_intrinsics.Avx2_extract.mm_storeu_bytes_si128 (serialized.[ {
-                  Core.Ops.Range.f_start = sz 0;
-                  Core.Ops.Range.f_end = sz 16
-                }
-=======
-let serialize (simd_unit: u8) (out: t_Slice u8) =
+let serialize (simd_unit: Libcrux_intrinsics.Avx2_extract.t_Vec256) (out: t_Slice u8) =
   let serialized:t_Array u8 (sz 19) = Rust_primitives.Hax.repeat 0uy (sz 19) in
   let (out, serialized), hax_temp_output:((t_Slice u8 & t_Array u8 (sz 19)) & Prims.unit) =
     match cast (Core.Slice.impl__len #u8 out <: usize) <: u8 with
     | 4uy ->
-      let adjacent_2_combined:u8 =
+      let adjacent_2_combined:Libcrux_intrinsics.Avx2_extract.t_Vec256 =
         Libcrux_intrinsics.Avx2_extract.mm256_sllv_epi32 simd_unit
-          (Libcrux_intrinsics.Avx2_extract.mm256_set_epi32 0l 28l 0l 28l 0l 28l 0l 28l <: u8)
+          (Libcrux_intrinsics.Avx2_extract.mm256_set_epi32 0l 28l 0l 28l 0l 28l 0l 28l
+            <:
+            Libcrux_intrinsics.Avx2_extract.t_Vec256)
       in
-      let adjacent_2_combined:u8 =
+      let adjacent_2_combined:Libcrux_intrinsics.Avx2_extract.t_Vec256 =
         Libcrux_intrinsics.Avx2_extract.mm256_srli_epi64 28l adjacent_2_combined
       in
-      let adjacent_4_combined:u8 =
+      let adjacent_4_combined:Libcrux_intrinsics.Avx2_extract.t_Vec256 =
         Libcrux_intrinsics.Avx2_extract.mm256_permutevar8x32_epi32 adjacent_2_combined
-          (Libcrux_intrinsics.Avx2_extract.mm256_set_epi32 0l 0l 0l 0l 6l 2l 4l 0l <: u8)
+          (Libcrux_intrinsics.Avx2_extract.mm256_set_epi32 0l 0l 0l 0l 6l 2l 4l 0l
+            <:
+            Libcrux_intrinsics.Avx2_extract.t_Vec256)
       in
-      let adjacent_4_combined:u8 =
+      let adjacent_4_combined:Libcrux_intrinsics.Avx2_extract.t_Vec128 =
         Libcrux_intrinsics.Avx2_extract.mm256_castsi256_si128 adjacent_4_combined
       in
-      let adjacent_4_combined:u8 =
+      let adjacent_4_combined:Libcrux_intrinsics.Avx2_extract.t_Vec128 =
         Libcrux_intrinsics.Avx2_extract.mm_shuffle_epi8 adjacent_4_combined
           (Libcrux_intrinsics.Avx2_extract.mm_set_epi8 240uy 240uy 240uy 240uy 240uy 240uy 240uy
               240uy 240uy 240uy 240uy 240uy 12uy 4uy 8uy 0uy
             <:
-            u8)
+            Libcrux_intrinsics.Avx2_extract.t_Vec128)
       in
       let serialized:t_Array u8 (sz 19) =
         Rust_primitives.Hax.Monomorphized_update_at.update_at_range serialized
@@ -80,7 +44,6 @@
                   }
                   <:
                   Core.Ops.Range.t_Range usize ]
->>>>>>> 5d76f68f
                 <:
                 t_Slice u8)
               adjacent_4_combined
@@ -95,105 +58,44 @@
               Core.Ops.Range.t_Range usize ]
             <:
             t_Slice u8)
-<<<<<<< HEAD
-        <:
-        Core.Result.t_Result (t_Array u8 v_OUTPUT_SIZE) Core.Array.t_TryFromSliceError)
-  | 6uy ->
-    let adjacent_2_combined:Libcrux_intrinsics.Avx2_extract.t_Vec256 =
-      Libcrux_intrinsics.Avx2_extract.mm256_sllv_epi32 simd_unit
-        (Libcrux_intrinsics.Avx2_extract.mm256_set_epi32 0l 26l 0l 26l 0l 26l 0l 26l
-          <:
-          Libcrux_intrinsics.Avx2_extract.t_Vec256)
-    in
-    let adjacent_2_combined:Libcrux_intrinsics.Avx2_extract.t_Vec256 =
-      Libcrux_intrinsics.Avx2_extract.mm256_srli_epi64 26l adjacent_2_combined
-    in
-    let adjacent_3_combined:Libcrux_intrinsics.Avx2_extract.t_Vec256 =
-      Libcrux_intrinsics.Avx2_extract.mm256_shuffle_epi8 adjacent_2_combined
-        (Libcrux_intrinsics.Avx2_extract.mm256_set_epi8 (-1y) (-1y) (-1y) (-1y) (-1y) (-1y) (-1y)
-            (-1y) (-1y) (-1y) (-1y) (-1y) 9y 8y 1y 0y (-1y) (-1y) (-1y) (-1y) (-1y) (-1y) (-1y)
-            (-1y) (-1y) (-1y) (-1y) (-1y) 9y 8y 1y 0y
-          <:
-          Libcrux_intrinsics.Avx2_extract.t_Vec256)
-    in
-    let adjacent_3_combined:Libcrux_intrinsics.Avx2_extract.t_Vec256 =
-      Libcrux_intrinsics.Avx2_extract.mm256_mullo_epi16 adjacent_3_combined
-        (Libcrux_intrinsics.Avx2_extract.mm256_set_epi16 1s 1s 1s 1s 1s 1s 1s (1s <<! 4l <: i16) 1s
-            1s 1s 1s 1s 1s 1s (1s <<! 4l <: i16)
-          <:
-          Libcrux_intrinsics.Avx2_extract.t_Vec256)
-    in
-    let adjacent_3_combined:Libcrux_intrinsics.Avx2_extract.t_Vec256 =
-      Libcrux_intrinsics.Avx2_extract.mm256_srlv_epi32 adjacent_3_combined
-        (Libcrux_intrinsics.Avx2_extract.mm256_set_epi32 0l 0l 0l 4l 0l 0l 0l 4l
-          <:
-          Libcrux_intrinsics.Avx2_extract.t_Vec256)
-    in
-    let lower_3_:Libcrux_intrinsics.Avx2_extract.t_Vec128 =
-      Libcrux_intrinsics.Avx2_extract.mm256_castsi256_si128 adjacent_3_combined
-    in
-    let serialized:t_Array u8 (sz 19) =
-      Rust_primitives.Hax.Monomorphized_update_at.update_at_range serialized
-        ({ Core.Ops.Range.f_start = sz 0; Core.Ops.Range.f_end = sz 16 }
-          <:
-          Core.Ops.Range.t_Range usize)
-        (Libcrux_intrinsics.Avx2_extract.mm_storeu_bytes_si128 (serialized.[ {
-                  Core.Ops.Range.f_start = sz 0;
-                  Core.Ops.Range.f_end = sz 16
-                }
-                <:
-                Core.Ops.Range.t_Range usize ]
-              <:
-              t_Slice u8)
-            lower_3_
-          <:
-          t_Slice u8)
-    in
-    let upper_3_:Libcrux_intrinsics.Avx2_extract.t_Vec128 =
-      Libcrux_intrinsics.Avx2_extract.mm256_extracti128_si256 1l adjacent_3_combined
-    in
-    let serialized:t_Array u8 (sz 19) =
-      Rust_primitives.Hax.Monomorphized_update_at.update_at_range serialized
-        ({ Core.Ops.Range.f_start = sz 3; Core.Ops.Range.f_end = sz 19 }
-          <:
-          Core.Ops.Range.t_Range usize)
-        (Libcrux_intrinsics.Avx2_extract.mm_storeu_bytes_si128 (serialized.[ {
-                  Core.Ops.Range.f_start = sz 3;
-                  Core.Ops.Range.f_end = sz 19
-                }
-=======
       in
       (out, serialized <: (t_Slice u8 & t_Array u8 (sz 19))), ()
       <:
       ((t_Slice u8 & t_Array u8 (sz 19)) & Prims.unit)
     | 6uy ->
-      let adjacent_2_combined:u8 =
+      let adjacent_2_combined:Libcrux_intrinsics.Avx2_extract.t_Vec256 =
         Libcrux_intrinsics.Avx2_extract.mm256_sllv_epi32 simd_unit
-          (Libcrux_intrinsics.Avx2_extract.mm256_set_epi32 0l 26l 0l 26l 0l 26l 0l 26l <: u8)
+          (Libcrux_intrinsics.Avx2_extract.mm256_set_epi32 0l 26l 0l 26l 0l 26l 0l 26l
+            <:
+            Libcrux_intrinsics.Avx2_extract.t_Vec256)
       in
-      let adjacent_2_combined:u8 =
+      let adjacent_2_combined:Libcrux_intrinsics.Avx2_extract.t_Vec256 =
         Libcrux_intrinsics.Avx2_extract.mm256_srli_epi64 26l adjacent_2_combined
       in
-      let adjacent_3_combined:u8 =
+      let adjacent_3_combined:Libcrux_intrinsics.Avx2_extract.t_Vec256 =
         Libcrux_intrinsics.Avx2_extract.mm256_shuffle_epi8 adjacent_2_combined
           (Libcrux_intrinsics.Avx2_extract.mm256_set_epi8 (-1y) (-1y) (-1y) (-1y) (-1y) (-1y) (-1y)
               (-1y) (-1y) (-1y) (-1y) (-1y) 9y 8y 1y 0y (-1y) (-1y) (-1y) (-1y) (-1y) (-1y) (-1y)
               (-1y) (-1y) (-1y) (-1y) (-1y) 9y 8y 1y 0y
             <:
-            u8)
+            Libcrux_intrinsics.Avx2_extract.t_Vec256)
       in
-      let adjacent_3_combined:u8 =
+      let adjacent_3_combined:Libcrux_intrinsics.Avx2_extract.t_Vec256 =
         Libcrux_intrinsics.Avx2_extract.mm256_mullo_epi16 adjacent_3_combined
           (Libcrux_intrinsics.Avx2_extract.mm256_set_epi16 1s 1s 1s 1s 1s 1s 1s (1s <<! 4l <: i16)
               1s 1s 1s 1s 1s 1s 1s (1s <<! 4l <: i16)
             <:
-            u8)
+            Libcrux_intrinsics.Avx2_extract.t_Vec256)
       in
-      let adjacent_3_combined:u8 =
+      let adjacent_3_combined:Libcrux_intrinsics.Avx2_extract.t_Vec256 =
         Libcrux_intrinsics.Avx2_extract.mm256_srlv_epi32 adjacent_3_combined
-          (Libcrux_intrinsics.Avx2_extract.mm256_set_epi32 0l 0l 0l 4l 0l 0l 0l 4l <: u8)
+          (Libcrux_intrinsics.Avx2_extract.mm256_set_epi32 0l 0l 0l 4l 0l 0l 0l 4l
+            <:
+            Libcrux_intrinsics.Avx2_extract.t_Vec256)
       in
-      let lower_3_:u8 = Libcrux_intrinsics.Avx2_extract.mm256_castsi256_si128 adjacent_3_combined in
+      let lower_3_:Libcrux_intrinsics.Avx2_extract.t_Vec128 =
+        Libcrux_intrinsics.Avx2_extract.mm256_castsi256_si128 adjacent_3_combined
+      in
       let serialized:t_Array u8 (sz 19) =
         Rust_primitives.Hax.Monomorphized_update_at.update_at_range serialized
           ({ Core.Ops.Range.f_start = sz 0; Core.Ops.Range.f_end = sz 16 }
@@ -211,7 +113,7 @@
             <:
             t_Slice u8)
       in
-      let upper_3_:u8 =
+      let upper_3_:Libcrux_intrinsics.Avx2_extract.t_Vec128 =
         Libcrux_intrinsics.Avx2_extract.mm256_extracti128_si256 1l adjacent_3_combined
       in
       let serialized:t_Array u8 (sz 19) =
@@ -225,7 +127,6 @@
                   }
                   <:
                   Core.Ops.Range.t_Range usize ]
->>>>>>> 5d76f68f
                 <:
                 t_Slice u8)
               upper_3_
