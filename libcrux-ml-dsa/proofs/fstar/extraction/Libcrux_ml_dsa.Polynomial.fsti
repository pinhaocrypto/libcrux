--- conflicted
+++ resolved
@@ -11,7 +11,7 @@
 
 type t_PolynomialRingElement
   (v_SIMDUnit: Type0) {| i1: Libcrux_ml_dsa.Simd.Traits.t_Operations v_SIMDUnit |}
-  = { f_simd_units:t_Array v_SIMDUnit (mk_usize 32) }
+  = { f_simd_units:t_Array v_SIMDUnit (sz 32) }
 
 [@@ FStar.Tactics.Typeclasses.tcinstance]
 val impl_1
@@ -62,10 +62,5 @@
 val impl__subtract
       (#v_SIMDUnit: Type0)
       {| i1: Libcrux_ml_dsa.Simd.Traits.t_Operations v_SIMDUnit |}
-<<<<<<< HEAD
-      (self: t_PolynomialRingElement v_SIMDUnit)
-    : Prims.Pure (t_Array i32 (mk_usize 256)) Prims.l_True (fun _ -> Prims.l_True)
-=======
       (self rhs: t_PolynomialRingElement v_SIMDUnit)
-    : Prims.Pure (t_PolynomialRingElement v_SIMDUnit) Prims.l_True (fun _ -> Prims.l_True)
->>>>>>> a09ba242
+    : Prims.Pure (t_PolynomialRingElement v_SIMDUnit) Prims.l_True (fun _ -> Prims.l_True)