--- conflicted
+++ resolved
@@ -3,28 +3,10 @@
 open Core
 open FStar.Mul
 
-<<<<<<< HEAD
-let v_BITS_PER_COMMITMENT_COEFFICIENT: usize = mk_usize 4
+let v_ROWS_IN_A: usize = sz 6
 
-let v_BITS_PER_ERROR_COEFFICIENT: usize = mk_usize 4
+let v_COLUMNS_IN_A: usize = sz 5
 
-let v_BITS_PER_GAMMA1_COEFFICIENT: usize = mk_usize 20
-=======
-let v_ROWS_IN_A: usize = sz 6
->>>>>>> a09ba242
-
-let v_COLUMNS_IN_A: usize = mk_usize 5
-
-<<<<<<< HEAD
-let v_COMMITMENT_HASH_SIZE: usize = mk_usize 48
-
-let v_ETA: Libcrux_ml_dsa.Constants.t_Eta =
-  Libcrux_ml_dsa.Constants.Eta_Four <: Libcrux_ml_dsa.Constants.t_Eta
-
-let v_GAMMA1_EXPONENT: usize = mk_usize 19
-
-let v_MAX_ONES_IN_HINT: usize = mk_usize 55
-=======
 let v_ETA: Libcrux_ml_dsa.Constants.t_Eta =
   Libcrux_ml_dsa.Constants.Eta_Four <: Libcrux_ml_dsa.Constants.t_Eta
 
@@ -37,16 +19,9 @@
 let v_BITS_PER_GAMMA1_COEFFICIENT: usize = sz 20
 
 let v_MAX_ONES_IN_HINT: usize = sz 55
->>>>>>> a09ba242
 
-let v_ONES_IN_VERIFIER_CHALLENGE: usize = mk_usize 49
+let v_ONES_IN_VERIFIER_CHALLENGE: usize = sz 49
 
-<<<<<<< HEAD
-let v_ROWS_IN_A: usize = mk_usize 6
-
-let v_GAMMA2: i32 = (Libcrux_ml_dsa.Constants.v_FIELD_MODULUS -! mk_i32 1 <: i32) /! mk_i32 32
-=======
 let v_COMMITMENT_HASH_SIZE: usize = sz 48
 
-let v_BITS_PER_COMMITMENT_COEFFICIENT: usize = sz 4
->>>>>>> a09ba242
+let v_BITS_PER_COMMITMENT_COEFFICIENT: usize = sz 4