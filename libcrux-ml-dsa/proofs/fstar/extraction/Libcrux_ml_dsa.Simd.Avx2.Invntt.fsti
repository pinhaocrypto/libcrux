--- conflicted
+++ resolved
@@ -3,35 +3,8 @@
 open Core
 open FStar.Mul
 
-<<<<<<< HEAD
-let invert_ntt_at_layer_3___STEP: usize = mk_usize 8
-
-let invert_ntt_at_layer_3___STEP_BY: usize = mk_usize 1
-
-let invert_ntt_at_layer_4___STEP: usize = mk_usize 16
-
-let invert_ntt_at_layer_4___STEP_BY: usize = mk_usize 2
-
-let invert_ntt_at_layer_5___STEP: usize = mk_usize 32
-
-let invert_ntt_at_layer_5___STEP_BY: usize = mk_usize 4
-
-let invert_ntt_at_layer_6___STEP: usize = mk_usize 64
-
-let invert_ntt_at_layer_6___STEP_BY: usize = mk_usize 8
-
-let invert_ntt_at_layer_7___STEP: usize = mk_usize 128
-
-let invert_ntt_at_layer_7___STEP_BY: usize = mk_usize 16
-
-let invert_ntt_montgomery__inv_inner__FACTOR: i32 = mk_i32 41978
-
-let simd_unit_invert_ntt_at_layer_0___SHUFFLE: i32 = mk_i32 216
-
-=======
 let invert_ntt_montgomery__inv_inner__FACTOR: i32 = 41978l
 
->>>>>>> a09ba242
 val simd_unit_invert_ntt_at_layer_0_
       (simd_unit0 simd_unit1: Libcrux_intrinsics.Avx2_extract.t_Vec256)
       (zeta00 zeta01 zeta02 zeta03 zeta10 zeta11 zeta12 zeta13: i32)
@@ -56,76 +29,57 @@
       ) Prims.l_True (fun _ -> Prims.l_True)
 
 val invert_ntt_at_layer_0___round
-      (re: t_Array Libcrux_ml_dsa.Simd.Avx2.Vector_type.t_Vec256 (mk_usize 32))
+      (re: t_Array Libcrux_ml_dsa.Simd.Avx2.Vector_type.t_Vec256 (sz 32))
       (index: usize)
       (zeta00 zeta01 zeta02 zeta03 zeta10 zeta11 zeta12 zeta13: i32)
-    : Prims.Pure (t_Array Libcrux_ml_dsa.Simd.Avx2.Vector_type.t_Vec256 (mk_usize 32))
+    : Prims.Pure (t_Array Libcrux_ml_dsa.Simd.Avx2.Vector_type.t_Vec256 (sz 32))
       Prims.l_True
       (fun _ -> Prims.l_True)
 
-val invert_ntt_at_layer_0_ (re: t_Array Libcrux_ml_dsa.Simd.Avx2.Vector_type.t_Vec256 (mk_usize 32))
-    : Prims.Pure (t_Array Libcrux_ml_dsa.Simd.Avx2.Vector_type.t_Vec256 (mk_usize 32))
+val invert_ntt_at_layer_0_ (re: t_Array Libcrux_ml_dsa.Simd.Avx2.Vector_type.t_Vec256 (sz 32))
+    : Prims.Pure (t_Array Libcrux_ml_dsa.Simd.Avx2.Vector_type.t_Vec256 (sz 32))
       Prims.l_True
       (fun _ -> Prims.l_True)
 
 val invert_ntt_at_layer_1___round
-      (re: t_Array Libcrux_ml_dsa.Simd.Avx2.Vector_type.t_Vec256 (mk_usize 32))
+      (re: t_Array Libcrux_ml_dsa.Simd.Avx2.Vector_type.t_Vec256 (sz 32))
       (index: usize)
       (zeta_00_ zeta_01_ zeta_10_ zeta_11_: i32)
-    : Prims.Pure (t_Array Libcrux_ml_dsa.Simd.Avx2.Vector_type.t_Vec256 (mk_usize 32))
+    : Prims.Pure (t_Array Libcrux_ml_dsa.Simd.Avx2.Vector_type.t_Vec256 (sz 32))
       Prims.l_True
       (fun _ -> Prims.l_True)
 
-val invert_ntt_at_layer_1_ (re: t_Array Libcrux_ml_dsa.Simd.Avx2.Vector_type.t_Vec256 (mk_usize 32))
-    : Prims.Pure (t_Array Libcrux_ml_dsa.Simd.Avx2.Vector_type.t_Vec256 (mk_usize 32))
+val invert_ntt_at_layer_1_ (re: t_Array Libcrux_ml_dsa.Simd.Avx2.Vector_type.t_Vec256 (sz 32))
+    : Prims.Pure (t_Array Libcrux_ml_dsa.Simd.Avx2.Vector_type.t_Vec256 (sz 32))
       Prims.l_True
       (fun _ -> Prims.l_True)
 
 val invert_ntt_at_layer_2___round
-      (re: t_Array Libcrux_ml_dsa.Simd.Avx2.Vector_type.t_Vec256 (mk_usize 32))
+      (re: t_Array Libcrux_ml_dsa.Simd.Avx2.Vector_type.t_Vec256 (sz 32))
       (index: usize)
       (zeta1 zeta2: i32)
-    : Prims.Pure (t_Array Libcrux_ml_dsa.Simd.Avx2.Vector_type.t_Vec256 (mk_usize 32))
+    : Prims.Pure (t_Array Libcrux_ml_dsa.Simd.Avx2.Vector_type.t_Vec256 (sz 32))
       Prims.l_True
       (fun _ -> Prims.l_True)
 
-val invert_ntt_at_layer_2_ (re: t_Array Libcrux_ml_dsa.Simd.Avx2.Vector_type.t_Vec256 (mk_usize 32))
-    : Prims.Pure (t_Array Libcrux_ml_dsa.Simd.Avx2.Vector_type.t_Vec256 (mk_usize 32))
+val invert_ntt_at_layer_2_ (re: t_Array Libcrux_ml_dsa.Simd.Avx2.Vector_type.t_Vec256 (sz 32))
+    : Prims.Pure (t_Array Libcrux_ml_dsa.Simd.Avx2.Vector_type.t_Vec256 (sz 32))
       Prims.l_True
       (fun _ -> Prims.l_True)
 
 val outer_3_plus
       (v_OFFSET v_STEP_BY: usize)
       (v_ZETA: i32)
-      (re: t_Array Libcrux_ml_dsa.Simd.Avx2.Vector_type.t_Vec256 (mk_usize 32))
-    : Prims.Pure (t_Array Libcrux_ml_dsa.Simd.Avx2.Vector_type.t_Vec256 (mk_usize 32))
+      (re: t_Array Libcrux_ml_dsa.Simd.Avx2.Vector_type.t_Vec256 (sz 32))
+    : Prims.Pure (t_Array Libcrux_ml_dsa.Simd.Avx2.Vector_type.t_Vec256 (sz 32))
       Prims.l_True
       (fun _ -> Prims.l_True)
 
-val invert_ntt_at_layer_3_ (re: t_Array Libcrux_ml_dsa.Simd.Avx2.Vector_type.t_Vec256 (mk_usize 32))
-    : Prims.Pure (t_Array Libcrux_ml_dsa.Simd.Avx2.Vector_type.t_Vec256 (mk_usize 32))
+val invert_ntt_at_layer_3_ (re: t_Array Libcrux_ml_dsa.Simd.Avx2.Vector_type.t_Vec256 (sz 32))
+    : Prims.Pure (t_Array Libcrux_ml_dsa.Simd.Avx2.Vector_type.t_Vec256 (sz 32))
       Prims.l_True
       (fun _ -> Prims.l_True)
 
-<<<<<<< HEAD
-val invert_ntt_at_layer_4_ (re: t_Array Libcrux_ml_dsa.Simd.Avx2.Vector_type.t_Vec256 (mk_usize 32))
-    : Prims.Pure (t_Array Libcrux_ml_dsa.Simd.Avx2.Vector_type.t_Vec256 (mk_usize 32))
-      Prims.l_True
-      (fun _ -> Prims.l_True)
-
-val invert_ntt_at_layer_5_ (re: t_Array Libcrux_ml_dsa.Simd.Avx2.Vector_type.t_Vec256 (mk_usize 32))
-    : Prims.Pure (t_Array Libcrux_ml_dsa.Simd.Avx2.Vector_type.t_Vec256 (mk_usize 32))
-      Prims.l_True
-      (fun _ -> Prims.l_True)
-
-val invert_ntt_at_layer_6_ (re: t_Array Libcrux_ml_dsa.Simd.Avx2.Vector_type.t_Vec256 (mk_usize 32))
-    : Prims.Pure (t_Array Libcrux_ml_dsa.Simd.Avx2.Vector_type.t_Vec256 (mk_usize 32))
-      Prims.l_True
-      (fun _ -> Prims.l_True)
-
-val invert_ntt_at_layer_7_ (re: t_Array Libcrux_ml_dsa.Simd.Avx2.Vector_type.t_Vec256 (mk_usize 32))
-    : Prims.Pure (t_Array Libcrux_ml_dsa.Simd.Avx2.Vector_type.t_Vec256 (mk_usize 32))
-=======
 let invert_ntt_at_layer_3___STEP: usize = sz 8
 
 let invert_ntt_at_layer_3___STEP_BY: usize = sz 1
@@ -159,18 +113,17 @@
 
 val invert_ntt_at_layer_7_ (re: t_Array Libcrux_ml_dsa.Simd.Avx2.Vector_type.t_Vec256 (sz 32))
     : Prims.Pure (t_Array Libcrux_ml_dsa.Simd.Avx2.Vector_type.t_Vec256 (sz 32))
->>>>>>> a09ba242
       Prims.l_True
       (fun _ -> Prims.l_True)
 
 val invert_ntt_montgomery__inv_inner
-      (re: t_Array Libcrux_ml_dsa.Simd.Avx2.Vector_type.t_Vec256 (mk_usize 32))
-    : Prims.Pure (t_Array Libcrux_ml_dsa.Simd.Avx2.Vector_type.t_Vec256 (mk_usize 32))
+      (re: t_Array Libcrux_ml_dsa.Simd.Avx2.Vector_type.t_Vec256 (sz 32))
+    : Prims.Pure (t_Array Libcrux_ml_dsa.Simd.Avx2.Vector_type.t_Vec256 (sz 32))
       Prims.l_True
       (fun _ -> Prims.l_True)
 
-val invert_ntt_montgomery (re: t_Array Libcrux_ml_dsa.Simd.Avx2.Vector_type.t_Vec256 (mk_usize 32))
-    : Prims.Pure (t_Array Libcrux_ml_dsa.Simd.Avx2.Vector_type.t_Vec256 (mk_usize 32))
+val invert_ntt_montgomery (re: t_Array Libcrux_ml_dsa.Simd.Avx2.Vector_type.t_Vec256 (sz 32))
+    : Prims.Pure (t_Array Libcrux_ml_dsa.Simd.Avx2.Vector_type.t_Vec256 (sz 32))
       Prims.l_True
       (fun _ -> Prims.l_True)
 
