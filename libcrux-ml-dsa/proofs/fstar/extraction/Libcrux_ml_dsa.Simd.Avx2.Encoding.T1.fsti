module Libcrux_ml_dsa.Simd.Avx2.Encoding.T1
#set-options "--fuel 0 --ifuel 1 --z3rlimit 100"
open Core
open FStar.Mul

<<<<<<< HEAD
let deserialize__COEFFICIENT_MASK: i32 = (mk_i32 1 <<! mk_i32 10 <: i32) -! mk_i32 1

=======
>>>>>>> a09ba242
val serialize (simd_unit: Libcrux_intrinsics.Avx2_extract.t_Vec256) (out: t_Slice u8)
    : Prims.Pure (t_Slice u8) Prims.l_True (fun _ -> Prims.l_True)

let deserialize__COEFFICIENT_MASK: i32 = (1l <<! 10l <: i32) -! 1l

val deserialize (bytes: t_Slice u8) (out: Libcrux_intrinsics.Avx2_extract.t_Vec256)
    : Prims.Pure Libcrux_intrinsics.Avx2_extract.t_Vec256 Prims.l_True (fun _ -> Prims.l_True)<|MERGE_RESOLUTION|>--- conflicted
+++ resolved
@@ -3,11 +3,6 @@
 open Core
 open FStar.Mul
 
-<<<<<<< HEAD
-let deserialize__COEFFICIENT_MASK: i32 = (mk_i32 1 <<! mk_i32 10 <: i32) -! mk_i32 1
-
-=======
->>>>>>> a09ba242
 val serialize (simd_unit: Libcrux_intrinsics.Avx2_extract.t_Vec256) (out: t_Slice u8)
     : Prims.Pure (t_Slice u8) Prims.l_True (fun _ -> Prims.l_True)
 
