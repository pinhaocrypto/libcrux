--- conflicted
+++ resolved
@@ -72,15 +72,13 @@
     if true
     then
       let _:Prims.unit =
-        Hax_lib.v_assert ((Core.Slice.impl__len #u8 serialized <: usize) =. mk_usize 10 <: bool)
+        Hax_lib.v_assert ((Core.Slice.impl__len #u8 serialized <: usize) =. sz 10 <: bool)
       in
       ()
   in
-  let mask:i32 =
-    (mk_i32 1 <<! Libcrux_ml_dsa.Constants.v_BITS_IN_UPPER_PART_OF_T <: i32) -! mk_i32 1
-  in
+  let mask:i32 = (1l <<! Libcrux_ml_dsa.Constants.v_BITS_IN_UPPER_PART_OF_T <: i32) -! 1l in
   let simd_unit:Libcrux_ml_dsa.Simd.Portable.Vector_type.t_Coefficients =
-    Rust_primitives.Hax.Folds.fold_enumerated_chunked_slice (mk_usize 5)
+    Rust_primitives.Hax.Folds.fold_enumerated_chunked_slice (sz 5)
       serialized
       (fun simd_unit temp_1_ ->
           let simd_unit:Libcrux_ml_dsa.Simd.Portable.Vector_type.t_Coefficients = simd_unit in
@@ -90,11 +88,11 @@
       (fun simd_unit temp_1_ ->
           let simd_unit:Libcrux_ml_dsa.Simd.Portable.Vector_type.t_Coefficients = simd_unit in
           let i, bytes:(usize & t_Slice u8) = temp_1_ in
-          let byte0:i32 = cast (bytes.[ mk_usize 0 ] <: u8) <: i32 in
-          let byte1:i32 = cast (bytes.[ mk_usize 1 ] <: u8) <: i32 in
-          let byte2:i32 = cast (bytes.[ mk_usize 2 ] <: u8) <: i32 in
-          let byte3:i32 = cast (bytes.[ mk_usize 3 ] <: u8) <: i32 in
-          let byte4:i32 = cast (bytes.[ mk_usize 4 ] <: u8) <: i32 in
+          let byte0:i32 = cast (bytes.[ sz 0 ] <: u8) <: i32 in
+          let byte1:i32 = cast (bytes.[ sz 1 ] <: u8) <: i32 in
+          let byte2:i32 = cast (bytes.[ sz 2 ] <: u8) <: i32 in
+          let byte3:i32 = cast (bytes.[ sz 3 ] <: u8) <: i32 in
+          let byte4:i32 = cast (bytes.[ sz 4 ] <: u8) <: i32 in
           let simd_unit:Libcrux_ml_dsa.Simd.Portable.Vector_type.t_Coefficients =
             {
               simd_unit with
@@ -102,8 +100,8 @@
               =
               Rust_primitives.Hax.Monomorphized_update_at.update_at_usize simd_unit
                   .Libcrux_ml_dsa.Simd.Portable.Vector_type.f_values
-                (mk_usize 4 *! i <: usize)
-                ((byte0 |. (byte1 <<! mk_i32 8 <: i32) <: i32) &. mask <: i32)
+                (sz 4 *! i <: usize)
+                ((byte0 |. (byte1 <<! 8l <: i32) <: i32) &. mask <: i32)
             }
             <:
             Libcrux_ml_dsa.Simd.Portable.Vector_type.t_Coefficients
@@ -115,8 +113,8 @@
               =
               Rust_primitives.Hax.Monomorphized_update_at.update_at_usize simd_unit
                   .Libcrux_ml_dsa.Simd.Portable.Vector_type.f_values
-                ((mk_usize 4 *! i <: usize) +! mk_usize 1 <: usize)
-                (((byte1 >>! mk_i32 2 <: i32) |. (byte2 <<! mk_i32 6 <: i32) <: i32) &. mask <: i32)
+                ((sz 4 *! i <: usize) +! sz 1 <: usize)
+                (((byte1 >>! 2l <: i32) |. (byte2 <<! 6l <: i32) <: i32) &. mask <: i32)
             }
             <:
             Libcrux_ml_dsa.Simd.Portable.Vector_type.t_Coefficients
@@ -128,8 +126,8 @@
               =
               Rust_primitives.Hax.Monomorphized_update_at.update_at_usize simd_unit
                   .Libcrux_ml_dsa.Simd.Portable.Vector_type.f_values
-                ((mk_usize 4 *! i <: usize) +! mk_usize 2 <: usize)
-                (((byte2 >>! mk_i32 4 <: i32) |. (byte3 <<! mk_i32 4 <: i32) <: i32) &. mask <: i32)
+                ((sz 4 *! i <: usize) +! sz 2 <: usize)
+                (((byte2 >>! 4l <: i32) |. (byte3 <<! 4l <: i32) <: i32) &. mask <: i32)
             }
             <:
             Libcrux_ml_dsa.Simd.Portable.Vector_type.t_Coefficients
@@ -141,97 +139,12 @@
               =
               Rust_primitives.Hax.Monomorphized_update_at.update_at_usize simd_unit
                   .Libcrux_ml_dsa.Simd.Portable.Vector_type.f_values
-                ((mk_usize 4 *! i <: usize) +! mk_usize 3 <: usize)
-                (((byte3 >>! mk_i32 6 <: i32) |. (byte4 <<! mk_i32 2 <: i32) <: i32) &. mask <: i32)
+                ((sz 4 *! i <: usize) +! sz 3 <: usize)
+                (((byte3 >>! 6l <: i32) |. (byte4 <<! 2l <: i32) <: i32) &. mask <: i32)
             }
             <:
             Libcrux_ml_dsa.Simd.Portable.Vector_type.t_Coefficients
           in
           simd_unit)
   in
-<<<<<<< HEAD
-  simd_unit
-
-let serialize
-      (simd_unit: Libcrux_ml_dsa.Simd.Portable.Vector_type.t_Coefficients)
-      (serialized: t_Slice u8)
-     =
-  let _:Prims.unit =
-    if true
-    then
-      let _:Prims.unit =
-        Hax_lib.v_assert ((Core.Slice.impl__len #u8 serialized <: usize) =. mk_usize 10 <: bool)
-      in
-      ()
-  in
-  let serialized:t_Slice u8 =
-    Rust_primitives.Hax.Folds.fold_enumerated_chunked_slice (mk_usize 4)
-      (simd_unit.Libcrux_ml_dsa.Simd.Portable.Vector_type.f_values <: t_Slice i32)
-      (fun serialized temp_1_ ->
-          let serialized:t_Slice u8 = serialized in
-          let _:usize = temp_1_ in
-          true)
-      serialized
-      (fun serialized temp_1_ ->
-          let serialized:t_Slice u8 = serialized in
-          let i, coefficients:(usize & t_Slice i32) = temp_1_ in
-          let serialized:t_Slice u8 =
-            Rust_primitives.Hax.Monomorphized_update_at.update_at_usize serialized
-              (mk_usize 5 *! i <: usize)
-              (cast ((coefficients.[ mk_usize 0 ] <: i32) &. mk_i32 255 <: i32) <: u8)
-          in
-          let serialized:t_Slice u8 =
-            Rust_primitives.Hax.Monomorphized_update_at.update_at_usize serialized
-              ((mk_usize 5 *! i <: usize) +! mk_usize 1 <: usize)
-              (((cast ((coefficients.[ mk_usize 1 ] <: i32) &. mk_i32 63 <: i32) <: u8) <<! mk_i32 2
-                  <:
-                  u8) |.
-                (cast (((coefficients.[ mk_usize 0 ] <: i32) >>! mk_i32 8 <: i32) &. mk_i32 3 <: i32
-                    )
-                  <:
-                  u8)
-                <:
-                u8)
-          in
-          let serialized:t_Slice u8 =
-            Rust_primitives.Hax.Monomorphized_update_at.update_at_usize serialized
-              ((mk_usize 5 *! i <: usize) +! mk_usize 2 <: usize)
-              (((cast ((coefficients.[ mk_usize 2 ] <: i32) &. mk_i32 15 <: i32) <: u8) <<! mk_i32 4
-                  <:
-                  u8) |.
-                (cast (((coefficients.[ mk_usize 1 ] <: i32) >>! mk_i32 6 <: i32) &. mk_i32 15
-                      <:
-                      i32)
-                  <:
-                  u8)
-                <:
-                u8)
-          in
-          let serialized:t_Slice u8 =
-            Rust_primitives.Hax.Monomorphized_update_at.update_at_usize serialized
-              ((mk_usize 5 *! i <: usize) +! mk_usize 3 <: usize)
-              (((cast ((coefficients.[ mk_usize 3 ] <: i32) &. mk_i32 3 <: i32) <: u8) <<! mk_i32 6
-                  <:
-                  u8) |.
-                (cast (((coefficients.[ mk_usize 2 ] <: i32) >>! mk_i32 4 <: i32) &. mk_i32 63
-                      <:
-                      i32)
-                  <:
-                  u8)
-                <:
-                u8)
-          in
-          let serialized:t_Slice u8 =
-            Rust_primitives.Hax.Monomorphized_update_at.update_at_usize serialized
-              ((mk_usize 5 *! i <: usize) +! mk_usize 4 <: usize)
-              (cast (((coefficients.[ mk_usize 3 ] <: i32) >>! mk_i32 2 <: i32) &. mk_i32 255 <: i32
-                  )
-                <:
-                u8)
-          in
-          serialized)
-  in
-  serialized
-=======
-  simd_unit
->>>>>>> a09ba242
+  simd_unit