--- conflicted
+++ resolved
@@ -9,8 +9,6 @@
   let open Libcrux_ml_dsa.Simd.Traits in
   ()
 
-<<<<<<< HEAD
-=======
 [@@ FStar.Tactics.Typeclasses.tcinstance]
 assume
 val impl_1':
@@ -119,7 +117,6 @@
   in
   result
 
->>>>>>> 0ca79fc0
 let impl__from_i32_array
       (#v_SIMDUnit: Type0)
       (#[FStar.Tactics.Typeclasses.tcresolve ()]
@@ -211,38 +208,6 @@
   in
   result
 
-[@@ FStar.Tactics.Typeclasses.tcinstance]
-assume
-val impl_1':
-    #v_SIMDUnit: Type0 ->
-    {| i1: Core.Clone.t_Clone v_SIMDUnit |} ->
-    {| i2: Libcrux_ml_dsa.Simd.Traits.t_Operations v_SIMDUnit |}
-  -> Core.Clone.t_Clone (t_PolynomialRingElement v_SIMDUnit)
-
-let impl_1
-      (#v_SIMDUnit: Type0)
-      (#[FStar.Tactics.Typeclasses.tcresolve ()] i1: Core.Clone.t_Clone v_SIMDUnit)
-      (#[FStar.Tactics.Typeclasses.tcresolve ()]
-          i2:
-          Libcrux_ml_dsa.Simd.Traits.t_Operations v_SIMDUnit)
-     = impl_1' #v_SIMDUnit #i1 #i2
-
-[@@ FStar.Tactics.Typeclasses.tcinstance]
-assume
-val impl_2':
-    #v_SIMDUnit: Type0 ->
-    {| i1: Core.Marker.t_Copy v_SIMDUnit |} ->
-    {| i2: Libcrux_ml_dsa.Simd.Traits.t_Operations v_SIMDUnit |}
-  -> Core.Marker.t_Copy (t_PolynomialRingElement v_SIMDUnit)
-
-let impl_2
-      (#v_SIMDUnit: Type0)
-      (#[FStar.Tactics.Typeclasses.tcresolve ()] i1: Core.Marker.t_Copy v_SIMDUnit)
-      (#[FStar.Tactics.Typeclasses.tcresolve ()]
-          i2:
-          Libcrux_ml_dsa.Simd.Traits.t_Operations v_SIMDUnit)
-     = impl_2' #v_SIMDUnit #i1 #i2
-
 let impl__add
       (#v_SIMDUnit: Type0)
       (#[FStar.Tactics.Typeclasses.tcresolve ()]
