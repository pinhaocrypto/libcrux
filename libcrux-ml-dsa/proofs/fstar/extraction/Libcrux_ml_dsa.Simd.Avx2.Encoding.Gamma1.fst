--- conflicted
+++ resolved
@@ -129,14 +129,10 @@
         <:
         Rust_primitives.Hax.t_Never)
 
-<<<<<<< HEAD
 let serialize_when_gamma1_is_2_pow_17_
-      (v_OUTPUT_SIZE: usize)
       (simd_unit: Libcrux_intrinsics.Avx2_extract.t_Vec256)
+      (out: t_Slice u8)
      =
-=======
-let serialize_when_gamma1_is_2_pow_17_ (simd_unit: u8) (out: t_Slice u8) =
->>>>>>> 5d76f68f
   let serialized:t_Array u8 (sz 32) = Rust_primitives.Hax.repeat 0uy (sz 32) in
   let simd_unit_shifted:Libcrux_intrinsics.Avx2_extract.t_Vec256 =
     Libcrux_intrinsics.Avx2_extract.mm256_sub_epi32 (Libcrux_intrinsics.Avx2_extract.mm256_set1_epi32
@@ -220,14 +216,10 @@
   in
   out
 
-<<<<<<< HEAD
 let serialize_when_gamma1_is_2_pow_19_
-      (v_OUTPUT_SIZE: usize)
       (simd_unit: Libcrux_intrinsics.Avx2_extract.t_Vec256)
+      (out: t_Slice u8)
      =
-=======
-let serialize_when_gamma1_is_2_pow_19_ (simd_unit: u8) (out: t_Slice u8) =
->>>>>>> 5d76f68f
   let serialized:t_Array u8 (sz 32) = Rust_primitives.Hax.repeat 0uy (sz 32) in
   let simd_unit_shifted:Libcrux_intrinsics.Avx2_extract.t_Vec256 =
     Libcrux_intrinsics.Avx2_extract.mm256_sub_epi32 (Libcrux_intrinsics.Avx2_extract.mm256_set1_epi32
@@ -307,15 +299,11 @@
   in
   out
 
-<<<<<<< HEAD
-let serialize (v_OUTPUT_SIZE: usize) (simd_unit: Libcrux_intrinsics.Avx2_extract.t_Vec256) =
-  match cast (v_OUTPUT_SIZE <: usize) <: u8 with
-  | 18uy -> serialize_when_gamma1_is_2_pow_17_ v_OUTPUT_SIZE simd_unit
-  | 20uy -> serialize_when_gamma1_is_2_pow_19_ v_OUTPUT_SIZE simd_unit
-  | _ ->
-    Rust_primitives.Hax.never_to_any (Core.Panicking.panic "internal error: entered unreachable code"
-=======
-let serialize (v_GAMMA1_EXPONENT: usize) (simd_unit: u8) (serialized: t_Slice u8) =
+let serialize
+      (v_GAMMA1_EXPONENT: usize)
+      (simd_unit: Libcrux_intrinsics.Avx2_extract.t_Vec256)
+      (serialized: t_Slice u8)
+     =
   let serialized, hax_temp_output:(t_Slice u8 & Prims.unit) =
     match cast (v_GAMMA1_EXPONENT <: usize) <: u8 with
     | 17uy ->
@@ -325,7 +313,6 @@
     | _ ->
       serialized,
       Rust_primitives.Hax.never_to_any (Core.Panicking.panic "internal error: entered unreachable code"
->>>>>>> 5d76f68f
 
           <:
           Rust_primitives.Hax.t_Never)
