--- conflicted
+++ resolved
@@ -33,44 +33,25 @@
 val squeeze_first_block_x4 (state: t_Shake256x4)
     : Prims.Pure
       (t_Shake256x4 &
-        (t_Array u8 (mk_usize 136) & t_Array u8 (mk_usize 136) & t_Array u8 (mk_usize 136) &
-          t_Array u8 (mk_usize 136))) Prims.l_True (fun _ -> Prims.l_True)
+        (t_Array u8 (sz 136) & t_Array u8 (sz 136) & t_Array u8 (sz 136) & t_Array u8 (sz 136)))
+      Prims.l_True
+      (fun _ -> Prims.l_True)
 
-<<<<<<< HEAD
-val squeeze_first_five_blocks (state: t_Shake128x4) (out0 out1 out2 out3: t_Array u8 (mk_usize 840))
-    : Prims.Pure
-      (t_Shake128x4 & t_Array u8 (mk_usize 840) & t_Array u8 (mk_usize 840) &
-        t_Array u8 (mk_usize 840) &
-        t_Array u8 (mk_usize 840)) Prims.l_True (fun _ -> Prims.l_True)
-
-val squeeze_next_block (state: t_Shake128x4)
-    : Prims.Pure
-      (t_Shake128x4 &
-        (t_Array u8 (mk_usize 168) & t_Array u8 (mk_usize 168) & t_Array u8 (mk_usize 168) &
-          t_Array u8 (mk_usize 168))) Prims.l_True (fun _ -> Prims.l_True)
-=======
 val squeeze_next_block_x4 (state: t_Shake256x4)
     : Prims.Pure
       (t_Shake256x4 &
         (t_Array u8 (sz 136) & t_Array u8 (sz 136) & t_Array u8 (sz 136) & t_Array u8 (sz 136)))
       Prims.l_True
       (fun _ -> Prims.l_True)
->>>>>>> a09ba242
 
 val shake256_x4
       (v_OUT_LEN: usize)
       (input0 input1 input2 input3: t_Slice u8)
       (out0 out1 out2 out3: t_Array u8 v_OUT_LEN)
     : Prims.Pure
-<<<<<<< HEAD
-      (t_Shake256x4 &
-        (t_Array u8 (mk_usize 136) & t_Array u8 (mk_usize 136) & t_Array u8 (mk_usize 136) &
-          t_Array u8 (mk_usize 136))) Prims.l_True (fun _ -> Prims.l_True)
-=======
       (t_Array u8 v_OUT_LEN & t_Array u8 v_OUT_LEN & t_Array u8 v_OUT_LEN & t_Array u8 v_OUT_LEN)
       Prims.l_True
       (fun _ -> Prims.l_True)
 
 [@@ FStar.Tactics.Typeclasses.tcinstance]
-val impl_1:Libcrux_ml_dsa.Hash_functions.Shake256.t_XofX4 t_Shake256x4
->>>>>>> a09ba242
+val impl_1:Libcrux_ml_dsa.Hash_functions.Shake256.t_XofX4 t_Shake256x4