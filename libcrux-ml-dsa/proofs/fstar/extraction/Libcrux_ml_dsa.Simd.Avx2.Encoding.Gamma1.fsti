--- conflicted
+++ resolved
@@ -26,26 +26,18 @@
 val deserialize (v_GAMMA1_EXPONENT: usize) (serialized: t_Slice u8)
     : Prims.Pure Libcrux_intrinsics.Avx2_extract.t_Vec256 Prims.l_True (fun _ -> Prims.l_True)
 
-<<<<<<< HEAD
 val serialize_when_gamma1_is_2_pow_17_
-      (v_OUTPUT_SIZE: usize)
       (simd_unit: Libcrux_intrinsics.Avx2_extract.t_Vec256)
-    : Prims.Pure (t_Array u8 v_OUTPUT_SIZE) Prims.l_True (fun _ -> Prims.l_True)
+      (out: t_Slice u8)
+    : Prims.Pure (t_Slice u8) Prims.l_True (fun _ -> Prims.l_True)
 
 val serialize_when_gamma1_is_2_pow_19_
-      (v_OUTPUT_SIZE: usize)
       (simd_unit: Libcrux_intrinsics.Avx2_extract.t_Vec256)
-    : Prims.Pure (t_Array u8 v_OUTPUT_SIZE) Prims.l_True (fun _ -> Prims.l_True)
-
-val serialize (v_OUTPUT_SIZE: usize) (simd_unit: Libcrux_intrinsics.Avx2_extract.t_Vec256)
-    : Prims.Pure (t_Array u8 v_OUTPUT_SIZE) Prims.l_True (fun _ -> Prims.l_True)
-=======
-val serialize_when_gamma1_is_2_pow_17_ (simd_unit: u8) (out: t_Slice u8)
+      (out: t_Slice u8)
     : Prims.Pure (t_Slice u8) Prims.l_True (fun _ -> Prims.l_True)
 
-val serialize_when_gamma1_is_2_pow_19_ (simd_unit: u8) (out: t_Slice u8)
-    : Prims.Pure (t_Slice u8) Prims.l_True (fun _ -> Prims.l_True)
-
-val serialize (v_GAMMA1_EXPONENT: usize) (simd_unit: u8) (serialized: t_Slice u8)
-    : Prims.Pure (t_Slice u8) Prims.l_True (fun _ -> Prims.l_True)
->>>>>>> 5d76f68f
+val serialize
+      (v_GAMMA1_EXPONENT: usize)
+      (simd_unit: Libcrux_intrinsics.Avx2_extract.t_Vec256)
+      (serialized: t_Slice u8)
+    : Prims.Pure (t_Slice u8) Prims.l_True (fun _ -> Prims.l_True)