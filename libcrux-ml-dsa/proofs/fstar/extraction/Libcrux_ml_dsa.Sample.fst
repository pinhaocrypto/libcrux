module Libcrux_ml_dsa.Sample
#set-options "--fuel 0 --ifuel 1 --z3rlimit 100"
open Core
open FStar.Mul

let _ =
  (* This module has implicit dependencies, here we make them explicit. *)
  (* The implicit dependencies arise from typeclasses instances. *)
  let open Libcrux_ml_dsa.Hash_functions.Shake128 in
  let open Libcrux_ml_dsa.Hash_functions.Shake256 in
  let open Libcrux_ml_dsa.Simd.Traits in
  ()

<<<<<<< HEAD
let generate_domain_separator (row, column: (u8 & u8)) =
  (cast (column <: u8) <: u16) |. ((cast (row <: u8) <: u16) <<! mk_i32 8 <: u16)

let sample_up_to_four_ring_elements_flat__xy (index width: usize) =
  (cast (index /! width <: usize) <: u8), (cast (index %! width <: usize) <: u8) <: (u8 & u8)

let add_domain_separator (slice: t_Slice u8) (indices: (u8 & u8)) =
  let out:t_Array u8 (mk_usize 34) = Rust_primitives.Hax.repeat (mk_u8 0) (mk_usize 34) in
  let out:t_Array u8 (mk_usize 34) =
    Rust_primitives.Hax.Monomorphized_update_at.update_at_range out
      ({
          Core.Ops.Range.f_start = mk_usize 0;
          Core.Ops.Range.f_end = Core.Slice.impl__len #u8 slice <: usize
        }
        <:
        Core.Ops.Range.t_Range usize)
      (Core.Slice.impl__copy_from_slice #u8
          (out.[ {
                Core.Ops.Range.f_start = mk_usize 0;
                Core.Ops.Range.f_end = Core.Slice.impl__len #u8 slice <: usize
              }
              <:
              Core.Ops.Range.t_Range usize ]
            <:
            t_Slice u8)
          slice
        <:
        t_Slice u8)
  in
  let domain_separator:u16 = generate_domain_separator indices in
  let out:t_Array u8 (mk_usize 34) =
    Rust_primitives.Hax.Monomorphized_update_at.update_at_usize out
      (mk_usize 32)
      (cast (domain_separator <: u16) <: u8)
  in
  let out:t_Array u8 (mk_usize 34) =
    Rust_primitives.Hax.Monomorphized_update_at.update_at_usize out
      (mk_usize 33)
      (cast (domain_separator >>! mk_i32 8 <: u16) <: u8)
  in
  out

let add_error_domain_separator (slice: t_Slice u8) (domain_separator: u16) =
  let out:t_Array u8 (mk_usize 66) = Rust_primitives.Hax.repeat (mk_u8 0) (mk_usize 66) in
  let out:t_Array u8 (mk_usize 66) =
    Rust_primitives.Hax.Monomorphized_update_at.update_at_range out
      ({
          Core.Ops.Range.f_start = mk_usize 0;
          Core.Ops.Range.f_end = Core.Slice.impl__len #u8 slice <: usize
        }
        <:
        Core.Ops.Range.t_Range usize)
      (Core.Slice.impl__copy_from_slice #u8
          (out.[ {
                Core.Ops.Range.f_start = mk_usize 0;
                Core.Ops.Range.f_end = Core.Slice.impl__len #u8 slice <: usize
              }
              <:
              Core.Ops.Range.t_Range usize ]
            <:
            t_Slice u8)
          slice
        <:
        t_Slice u8)
  in
  let out:t_Array u8 (mk_usize 66) =
    Rust_primitives.Hax.Monomorphized_update_at.update_at_usize out
      (mk_usize 64)
      (cast (domain_separator <: u16) <: u8)
  in
  let out:t_Array u8 (mk_usize 66) =
    Rust_primitives.Hax.Monomorphized_update_at.update_at_usize out
      (mk_usize 65)
      (cast (domain_separator >>! mk_i32 8 <: u16) <: u8)
  in
  out

let rejection_sample_less_than_eta_equals_2_
      (#v_SIMDUnit: Type0)
      (#[FStar.Tactics.Typeclasses.tcresolve ()]
          i1:
          Libcrux_ml_dsa.Simd.Traits.t_Operations v_SIMDUnit)
      (randomness: t_Slice u8)
      (sampled_coefficients: usize)
      (out: t_Array i32 (mk_usize 263))
     =
  let done:bool = false in
  let done, out, sampled_coefficients:(bool & t_Array i32 (mk_usize 263) & usize) =
    Core.Iter.Traits.Iterator.f_fold (Core.Iter.Traits.Collect.f_into_iter #(Core.Slice.Iter.t_ChunksExact
            u8)
          #FStar.Tactics.Typeclasses.solve
          (Core.Slice.impl__chunks_exact #u8 randomness (mk_usize 4)
            <:
            Core.Slice.Iter.t_ChunksExact u8)
        <:
        Core.Slice.Iter.t_ChunksExact u8)
      (done, out, sampled_coefficients <: (bool & t_Array i32 (mk_usize 263) & usize))
      (fun temp_0_ random_bytes ->
          let done, out, sampled_coefficients:(bool & t_Array i32 (mk_usize 263) & usize) =
            temp_0_
          in
          let random_bytes:t_Slice u8 = random_bytes in
          if ~.done <: bool
          then
            let tmp0, out1:(t_Slice i32 & usize) =
              Libcrux_ml_dsa.Simd.Traits.f_rejection_sample_less_than_eta_equals_2_ #v_SIMDUnit
                #FStar.Tactics.Typeclasses.solve
                random_bytes
                (out.[ { Core.Ops.Range.f_start = sampled_coefficients }
                    <:
                    Core.Ops.Range.t_RangeFrom usize ]
                  <:
                  t_Slice i32)
            in
            let out:t_Array i32 (mk_usize 263) =
              Rust_primitives.Hax.Monomorphized_update_at.update_at_range_from out
                ({ Core.Ops.Range.f_start = sampled_coefficients }
                  <:
                  Core.Ops.Range.t_RangeFrom usize)
                tmp0
            in
            let sampled:usize = out1 in
            let sampled_coefficients:usize = sampled_coefficients +! sampled in
            if sampled_coefficients >=. Libcrux_ml_dsa.Constants.v_COEFFICIENTS_IN_RING_ELEMENT
            then
              let done:bool = true in
              done, out, sampled_coefficients <: (bool & t_Array i32 (mk_usize 263) & usize)
            else done, out, sampled_coefficients <: (bool & t_Array i32 (mk_usize 263) & usize)
          else done, out, sampled_coefficients <: (bool & t_Array i32 (mk_usize 263) & usize))
  in
  let hax_temp_output:bool = done in
  sampled_coefficients, out, hax_temp_output <: (usize & t_Array i32 (mk_usize 263) & bool)

let rejection_sample_less_than_eta_equals_4_
      (#v_SIMDUnit: Type0)
      (#[FStar.Tactics.Typeclasses.tcresolve ()]
          i1:
          Libcrux_ml_dsa.Simd.Traits.t_Operations v_SIMDUnit)
      (randomness: t_Slice u8)
      (sampled_coefficients: usize)
      (out: t_Array i32 (mk_usize 263))
     =
  let done:bool = false in
  let done, out, sampled_coefficients:(bool & t_Array i32 (mk_usize 263) & usize) =
    Core.Iter.Traits.Iterator.f_fold (Core.Iter.Traits.Collect.f_into_iter #(Core.Slice.Iter.t_ChunksExact
            u8)
          #FStar.Tactics.Typeclasses.solve
          (Core.Slice.impl__chunks_exact #u8 randomness (mk_usize 4)
            <:
            Core.Slice.Iter.t_ChunksExact u8)
        <:
        Core.Slice.Iter.t_ChunksExact u8)
      (done, out, sampled_coefficients <: (bool & t_Array i32 (mk_usize 263) & usize))
      (fun temp_0_ random_bytes ->
          let done, out, sampled_coefficients:(bool & t_Array i32 (mk_usize 263) & usize) =
            temp_0_
          in
          let random_bytes:t_Slice u8 = random_bytes in
          if ~.done <: bool
          then
            let tmp0, out1:(t_Slice i32 & usize) =
              Libcrux_ml_dsa.Simd.Traits.f_rejection_sample_less_than_eta_equals_4_ #v_SIMDUnit
                #FStar.Tactics.Typeclasses.solve
                random_bytes
                (out.[ { Core.Ops.Range.f_start = sampled_coefficients }
                    <:
                    Core.Ops.Range.t_RangeFrom usize ]
                  <:
                  t_Slice i32)
            in
            let out:t_Array i32 (mk_usize 263) =
              Rust_primitives.Hax.Monomorphized_update_at.update_at_range_from out
                ({ Core.Ops.Range.f_start = sampled_coefficients }
                  <:
                  Core.Ops.Range.t_RangeFrom usize)
                tmp0
            in
            let sampled:usize = out1 in
            let sampled_coefficients:usize = sampled_coefficients +! sampled in
            if sampled_coefficients >=. Libcrux_ml_dsa.Constants.v_COEFFICIENTS_IN_RING_ELEMENT
            then
              let done:bool = true in
              done, out, sampled_coefficients <: (bool & t_Array i32 (mk_usize 263) & usize)
            else done, out, sampled_coefficients <: (bool & t_Array i32 (mk_usize 263) & usize)
          else done, out, sampled_coefficients <: (bool & t_Array i32 (mk_usize 263) & usize))
  in
  let hax_temp_output:bool = done in
  sampled_coefficients, out, hax_temp_output <: (usize & t_Array i32 (mk_usize 263) & bool)

let rejection_sample_less_than_eta
      (#v_SIMDUnit: Type0)
      (#[FStar.Tactics.Typeclasses.tcresolve ()]
          i1:
          Libcrux_ml_dsa.Simd.Traits.t_Operations v_SIMDUnit)
      (eta: Libcrux_ml_dsa.Constants.t_Eta)
      (randomness: t_Slice u8)
      (sampled: usize)
      (out: t_Array i32 (mk_usize 263))
     =
  let (out, sampled), hax_temp_output:((t_Array i32 (mk_usize 263) & usize) & bool) =
    match eta <: Libcrux_ml_dsa.Constants.t_Eta with
    | Libcrux_ml_dsa.Constants.Eta_Two  ->
      let tmp0, tmp1, out1:(usize & t_Array i32 (mk_usize 263) & bool) =
        rejection_sample_less_than_eta_equals_2_ #v_SIMDUnit randomness sampled out
      in
      let sampled:usize = tmp0 in
      let out:t_Array i32 (mk_usize 263) = tmp1 in
      (out, sampled <: (t_Array i32 (mk_usize 263) & usize)), out1
      <:
      ((t_Array i32 (mk_usize 263) & usize) & bool)
    | Libcrux_ml_dsa.Constants.Eta_Four  ->
      let tmp0, tmp1, out1:(usize & t_Array i32 (mk_usize 263) & bool) =
        rejection_sample_less_than_eta_equals_4_ #v_SIMDUnit randomness sampled out
      in
      let sampled:usize = tmp0 in
      let out:t_Array i32 (mk_usize 263) = tmp1 in
      (out, sampled <: (t_Array i32 (mk_usize 263) & usize)), out1
      <:
      ((t_Array i32 (mk_usize 263) & usize) & bool)
  in
  sampled, out, hax_temp_output <: (usize & t_Array i32 (mk_usize 263) & bool)

=======
>>>>>>> 0ca79fc0
let rejection_sample_less_than_field_modulus
      (#v_SIMDUnit: Type0)
      (#[FStar.Tactics.Typeclasses.tcresolve ()]
          i1:
          Libcrux_ml_dsa.Simd.Traits.t_Operations v_SIMDUnit)
      (randomness: t_Slice u8)
      (sampled_coefficients: usize)
      (out: t_Array i32 (mk_usize 263))
     =
  let done:bool = false in
  let done, out, sampled_coefficients:(bool & t_Array i32 (mk_usize 263) & usize) =
    Core.Iter.Traits.Iterator.f_fold (Core.Iter.Traits.Collect.f_into_iter #(Core.Slice.Iter.t_ChunksExact
            u8)
          #FStar.Tactics.Typeclasses.solve
          (Core.Slice.impl__chunks_exact #u8 randomness (mk_usize 24)
            <:
            Core.Slice.Iter.t_ChunksExact u8)
        <:
        Core.Slice.Iter.t_ChunksExact u8)
      (done, out, sampled_coefficients <: (bool & t_Array i32 (mk_usize 263) & usize))
      (fun temp_0_ random_bytes ->
          let done, out, sampled_coefficients:(bool & t_Array i32 (mk_usize 263) & usize) =
            temp_0_
          in
          let random_bytes:t_Slice u8 = random_bytes in
          if ~.done <: bool
          then
            let tmp0, out1:(t_Slice i32 & usize) =
              Libcrux_ml_dsa.Simd.Traits.f_rejection_sample_less_than_field_modulus #v_SIMDUnit
                #FStar.Tactics.Typeclasses.solve
                random_bytes
                (out.[ { Core.Ops.Range.f_start = sampled_coefficients }
                    <:
                    Core.Ops.Range.t_RangeFrom usize ]
                  <:
                  t_Slice i32)
            in
            let out:t_Array i32 (mk_usize 263) =
              Rust_primitives.Hax.Monomorphized_update_at.update_at_range_from out
                ({ Core.Ops.Range.f_start = sampled_coefficients }
                  <:
                  Core.Ops.Range.t_RangeFrom usize)
                tmp0
            in
            let sampled:usize = out1 in
            let sampled_coefficients:usize = sampled_coefficients +! sampled in
            if sampled_coefficients >=. Libcrux_ml_dsa.Constants.v_COEFFICIENTS_IN_RING_ELEMENT
            then
              let done:bool = true in
              done, out, sampled_coefficients <: (bool & t_Array i32 (mk_usize 263) & usize)
            else done, out, sampled_coefficients <: (bool & t_Array i32 (mk_usize 263) & usize)
          else done, out, sampled_coefficients <: (bool & t_Array i32 (mk_usize 263) & usize))
  in
  let hax_temp_output:bool = done in
  sampled_coefficients, out, hax_temp_output <: (usize & t_Array i32 (mk_usize 263) & bool)

<<<<<<< HEAD
let inside_out_shuffle
      (randomness: t_Slice u8)
      (out_index: usize)
      (signs: u64)
      (result: t_Array i32 (mk_usize 256))
     =
  let done:bool = false in
  let done, out_index, result, signs:(bool & usize & t_Array i32 (mk_usize 256) & u64) =
    Core.Iter.Traits.Iterator.f_fold (Core.Iter.Traits.Collect.f_into_iter #(Core.Slice.Iter.t_Iter
            u8)
          #FStar.Tactics.Typeclasses.solve
          (Core.Slice.impl__iter #u8 randomness <: Core.Slice.Iter.t_Iter u8)
        <:
        Core.Slice.Iter.t_Iter u8)
      (done, out_index, result, signs <: (bool & usize & t_Array i32 (mk_usize 256) & u64))
      (fun temp_0_ byte ->
          let done, out_index, result, signs:(bool & usize & t_Array i32 (mk_usize 256) & u64) =
            temp_0_
          in
          let byte:u8 = byte in
          if ~.done <: bool
          then
            let sample_at:usize = cast (byte <: u8) <: usize in
            let out_index, result, signs:(usize & t_Array i32 (mk_usize 256) & u64) =
              if sample_at <=. out_index
              then
                let result:t_Array i32 (mk_usize 256) =
                  Rust_primitives.Hax.Monomorphized_update_at.update_at_usize result
                    out_index
                    (result.[ sample_at ] <: i32)
                in
                let out_index:usize = out_index +! mk_usize 1 in
                let result:t_Array i32 (mk_usize 256) =
                  Rust_primitives.Hax.Monomorphized_update_at.update_at_usize result
                    sample_at
                    (mk_i32 1 -! (mk_i32 2 *! (cast (signs &. mk_u64 1 <: u64) <: i32) <: i32)
                      <:
                      i32)
                in
                let signs:u64 = signs >>! mk_i32 1 in
                out_index, result, signs <: (usize & t_Array i32 (mk_usize 256) & u64)
              else out_index, result, signs <: (usize & t_Array i32 (mk_usize 256) & u64)
            in
            let done:bool =
              out_index =. (Core.Slice.impl__len #i32 (result <: t_Slice i32) <: usize)
            in
            done, out_index, result, signs <: (bool & usize & t_Array i32 (mk_usize 256) & u64)
          else done, out_index, result, signs <: (bool & usize & t_Array i32 (mk_usize 256) & u64))
  in
  let hax_temp_output:bool = done in
  out_index, signs, result, hax_temp_output <: (usize & u64 & t_Array i32 (mk_usize 256) & bool)
=======
let generate_domain_separator (row, column: (u8 & u8)) =
  (cast (column <: u8) <: u16) |. ((cast (row <: u8) <: u16) <<! mk_i32 8 <: u16)

let add_domain_separator (slice: t_Slice u8) (indices: (u8 & u8)) =
  let out:t_Array u8 (mk_usize 34) = Rust_primitives.Hax.repeat (mk_u8 0) (mk_usize 34) in
  let out:t_Array u8 (mk_usize 34) =
    Rust_primitives.Hax.Monomorphized_update_at.update_at_range out
      ({
          Core.Ops.Range.f_start = mk_usize 0;
          Core.Ops.Range.f_end = Core.Slice.impl__len #u8 slice <: usize
        }
        <:
        Core.Ops.Range.t_Range usize)
      (Core.Slice.impl__copy_from_slice #u8
          (out.[ {
                Core.Ops.Range.f_start = mk_usize 0;
                Core.Ops.Range.f_end = Core.Slice.impl__len #u8 slice <: usize
              }
              <:
              Core.Ops.Range.t_Range usize ]
            <:
            t_Slice u8)
          slice
        <:
        t_Slice u8)
  in
  let domain_separator:u16 = generate_domain_separator indices in
  let out:t_Array u8 (mk_usize 34) =
    Rust_primitives.Hax.Monomorphized_update_at.update_at_usize out
      (mk_usize 32)
      (cast (domain_separator <: u16) <: u8)
  in
  let out:t_Array u8 (mk_usize 34) =
    Rust_primitives.Hax.Monomorphized_update_at.update_at_usize out
      (mk_usize 33)
      (cast (domain_separator >>! mk_i32 8 <: u16) <: u8)
  in
  out

let sample_up_to_four_ring_elements_flat__xy (index width: usize) =
  (cast (index /! width <: usize) <: u8), (cast (index %! width <: usize) <: u8) <: (u8 & u8)
>>>>>>> 0ca79fc0

let sample_up_to_four_ring_elements_flat
      (#v_SIMDUnit #v_Shake128: Type0)
      (#[FStar.Tactics.Typeclasses.tcresolve ()]
          i2:
          Libcrux_ml_dsa.Simd.Traits.t_Operations v_SIMDUnit)
      (#[FStar.Tactics.Typeclasses.tcresolve ()]
          i3:
          Libcrux_ml_dsa.Hash_functions.Shake128.t_XofX4 v_Shake128)
      (columns: usize)
      (seed: t_Slice u8)
      (matrix: t_Slice (Libcrux_ml_dsa.Polynomial.t_PolynomialRingElement v_SIMDUnit))
      (rand_stack0 rand_stack1 rand_stack2 rand_stack3: t_Array u8 (mk_usize 840))
      (tmp_stack: t_Slice (t_Array i32 (mk_usize 263)))
      (start_index elements_requested: usize)
     =
  let _:Prims.unit =
    if true
    then
      let _:Prims.unit = Hax_lib.v_assert (elements_requested <=. mk_usize 4 <: bool) in
      ()
  in
  let seed0:t_Array u8 (mk_usize 34) =
    add_domain_separator seed
      (sample_up_to_four_ring_elements_flat__xy start_index columns <: (u8 & u8))
  in
  let seed1:t_Array u8 (mk_usize 34) =
    add_domain_separator seed
      (sample_up_to_four_ring_elements_flat__xy (start_index +! mk_usize 1 <: usize) columns
        <:
        (u8 & u8))
  in
  let seed2:t_Array u8 (mk_usize 34) =
    add_domain_separator seed
      (sample_up_to_four_ring_elements_flat__xy (start_index +! mk_usize 2 <: usize) columns
        <:
        (u8 & u8))
  in
  let seed3:t_Array u8 (mk_usize 34) =
    add_domain_separator seed
      (sample_up_to_four_ring_elements_flat__xy (start_index +! mk_usize 3 <: usize) columns
        <:
        (u8 & u8))
  in
  let state:v_Shake128 =
    Libcrux_ml_dsa.Hash_functions.Shake128.f_init_absorb #v_Shake128
      #FStar.Tactics.Typeclasses.solve
      (seed0 <: t_Slice u8)
      (seed1 <: t_Slice u8)
      (seed2 <: t_Slice u8)
      (seed3 <: t_Slice u8)
  in
  let tmp0, tmp1, tmp2, tmp3, tmp4:(v_Shake128 & t_Array u8 (mk_usize 840) &
    t_Array u8 (mk_usize 840) &
    t_Array u8 (mk_usize 840) &
    t_Array u8 (mk_usize 840)) =
    Libcrux_ml_dsa.Hash_functions.Shake128.f_squeeze_first_five_blocks #v_Shake128
      #FStar.Tactics.Typeclasses.solve
      state
      rand_stack0
      rand_stack1
      rand_stack2
      rand_stack3
  in
  let state:v_Shake128 = tmp0 in
  let rand_stack0:t_Array u8 (mk_usize 840) = tmp1 in
  let rand_stack1:t_Array u8 (mk_usize 840) = tmp2 in
  let rand_stack2:t_Array u8 (mk_usize 840) = tmp3 in
  let rand_stack3:t_Array u8 (mk_usize 840) = tmp4 in
  let _:Prims.unit = () in
  let sampled0:usize = mk_usize 0 in
  let sampled1:usize = mk_usize 0 in
  let sampled2:usize = mk_usize 0 in
  let sampled3:usize = mk_usize 0 in
  let tmp0, tmp1, out:(usize & t_Array i32 (mk_usize 263) & bool) =
    rejection_sample_less_than_field_modulus #v_SIMDUnit
      (rand_stack0 <: t_Slice u8)
      sampled0
      (tmp_stack.[ mk_usize 0 ] <: t_Array i32 (mk_usize 263))
  in
  let sampled0:usize = tmp0 in
  let tmp_stack:t_Slice (t_Array i32 (mk_usize 263)) =
    Rust_primitives.Hax.Monomorphized_update_at.update_at_usize tmp_stack (mk_usize 0) tmp1
  in
  let done0:bool = out in
  let tmp0, tmp1, out:(usize & t_Array i32 (mk_usize 263) & bool) =
    rejection_sample_less_than_field_modulus #v_SIMDUnit
      (rand_stack1 <: t_Slice u8)
      sampled1
      (tmp_stack.[ mk_usize 1 ] <: t_Array i32 (mk_usize 263))
  in
  let sampled1:usize = tmp0 in
  let tmp_stack:t_Slice (t_Array i32 (mk_usize 263)) =
    Rust_primitives.Hax.Monomorphized_update_at.update_at_usize tmp_stack (mk_usize 1) tmp1
  in
  let done1:bool = out in
  let tmp0, tmp1, out:(usize & t_Array i32 (mk_usize 263) & bool) =
    rejection_sample_less_than_field_modulus #v_SIMDUnit
      (rand_stack2 <: t_Slice u8)
      sampled2
      (tmp_stack.[ mk_usize 2 ] <: t_Array i32 (mk_usize 263))
  in
  let sampled2:usize = tmp0 in
  let tmp_stack:t_Slice (t_Array i32 (mk_usize 263)) =
    Rust_primitives.Hax.Monomorphized_update_at.update_at_usize tmp_stack (mk_usize 2) tmp1
  in
  let done2:bool = out in
  let tmp0, tmp1, out:(usize & t_Array i32 (mk_usize 263) & bool) =
    rejection_sample_less_than_field_modulus #v_SIMDUnit
      (rand_stack3 <: t_Slice u8)
      sampled3
      (tmp_stack.[ mk_usize 3 ] <: t_Array i32 (mk_usize 263))
  in
  let sampled3:usize = tmp0 in
  let tmp_stack:t_Slice (t_Array i32 (mk_usize 263)) =
    Rust_primitives.Hax.Monomorphized_update_at.update_at_usize tmp_stack (mk_usize 3) tmp1
  in
  let done3:bool = out in
  let done0, done1, done2, done3, sampled0, sampled1, sampled2, sampled3, state, tmp_stack:(bool &
    bool &
    bool &
    bool &
    usize &
    usize &
    usize &
    usize &
    v_Shake128 &
    t_Slice (t_Array i32 (mk_usize 263))) =
    Rust_primitives.f_while_loop (fun temp_0_ ->
          let done0, done1, done2, done3, sampled0, sampled1, sampled2, sampled3, state, tmp_stack:(bool &
            bool &
            bool &
            bool &
            usize &
            usize &
            usize &
            usize &
            v_Shake128 &
            t_Slice (t_Array i32 (mk_usize 263))) =
            temp_0_
          in
          (~.done0 <: bool) || (~.done1 <: bool) || (~.done2 <: bool) || (~.done3 <: bool))
      (done0, done1, done2, done3, sampled0, sampled1, sampled2, sampled3, state, tmp_stack
        <:
        (bool & bool & bool & bool & usize & usize & usize & usize & v_Shake128 &
          t_Slice (t_Array i32 (mk_usize 263))))
      (fun temp_0_ ->
          let done0, done1, done2, done3, sampled0, sampled1, sampled2, sampled3, state, tmp_stack:(bool &
            bool &
            bool &
            bool &
            usize &
            usize &
            usize &
            usize &
            v_Shake128 &
            t_Slice (t_Array i32 (mk_usize 263))) =
            temp_0_
          in
          let tmp0, out:(v_Shake128 &
            (t_Array u8 (mk_usize 168) & t_Array u8 (mk_usize 168) & t_Array u8 (mk_usize 168) &
              t_Array u8 (mk_usize 168))) =
            Libcrux_ml_dsa.Hash_functions.Shake128.f_squeeze_next_block #v_Shake128
              #FStar.Tactics.Typeclasses.solve
              state
          in
          let state:v_Shake128 = tmp0 in
          let randomnesses:(t_Array u8 (mk_usize 168) & t_Array u8 (mk_usize 168) &
            t_Array u8 (mk_usize 168) &
            t_Array u8 (mk_usize 168)) =
            out
          in
          let done0, sampled0, tmp_stack:(bool & usize & t_Slice (t_Array i32 (mk_usize 263))) =
            if ~.done0
            then
              let tmp0, tmp1, out:(usize & t_Array i32 (mk_usize 263) & bool) =
                rejection_sample_less_than_field_modulus #v_SIMDUnit
                  (randomnesses._1 <: t_Slice u8)
                  sampled0
                  (tmp_stack.[ mk_usize 0 ] <: t_Array i32 (mk_usize 263))
              in
              let sampled0:usize = tmp0 in
              let tmp_stack:t_Slice (t_Array i32 (mk_usize 263)) =
                Rust_primitives.Hax.Monomorphized_update_at.update_at_usize tmp_stack
                  (mk_usize 0)
                  tmp1
              in
              let done0:bool = out in
              done0, sampled0, tmp_stack <: (bool & usize & t_Slice (t_Array i32 (mk_usize 263)))
            else done0, sampled0, tmp_stack <: (bool & usize & t_Slice (t_Array i32 (mk_usize 263)))
          in
          let done1, sampled1, tmp_stack:(bool & usize & t_Slice (t_Array i32 (mk_usize 263))) =
            if ~.done1
            then
              let tmp0, tmp1, out:(usize & t_Array i32 (mk_usize 263) & bool) =
                rejection_sample_less_than_field_modulus #v_SIMDUnit
                  (randomnesses._2 <: t_Slice u8)
                  sampled1
                  (tmp_stack.[ mk_usize 1 ] <: t_Array i32 (mk_usize 263))
              in
              let sampled1:usize = tmp0 in
              let tmp_stack:t_Slice (t_Array i32 (mk_usize 263)) =
                Rust_primitives.Hax.Monomorphized_update_at.update_at_usize tmp_stack
                  (mk_usize 1)
                  tmp1
              in
              let done1:bool = out in
              done1, sampled1, tmp_stack <: (bool & usize & t_Slice (t_Array i32 (mk_usize 263)))
            else done1, sampled1, tmp_stack <: (bool & usize & t_Slice (t_Array i32 (mk_usize 263)))
          in
          let done2, sampled2, tmp_stack:(bool & usize & t_Slice (t_Array i32 (mk_usize 263))) =
            if ~.done2
            then
              let tmp0, tmp1, out:(usize & t_Array i32 (mk_usize 263) & bool) =
                rejection_sample_less_than_field_modulus #v_SIMDUnit
                  (randomnesses._3 <: t_Slice u8)
                  sampled2
                  (tmp_stack.[ mk_usize 2 ] <: t_Array i32 (mk_usize 263))
              in
              let sampled2:usize = tmp0 in
              let tmp_stack:t_Slice (t_Array i32 (mk_usize 263)) =
                Rust_primitives.Hax.Monomorphized_update_at.update_at_usize tmp_stack
                  (mk_usize 2)
                  tmp1
              in
              let done2:bool = out in
              done2, sampled2, tmp_stack <: (bool & usize & t_Slice (t_Array i32 (mk_usize 263)))
            else done2, sampled2, tmp_stack <: (bool & usize & t_Slice (t_Array i32 (mk_usize 263)))
          in
          if ~.done3
          then
            let tmp0, tmp1, out:(usize & t_Array i32 (mk_usize 263) & bool) =
              rejection_sample_less_than_field_modulus #v_SIMDUnit
                (randomnesses._4 <: t_Slice u8)
                sampled3
                (tmp_stack.[ mk_usize 3 ] <: t_Array i32 (mk_usize 263))
            in
            let sampled3:usize = tmp0 in
            let tmp_stack:t_Slice (t_Array i32 (mk_usize 263)) =
              Rust_primitives.Hax.Monomorphized_update_at.update_at_usize tmp_stack
                (mk_usize 3)
                tmp1
            in
            let done3:bool = out in
            done0, done1, done2, done3, sampled0, sampled1, sampled2, sampled3, state, tmp_stack
            <:
            (bool & bool & bool & bool & usize & usize & usize & usize & v_Shake128 &
              t_Slice (t_Array i32 (mk_usize 263)))
          else
            done0, done1, done2, done3, sampled0, sampled1, sampled2, sampled3, state, tmp_stack
            <:
            (bool & bool & bool & bool & usize & usize & usize & usize & v_Shake128 &
              t_Slice (t_Array i32 (mk_usize 263))))
  in
  let matrix:t_Slice (Libcrux_ml_dsa.Polynomial.t_PolynomialRingElement v_SIMDUnit) =
    Rust_primitives.Hax.Folds.fold_range (mk_usize 0)
      elements_requested
      (fun matrix temp_1_ ->
          let matrix:t_Slice (Libcrux_ml_dsa.Polynomial.t_PolynomialRingElement v_SIMDUnit) =
            matrix
          in
          let _:usize = temp_1_ in
          true)
      matrix
      (fun matrix k ->
          let matrix:t_Slice (Libcrux_ml_dsa.Polynomial.t_PolynomialRingElement v_SIMDUnit) =
            matrix
          in
          let k:usize = k in
          Rust_primitives.Hax.Monomorphized_update_at.update_at_usize matrix
            (start_index +! k <: usize)
            (Libcrux_ml_dsa.Polynomial.impl__from_i32_array #v_SIMDUnit
                (tmp_stack.[ k ] <: t_Slice i32)
                (matrix.[ start_index +! k <: usize ]
                  <:
                  Libcrux_ml_dsa.Polynomial.t_PolynomialRingElement v_SIMDUnit)
              <:
              Libcrux_ml_dsa.Polynomial.t_PolynomialRingElement v_SIMDUnit)
          <:
          t_Slice (Libcrux_ml_dsa.Polynomial.t_PolynomialRingElement v_SIMDUnit))
  in
  matrix, rand_stack0, rand_stack1, rand_stack2, rand_stack3, tmp_stack
  <:
  (t_Slice (Libcrux_ml_dsa.Polynomial.t_PolynomialRingElement v_SIMDUnit) &
    t_Array u8 (mk_usize 840) &
    t_Array u8 (mk_usize 840) &
    t_Array u8 (mk_usize 840) &
    t_Array u8 (mk_usize 840) &
    t_Slice (t_Array i32 (mk_usize 263)))

let rejection_sample_less_than_eta_equals_2_
      (#v_SIMDUnit: Type0)
      (#[FStar.Tactics.Typeclasses.tcresolve ()]
          i1:
          Libcrux_ml_dsa.Simd.Traits.t_Operations v_SIMDUnit)
      (randomness: t_Slice u8)
      (sampled_coefficients: usize)
      (out: t_Array i32 (mk_usize 263))
     =
  let done:bool = false in
  let done, out, sampled_coefficients:(bool & t_Array i32 (mk_usize 263) & usize) =
    Core.Iter.Traits.Iterator.f_fold (Core.Iter.Traits.Collect.f_into_iter #(Core.Slice.Iter.t_ChunksExact
            u8)
          #FStar.Tactics.Typeclasses.solve
          (Core.Slice.impl__chunks_exact #u8 randomness (mk_usize 4)
            <:
            Core.Slice.Iter.t_ChunksExact u8)
        <:
        Core.Slice.Iter.t_ChunksExact u8)
      (done, out, sampled_coefficients <: (bool & t_Array i32 (mk_usize 263) & usize))
      (fun temp_0_ random_bytes ->
          let done, out, sampled_coefficients:(bool & t_Array i32 (mk_usize 263) & usize) =
            temp_0_
          in
          let random_bytes:t_Slice u8 = random_bytes in
          if ~.done <: bool
          then
            let tmp0, out1:(t_Slice i32 & usize) =
              Libcrux_ml_dsa.Simd.Traits.f_rejection_sample_less_than_eta_equals_2_ #v_SIMDUnit
                #FStar.Tactics.Typeclasses.solve
                random_bytes
                (out.[ { Core.Ops.Range.f_start = sampled_coefficients }
                    <:
                    Core.Ops.Range.t_RangeFrom usize ]
                  <:
                  t_Slice i32)
            in
            let out:t_Array i32 (mk_usize 263) =
              Rust_primitives.Hax.Monomorphized_update_at.update_at_range_from out
                ({ Core.Ops.Range.f_start = sampled_coefficients }
                  <:
                  Core.Ops.Range.t_RangeFrom usize)
                tmp0
            in
            let sampled:usize = out1 in
            let sampled_coefficients:usize = sampled_coefficients +! sampled in
            if sampled_coefficients >=. Libcrux_ml_dsa.Constants.v_COEFFICIENTS_IN_RING_ELEMENT
            then
              let done:bool = true in
              done, out, sampled_coefficients <: (bool & t_Array i32 (mk_usize 263) & usize)
            else done, out, sampled_coefficients <: (bool & t_Array i32 (mk_usize 263) & usize)
          else done, out, sampled_coefficients <: (bool & t_Array i32 (mk_usize 263) & usize))
  in
  let hax_temp_output:bool = done in
  sampled_coefficients, out, hax_temp_output <: (usize & t_Array i32 (mk_usize 263) & bool)

let rejection_sample_less_than_eta_equals_4_
      (#v_SIMDUnit: Type0)
      (#[FStar.Tactics.Typeclasses.tcresolve ()]
          i1:
          Libcrux_ml_dsa.Simd.Traits.t_Operations v_SIMDUnit)
      (randomness: t_Slice u8)
      (sampled_coefficients: usize)
      (out: t_Array i32 (mk_usize 263))
     =
  let done:bool = false in
  let done, out, sampled_coefficients:(bool & t_Array i32 (mk_usize 263) & usize) =
    Core.Iter.Traits.Iterator.f_fold (Core.Iter.Traits.Collect.f_into_iter #(Core.Slice.Iter.t_ChunksExact
            u8)
          #FStar.Tactics.Typeclasses.solve
          (Core.Slice.impl__chunks_exact #u8 randomness (mk_usize 4)
            <:
            Core.Slice.Iter.t_ChunksExact u8)
        <:
        Core.Slice.Iter.t_ChunksExact u8)
      (done, out, sampled_coefficients <: (bool & t_Array i32 (mk_usize 263) & usize))
      (fun temp_0_ random_bytes ->
          let done, out, sampled_coefficients:(bool & t_Array i32 (mk_usize 263) & usize) =
            temp_0_
          in
          let random_bytes:t_Slice u8 = random_bytes in
          if ~.done <: bool
          then
            let tmp0, out1:(t_Slice i32 & usize) =
              Libcrux_ml_dsa.Simd.Traits.f_rejection_sample_less_than_eta_equals_4_ #v_SIMDUnit
                #FStar.Tactics.Typeclasses.solve
                random_bytes
                (out.[ { Core.Ops.Range.f_start = sampled_coefficients }
                    <:
                    Core.Ops.Range.t_RangeFrom usize ]
                  <:
                  t_Slice i32)
            in
            let out:t_Array i32 (mk_usize 263) =
              Rust_primitives.Hax.Monomorphized_update_at.update_at_range_from out
                ({ Core.Ops.Range.f_start = sampled_coefficients }
                  <:
                  Core.Ops.Range.t_RangeFrom usize)
                tmp0
            in
            let sampled:usize = out1 in
            let sampled_coefficients:usize = sampled_coefficients +! sampled in
            if sampled_coefficients >=. Libcrux_ml_dsa.Constants.v_COEFFICIENTS_IN_RING_ELEMENT
            then
              let done:bool = true in
              done, out, sampled_coefficients <: (bool & t_Array i32 (mk_usize 263) & usize)
            else done, out, sampled_coefficients <: (bool & t_Array i32 (mk_usize 263) & usize)
          else done, out, sampled_coefficients <: (bool & t_Array i32 (mk_usize 263) & usize))
  in
  let hax_temp_output:bool = done in
  sampled_coefficients, out, hax_temp_output <: (usize & t_Array i32 (mk_usize 263) & bool)

let rejection_sample_less_than_eta
      (#v_SIMDUnit: Type0)
      (#[FStar.Tactics.Typeclasses.tcresolve ()]
          i1:
          Libcrux_ml_dsa.Simd.Traits.t_Operations v_SIMDUnit)
      (eta: Libcrux_ml_dsa.Constants.t_Eta)
      (randomness: t_Slice u8)
      (sampled: usize)
      (out: t_Array i32 (mk_usize 263))
     =
  let (out, sampled), hax_temp_output:((t_Array i32 (mk_usize 263) & usize) & bool) =
    match eta <: Libcrux_ml_dsa.Constants.t_Eta with
    | Libcrux_ml_dsa.Constants.Eta_Two  ->
      let tmp0, tmp1, out1:(usize & t_Array i32 (mk_usize 263) & bool) =
        rejection_sample_less_than_eta_equals_2_ #v_SIMDUnit randomness sampled out
      in
      let sampled:usize = tmp0 in
      let out:t_Array i32 (mk_usize 263) = tmp1 in
      (out, sampled <: (t_Array i32 (mk_usize 263) & usize)), out1
      <:
      ((t_Array i32 (mk_usize 263) & usize) & bool)
    | Libcrux_ml_dsa.Constants.Eta_Four  ->
      let tmp0, tmp1, out1:(usize & t_Array i32 (mk_usize 263) & bool) =
        rejection_sample_less_than_eta_equals_4_ #v_SIMDUnit randomness sampled out
      in
      let sampled:usize = tmp0 in
      let out:t_Array i32 (mk_usize 263) = tmp1 in
      (out, sampled <: (t_Array i32 (mk_usize 263) & usize)), out1
      <:
      ((t_Array i32 (mk_usize 263) & usize) & bool)
  in
  sampled, out, hax_temp_output <: (usize & t_Array i32 (mk_usize 263) & bool)

let add_error_domain_separator (slice: t_Slice u8) (domain_separator: u16) =
  let out:t_Array u8 (mk_usize 66) = Rust_primitives.Hax.repeat (mk_u8 0) (mk_usize 66) in
  let out:t_Array u8 (mk_usize 66) =
    Rust_primitives.Hax.Monomorphized_update_at.update_at_range out
      ({
          Core.Ops.Range.f_start = mk_usize 0;
          Core.Ops.Range.f_end = Core.Slice.impl__len #u8 slice <: usize
        }
        <:
        Core.Ops.Range.t_Range usize)
      (Core.Slice.impl__copy_from_slice #u8
          (out.[ {
                Core.Ops.Range.f_start = mk_usize 0;
                Core.Ops.Range.f_end = Core.Slice.impl__len #u8 slice <: usize
              }
              <:
              Core.Ops.Range.t_Range usize ]
            <:
            t_Slice u8)
          slice
        <:
        t_Slice u8)
  in
  let out:t_Array u8 (mk_usize 66) =
    Rust_primitives.Hax.Monomorphized_update_at.update_at_usize out
      (mk_usize 64)
      (cast (domain_separator <: u16) <: u8)
  in
  let out:t_Array u8 (mk_usize 66) =
    Rust_primitives.Hax.Monomorphized_update_at.update_at_usize out
      (mk_usize 65)
      (cast (domain_separator >>! mk_i32 8 <: u16) <: u8)
  in
  out

let sample_four_error_ring_elements
      (#v_SIMDUnit #v_Shake256: Type0)
      (#[FStar.Tactics.Typeclasses.tcresolve ()]
          i2:
          Libcrux_ml_dsa.Simd.Traits.t_Operations v_SIMDUnit)
      (#[FStar.Tactics.Typeclasses.tcresolve ()]
          i3:
          Libcrux_ml_dsa.Hash_functions.Shake256.t_XofX4 v_Shake256)
      (eta: Libcrux_ml_dsa.Constants.t_Eta)
      (seed: t_Slice u8)
      (start_index: u16)
      (re: t_Slice (Libcrux_ml_dsa.Polynomial.t_PolynomialRingElement v_SIMDUnit))
     =
  let seed0:t_Array u8 (mk_usize 66) = add_error_domain_separator seed start_index in
  let seed1:t_Array u8 (mk_usize 66) =
    add_error_domain_separator seed (start_index +! mk_u16 1 <: u16)
  in
  let seed2:t_Array u8 (mk_usize 66) =
    add_error_domain_separator seed (start_index +! mk_u16 2 <: u16)
  in
  let seed3:t_Array u8 (mk_usize 66) =
    add_error_domain_separator seed (start_index +! mk_u16 3 <: u16)
  in
  let state:v_Shake256 =
    Libcrux_ml_dsa.Hash_functions.Shake256.f_init_absorb_x4 #v_Shake256
      #FStar.Tactics.Typeclasses.solve
      (seed0 <: t_Slice u8)
      (seed1 <: t_Slice u8)
      (seed2 <: t_Slice u8)
      (seed3 <: t_Slice u8)
  in
  let tmp0, out1:(v_Shake256 &
    (t_Array u8 (mk_usize 136) & t_Array u8 (mk_usize 136) & t_Array u8 (mk_usize 136) &
      t_Array u8 (mk_usize 136))) =
    Libcrux_ml_dsa.Hash_functions.Shake256.f_squeeze_first_block_x4 #v_Shake256
      #FStar.Tactics.Typeclasses.solve
      state
  in
  let state:v_Shake256 = tmp0 in
  let randomnesses:(t_Array u8 (mk_usize 136) & t_Array u8 (mk_usize 136) &
    t_Array u8 (mk_usize 136) &
    t_Array u8 (mk_usize 136)) =
    out1
  in
  let out:t_Array (t_Array i32 (mk_usize 263)) (mk_usize 4) =
    Rust_primitives.Hax.repeat (Rust_primitives.Hax.repeat (mk_i32 0) (mk_usize 263)
        <:
        t_Array i32 (mk_usize 263))
      (mk_usize 4)
  in
  let sampled0:usize = mk_usize 0 in
  let sampled1:usize = mk_usize 0 in
  let sampled2:usize = mk_usize 0 in
  let sampled3:usize = mk_usize 0 in
  let tmp0, tmp1, out1:(usize & t_Array i32 (mk_usize 263) & bool) =
    rejection_sample_less_than_eta #v_SIMDUnit
      eta
      (randomnesses._1 <: t_Slice u8)
      sampled0
      (out.[ mk_usize 0 ] <: t_Array i32 (mk_usize 263))
  in
  let sampled0:usize = tmp0 in
  let out:t_Array (t_Array i32 (mk_usize 263)) (mk_usize 4) =
    Rust_primitives.Hax.Monomorphized_update_at.update_at_usize out (mk_usize 0) tmp1
  in
  let done0:bool = out1 in
  let tmp0, tmp1, out1:(usize & t_Array i32 (mk_usize 263) & bool) =
    rejection_sample_less_than_eta #v_SIMDUnit
      eta
      (randomnesses._2 <: t_Slice u8)
      sampled1
      (out.[ mk_usize 1 ] <: t_Array i32 (mk_usize 263))
  in
  let sampled1:usize = tmp0 in
  let out:t_Array (t_Array i32 (mk_usize 263)) (mk_usize 4) =
    Rust_primitives.Hax.Monomorphized_update_at.update_at_usize out (mk_usize 1) tmp1
  in
  let done1:bool = out1 in
  let tmp0, tmp1, out1:(usize & t_Array i32 (mk_usize 263) & bool) =
    rejection_sample_less_than_eta #v_SIMDUnit
      eta
      (randomnesses._3 <: t_Slice u8)
      sampled2
      (out.[ mk_usize 2 ] <: t_Array i32 (mk_usize 263))
  in
  let sampled2:usize = tmp0 in
  let out:t_Array (t_Array i32 (mk_usize 263)) (mk_usize 4) =
    Rust_primitives.Hax.Monomorphized_update_at.update_at_usize out (mk_usize 2) tmp1
  in
  let done2:bool = out1 in
  let tmp0, tmp1, out1:(usize & t_Array i32 (mk_usize 263) & bool) =
    rejection_sample_less_than_eta #v_SIMDUnit
      eta
      (randomnesses._4 <: t_Slice u8)
      sampled3
      (out.[ mk_usize 3 ] <: t_Array i32 (mk_usize 263))
  in
  let sampled3:usize = tmp0 in
  let out:t_Array (t_Array i32 (mk_usize 263)) (mk_usize 4) =
    Rust_primitives.Hax.Monomorphized_update_at.update_at_usize out (mk_usize 3) tmp1
  in
  let done3:bool = out1 in
  let done0, done1, done2, done3, out, sampled0, sampled1, sampled2, sampled3, state:(bool & bool &
    bool &
    bool &
    t_Array (t_Array i32 (mk_usize 263)) (mk_usize 4) &
    usize &
    usize &
    usize &
    usize &
    v_Shake256) =
    Rust_primitives.f_while_loop (fun temp_0_ ->
          let done0, done1, done2, done3, out, sampled0, sampled1, sampled2, sampled3, state:(bool &
            bool &
            bool &
            bool &
            t_Array (t_Array i32 (mk_usize 263)) (mk_usize 4) &
            usize &
            usize &
            usize &
            usize &
            v_Shake256) =
            temp_0_
          in
          (~.done0 <: bool) || (~.done1 <: bool) || (~.done2 <: bool) || (~.done3 <: bool))
      (done0, done1, done2, done3, out, sampled0, sampled1, sampled2, sampled3, state
        <:
        (bool & bool & bool & bool & t_Array (t_Array i32 (mk_usize 263)) (mk_usize 4) & usize &
          usize &
          usize &
          usize &
          v_Shake256))
      (fun temp_0_ ->
          let done0, done1, done2, done3, out, sampled0, sampled1, sampled2, sampled3, state:(bool &
            bool &
            bool &
            bool &
            t_Array (t_Array i32 (mk_usize 263)) (mk_usize 4) &
            usize &
            usize &
            usize &
            usize &
            v_Shake256) =
            temp_0_
          in
          let tmp0, out1:(v_Shake256 &
            (t_Array u8 (mk_usize 136) & t_Array u8 (mk_usize 136) & t_Array u8 (mk_usize 136) &
              t_Array u8 (mk_usize 136))) =
            Libcrux_ml_dsa.Hash_functions.Shake256.f_squeeze_next_block_x4 #v_Shake256
              #FStar.Tactics.Typeclasses.solve
              state
          in
          let state:v_Shake256 = tmp0 in
          let randomnesses:(t_Array u8 (mk_usize 136) & t_Array u8 (mk_usize 136) &
            t_Array u8 (mk_usize 136) &
            t_Array u8 (mk_usize 136)) =
            out1
          in
          let done0, out, sampled0:(bool & t_Array (t_Array i32 (mk_usize 263)) (mk_usize 4) & usize
          ) =
            if ~.done0
            then
              let tmp0, tmp1, out1:(usize & t_Array i32 (mk_usize 263) & bool) =
                rejection_sample_less_than_eta #v_SIMDUnit
                  eta
                  (randomnesses._1 <: t_Slice u8)
                  sampled0
                  (out.[ mk_usize 0 ] <: t_Array i32 (mk_usize 263))
              in
              let sampled0:usize = tmp0 in
              let out:t_Array (t_Array i32 (mk_usize 263)) (mk_usize 4) =
                Rust_primitives.Hax.Monomorphized_update_at.update_at_usize out (mk_usize 0) tmp1
              in
              let done0:bool = out1 in
              done0, out, sampled0
              <:
              (bool & t_Array (t_Array i32 (mk_usize 263)) (mk_usize 4) & usize)
            else
              done0, out, sampled0
              <:
              (bool & t_Array (t_Array i32 (mk_usize 263)) (mk_usize 4) & usize)
          in
          let done1, out, sampled1:(bool & t_Array (t_Array i32 (mk_usize 263)) (mk_usize 4) & usize
          ) =
            if ~.done1
            then
              let tmp0, tmp1, out1:(usize & t_Array i32 (mk_usize 263) & bool) =
                rejection_sample_less_than_eta #v_SIMDUnit
                  eta
                  (randomnesses._2 <: t_Slice u8)
                  sampled1
                  (out.[ mk_usize 1 ] <: t_Array i32 (mk_usize 263))
              in
              let sampled1:usize = tmp0 in
              let out:t_Array (t_Array i32 (mk_usize 263)) (mk_usize 4) =
                Rust_primitives.Hax.Monomorphized_update_at.update_at_usize out (mk_usize 1) tmp1
              in
              let done1:bool = out1 in
              done1, out, sampled1
              <:
              (bool & t_Array (t_Array i32 (mk_usize 263)) (mk_usize 4) & usize)
            else
              done1, out, sampled1
              <:
              (bool & t_Array (t_Array i32 (mk_usize 263)) (mk_usize 4) & usize)
          in
          let done2, out, sampled2:(bool & t_Array (t_Array i32 (mk_usize 263)) (mk_usize 4) & usize
          ) =
            if ~.done2
            then
              let tmp0, tmp1, out1:(usize & t_Array i32 (mk_usize 263) & bool) =
                rejection_sample_less_than_eta #v_SIMDUnit
                  eta
                  (randomnesses._3 <: t_Slice u8)
                  sampled2
                  (out.[ mk_usize 2 ] <: t_Array i32 (mk_usize 263))
              in
              let sampled2:usize = tmp0 in
              let out:t_Array (t_Array i32 (mk_usize 263)) (mk_usize 4) =
                Rust_primitives.Hax.Monomorphized_update_at.update_at_usize out (mk_usize 2) tmp1
              in
              let done2:bool = out1 in
              done2, out, sampled2
              <:
              (bool & t_Array (t_Array i32 (mk_usize 263)) (mk_usize 4) & usize)
            else
              done2, out, sampled2
              <:
              (bool & t_Array (t_Array i32 (mk_usize 263)) (mk_usize 4) & usize)
          in
          if ~.done3
          then
            let tmp0, tmp1, out1:(usize & t_Array i32 (mk_usize 263) & bool) =
              rejection_sample_less_than_eta #v_SIMDUnit
                eta
                (randomnesses._4 <: t_Slice u8)
                sampled3
                (out.[ mk_usize 3 ] <: t_Array i32 (mk_usize 263))
            in
            let sampled3:usize = tmp0 in
            let out:t_Array (t_Array i32 (mk_usize 263)) (mk_usize 4) =
              Rust_primitives.Hax.Monomorphized_update_at.update_at_usize out (mk_usize 3) tmp1
            in
            let done3:bool = out1 in
            done0, done1, done2, done3, out, sampled0, sampled1, sampled2, sampled3, state
            <:
            (bool & bool & bool & bool & t_Array (t_Array i32 (mk_usize 263)) (mk_usize 4) & usize &
              usize &
              usize &
              usize &
              v_Shake256)
          else
            done0, done1, done2, done3, out, sampled0, sampled1, sampled2, sampled3, state
            <:
            (bool & bool & bool & bool & t_Array (t_Array i32 (mk_usize 263)) (mk_usize 4) & usize &
              usize &
              usize &
              usize &
              v_Shake256))
  in
  let max:usize = (cast (start_index <: u16) <: usize) +! mk_usize 4 in
  let max:usize =
    if
      (Core.Slice.impl__len #(Libcrux_ml_dsa.Polynomial.t_PolynomialRingElement v_SIMDUnit) re
        <:
        usize) <.
      max
    then Core.Slice.impl__len #(Libcrux_ml_dsa.Polynomial.t_PolynomialRingElement v_SIMDUnit) re
    else max
  in
  let re:t_Slice (Libcrux_ml_dsa.Polynomial.t_PolynomialRingElement v_SIMDUnit) =
    Rust_primitives.Hax.Folds.fold_range (cast (start_index <: u16) <: usize)
      max
      (fun re temp_1_ ->
          let re:t_Slice (Libcrux_ml_dsa.Polynomial.t_PolynomialRingElement v_SIMDUnit) = re in
          let _:usize = temp_1_ in
          true)
      re
      (fun re i ->
          let re:t_Slice (Libcrux_ml_dsa.Polynomial.t_PolynomialRingElement v_SIMDUnit) = re in
          let i:usize = i in
          Rust_primitives.Hax.Monomorphized_update_at.update_at_usize re
            i
            (Libcrux_ml_dsa.Polynomial.impl__from_i32_array #v_SIMDUnit
                (out.[ i %! mk_usize 4 <: usize ] <: t_Slice i32)
                (re.[ i ] <: Libcrux_ml_dsa.Polynomial.t_PolynomialRingElement v_SIMDUnit)
              <:
              Libcrux_ml_dsa.Polynomial.t_PolynomialRingElement v_SIMDUnit)
          <:
          t_Slice (Libcrux_ml_dsa.Polynomial.t_PolynomialRingElement v_SIMDUnit))
  in
  re

let sample_mask_ring_element
      (#v_SIMDUnit #v_Shake256: Type0)
      (#[FStar.Tactics.Typeclasses.tcresolve ()]
          i2:
          Libcrux_ml_dsa.Simd.Traits.t_Operations v_SIMDUnit)
      (#[FStar.Tactics.Typeclasses.tcresolve ()]
          i3:
          Libcrux_ml_dsa.Hash_functions.Shake256.t_DsaXof v_Shake256)
      (seed: t_Array u8 (mk_usize 66))
      (result: Libcrux_ml_dsa.Polynomial.t_PolynomialRingElement v_SIMDUnit)
      (gamma1_exponent: usize)
     =
  let result:Libcrux_ml_dsa.Polynomial.t_PolynomialRingElement v_SIMDUnit =
    match cast (gamma1_exponent <: usize) <: u8 with
    | Rust_primitives.Integers.MkInt 17 ->
      let out:t_Array u8 (mk_usize 576) = Rust_primitives.Hax.repeat (mk_u8 0) (mk_usize 576) in
      let out:t_Array u8 (mk_usize 576) =
        Libcrux_ml_dsa.Hash_functions.Shake256.f_shake256 #v_Shake256
          #FStar.Tactics.Typeclasses.solve
          (mk_usize 576)
          (seed <: t_Slice u8)
          out
      in
      let result:Libcrux_ml_dsa.Polynomial.t_PolynomialRingElement v_SIMDUnit =
        Libcrux_ml_dsa.Encoding.Gamma1.deserialize #v_SIMDUnit
          gamma1_exponent
          (out <: t_Slice u8)
          result
      in
      result
    | Rust_primitives.Integers.MkInt 19 ->
      let out:t_Array u8 (mk_usize 640) = Rust_primitives.Hax.repeat (mk_u8 0) (mk_usize 640) in
      let out:t_Array u8 (mk_usize 640) =
        Libcrux_ml_dsa.Hash_functions.Shake256.f_shake256 #v_Shake256
          #FStar.Tactics.Typeclasses.solve
          (mk_usize 640)
          (seed <: t_Slice u8)
          out
      in
      let result:Libcrux_ml_dsa.Polynomial.t_PolynomialRingElement v_SIMDUnit =
        Libcrux_ml_dsa.Encoding.Gamma1.deserialize #v_SIMDUnit
          gamma1_exponent
          (out <: t_Slice u8)
          result
      in
      result
    | _ -> result
  in
  result

let sample_mask_vector
      (#v_SIMDUnit #v_Shake256 #v_Shake256X4: Type0)
      (#[FStar.Tactics.Typeclasses.tcresolve ()]
          i3:
          Libcrux_ml_dsa.Simd.Traits.t_Operations v_SIMDUnit)
      (#[FStar.Tactics.Typeclasses.tcresolve ()]
          i4:
          Libcrux_ml_dsa.Hash_functions.Shake256.t_DsaXof v_Shake256)
      (#[FStar.Tactics.Typeclasses.tcresolve ()]
          i5:
          Libcrux_ml_dsa.Hash_functions.Shake256.t_XofX4 v_Shake256X4)
      (dimension gamma1_exponent: usize)
      (seed: t_Array u8 (mk_usize 64))
      (domain_separator: u16)
      (mask: t_Slice (Libcrux_ml_dsa.Polynomial.t_PolynomialRingElement v_SIMDUnit))
     =
  let _:Prims.unit =
    if true
    then
      let _:Prims.unit =
        Hax_lib.v_assert ((dimension =. mk_usize 4 <: bool) || (dimension =. mk_usize 5 <: bool) ||
            (dimension =. mk_usize 7 <: bool))
      in
      ()
  in
  let seed0:t_Array u8 (mk_usize 66) =
    add_error_domain_separator (seed <: t_Slice u8) domain_separator
  in
  let seed1:t_Array u8 (mk_usize 66) =
    add_error_domain_separator (seed <: t_Slice u8) (domain_separator +! mk_u16 1 <: u16)
  in
  let seed2:t_Array u8 (mk_usize 66) =
    add_error_domain_separator (seed <: t_Slice u8) (domain_separator +! mk_u16 2 <: u16)
  in
  let seed3:t_Array u8 (mk_usize 66) =
    add_error_domain_separator (seed <: t_Slice u8) (domain_separator +! mk_u16 3 <: u16)
  in
  let domain_separator:u16 = domain_separator +! mk_u16 4 in
  let mask:t_Slice (Libcrux_ml_dsa.Polynomial.t_PolynomialRingElement v_SIMDUnit) =
    match cast (gamma1_exponent <: usize) <: u8 with
    | Rust_primitives.Integers.MkInt 17 ->
      let out0:t_Array u8 (mk_usize 576) = Rust_primitives.Hax.repeat (mk_u8 0) (mk_usize 576) in
      let out1:t_Array u8 (mk_usize 576) = Rust_primitives.Hax.repeat (mk_u8 0) (mk_usize 576) in
      let out2:t_Array u8 (mk_usize 576) = Rust_primitives.Hax.repeat (mk_u8 0) (mk_usize 576) in
      let out3:t_Array u8 (mk_usize 576) = Rust_primitives.Hax.repeat (mk_u8 0) (mk_usize 576) in
      let tmp0, tmp1, tmp2, tmp3:(t_Array u8 (mk_usize 576) & t_Array u8 (mk_usize 576) &
        t_Array u8 (mk_usize 576) &
        t_Array u8 (mk_usize 576)) =
        Libcrux_ml_dsa.Hash_functions.Shake256.f_shake256_x4 #v_Shake256X4
          #FStar.Tactics.Typeclasses.solve (mk_usize 576) (seed0 <: t_Slice u8)
          (seed1 <: t_Slice u8) (seed2 <: t_Slice u8) (seed3 <: t_Slice u8) out0 out1 out2 out3
      in
      let out0:t_Array u8 (mk_usize 576) = tmp0 in
      let out1:t_Array u8 (mk_usize 576) = tmp1 in
      let out2:t_Array u8 (mk_usize 576) = tmp2 in
      let out3:t_Array u8 (mk_usize 576) = tmp3 in
      let _:Prims.unit = () in
      let mask:t_Slice (Libcrux_ml_dsa.Polynomial.t_PolynomialRingElement v_SIMDUnit) =
        Rust_primitives.Hax.Monomorphized_update_at.update_at_usize mask
          (mk_usize 0)
          (Libcrux_ml_dsa.Encoding.Gamma1.deserialize #v_SIMDUnit
              gamma1_exponent
              (out0 <: t_Slice u8)
              (mask.[ mk_usize 0 ] <: Libcrux_ml_dsa.Polynomial.t_PolynomialRingElement v_SIMDUnit)
            <:
            Libcrux_ml_dsa.Polynomial.t_PolynomialRingElement v_SIMDUnit)
      in
      let mask:t_Slice (Libcrux_ml_dsa.Polynomial.t_PolynomialRingElement v_SIMDUnit) =
        Rust_primitives.Hax.Monomorphized_update_at.update_at_usize mask
          (mk_usize 1)
          (Libcrux_ml_dsa.Encoding.Gamma1.deserialize #v_SIMDUnit
              gamma1_exponent
              (out1 <: t_Slice u8)
              (mask.[ mk_usize 1 ] <: Libcrux_ml_dsa.Polynomial.t_PolynomialRingElement v_SIMDUnit)
            <:
            Libcrux_ml_dsa.Polynomial.t_PolynomialRingElement v_SIMDUnit)
      in
      let mask:t_Slice (Libcrux_ml_dsa.Polynomial.t_PolynomialRingElement v_SIMDUnit) =
        Rust_primitives.Hax.Monomorphized_update_at.update_at_usize mask
          (mk_usize 2)
          (Libcrux_ml_dsa.Encoding.Gamma1.deserialize #v_SIMDUnit
              gamma1_exponent
              (out2 <: t_Slice u8)
              (mask.[ mk_usize 2 ] <: Libcrux_ml_dsa.Polynomial.t_PolynomialRingElement v_SIMDUnit)
            <:
            Libcrux_ml_dsa.Polynomial.t_PolynomialRingElement v_SIMDUnit)
      in
      let mask:t_Slice (Libcrux_ml_dsa.Polynomial.t_PolynomialRingElement v_SIMDUnit) =
        Rust_primitives.Hax.Monomorphized_update_at.update_at_usize mask
          (mk_usize 3)
          (Libcrux_ml_dsa.Encoding.Gamma1.deserialize #v_SIMDUnit
              gamma1_exponent
              (out3 <: t_Slice u8)
              (mask.[ mk_usize 3 ] <: Libcrux_ml_dsa.Polynomial.t_PolynomialRingElement v_SIMDUnit)
            <:
            Libcrux_ml_dsa.Polynomial.t_PolynomialRingElement v_SIMDUnit)
      in
      mask
    | Rust_primitives.Integers.MkInt 19 ->
      let out0:t_Array u8 (mk_usize 640) = Rust_primitives.Hax.repeat (mk_u8 0) (mk_usize 640) in
      let out1:t_Array u8 (mk_usize 640) = Rust_primitives.Hax.repeat (mk_u8 0) (mk_usize 640) in
      let out2:t_Array u8 (mk_usize 640) = Rust_primitives.Hax.repeat (mk_u8 0) (mk_usize 640) in
      let out3:t_Array u8 (mk_usize 640) = Rust_primitives.Hax.repeat (mk_u8 0) (mk_usize 640) in
      let tmp0, tmp1, tmp2, tmp3:(t_Array u8 (mk_usize 640) & t_Array u8 (mk_usize 640) &
        t_Array u8 (mk_usize 640) &
        t_Array u8 (mk_usize 640)) =
        Libcrux_ml_dsa.Hash_functions.Shake256.f_shake256_x4 #v_Shake256X4
          #FStar.Tactics.Typeclasses.solve (mk_usize 640) (seed0 <: t_Slice u8)
          (seed1 <: t_Slice u8) (seed2 <: t_Slice u8) (seed3 <: t_Slice u8) out0 out1 out2 out3
      in
      let out0:t_Array u8 (mk_usize 640) = tmp0 in
      let out1:t_Array u8 (mk_usize 640) = tmp1 in
      let out2:t_Array u8 (mk_usize 640) = tmp2 in
      let out3:t_Array u8 (mk_usize 640) = tmp3 in
      let _:Prims.unit = () in
      let mask:t_Slice (Libcrux_ml_dsa.Polynomial.t_PolynomialRingElement v_SIMDUnit) =
        Rust_primitives.Hax.Monomorphized_update_at.update_at_usize mask
          (mk_usize 0)
          (Libcrux_ml_dsa.Encoding.Gamma1.deserialize #v_SIMDUnit
              gamma1_exponent
              (out0 <: t_Slice u8)
              (mask.[ mk_usize 0 ] <: Libcrux_ml_dsa.Polynomial.t_PolynomialRingElement v_SIMDUnit)
            <:
            Libcrux_ml_dsa.Polynomial.t_PolynomialRingElement v_SIMDUnit)
      in
      let mask:t_Slice (Libcrux_ml_dsa.Polynomial.t_PolynomialRingElement v_SIMDUnit) =
        Rust_primitives.Hax.Monomorphized_update_at.update_at_usize mask
          (mk_usize 1)
          (Libcrux_ml_dsa.Encoding.Gamma1.deserialize #v_SIMDUnit
              gamma1_exponent
              (out1 <: t_Slice u8)
              (mask.[ mk_usize 1 ] <: Libcrux_ml_dsa.Polynomial.t_PolynomialRingElement v_SIMDUnit)
            <:
            Libcrux_ml_dsa.Polynomial.t_PolynomialRingElement v_SIMDUnit)
      in
      let mask:t_Slice (Libcrux_ml_dsa.Polynomial.t_PolynomialRingElement v_SIMDUnit) =
        Rust_primitives.Hax.Monomorphized_update_at.update_at_usize mask
          (mk_usize 2)
          (Libcrux_ml_dsa.Encoding.Gamma1.deserialize #v_SIMDUnit
              gamma1_exponent
              (out2 <: t_Slice u8)
              (mask.[ mk_usize 2 ] <: Libcrux_ml_dsa.Polynomial.t_PolynomialRingElement v_SIMDUnit)
            <:
            Libcrux_ml_dsa.Polynomial.t_PolynomialRingElement v_SIMDUnit)
      in
      let mask:t_Slice (Libcrux_ml_dsa.Polynomial.t_PolynomialRingElement v_SIMDUnit) =
        Rust_primitives.Hax.Monomorphized_update_at.update_at_usize mask
          (mk_usize 3)
          (Libcrux_ml_dsa.Encoding.Gamma1.deserialize #v_SIMDUnit
              gamma1_exponent
              (out3 <: t_Slice u8)
              (mask.[ mk_usize 3 ] <: Libcrux_ml_dsa.Polynomial.t_PolynomialRingElement v_SIMDUnit)
            <:
            Libcrux_ml_dsa.Polynomial.t_PolynomialRingElement v_SIMDUnit)
      in
      mask
    | _ -> mask
  in
  let domain_separator, mask:(u16 &
    t_Slice (Libcrux_ml_dsa.Polynomial.t_PolynomialRingElement v_SIMDUnit)) =
    Rust_primitives.Hax.Folds.fold_range (mk_usize 4)
      dimension
      (fun temp_0_ temp_1_ ->
          let domain_separator, mask:(u16 &
            t_Slice (Libcrux_ml_dsa.Polynomial.t_PolynomialRingElement v_SIMDUnit)) =
            temp_0_
          in
          let _:usize = temp_1_ in
          true)
      (domain_separator, mask
        <:
        (u16 & t_Slice (Libcrux_ml_dsa.Polynomial.t_PolynomialRingElement v_SIMDUnit)))
      (fun temp_0_ i ->
          let domain_separator, mask:(u16 &
            t_Slice (Libcrux_ml_dsa.Polynomial.t_PolynomialRingElement v_SIMDUnit)) =
            temp_0_
          in
          let i:usize = i in
          let seed:t_Array u8 (mk_usize 66) =
            add_error_domain_separator (seed <: t_Slice u8) domain_separator
          in
          let domain_separator:u16 = domain_separator +! mk_u16 1 in
          let mask:t_Slice (Libcrux_ml_dsa.Polynomial.t_PolynomialRingElement v_SIMDUnit) =
            Rust_primitives.Hax.Monomorphized_update_at.update_at_usize mask
              i
              (sample_mask_ring_element #v_SIMDUnit
                  #v_Shake256
                  seed
                  (mask.[ i ] <: Libcrux_ml_dsa.Polynomial.t_PolynomialRingElement v_SIMDUnit)
                  gamma1_exponent
                <:
                Libcrux_ml_dsa.Polynomial.t_PolynomialRingElement v_SIMDUnit)
          in
          domain_separator, mask
          <:
          (u16 & t_Slice (Libcrux_ml_dsa.Polynomial.t_PolynomialRingElement v_SIMDUnit)))
  in
  domain_separator, mask
  <:
  (u16 & t_Slice (Libcrux_ml_dsa.Polynomial.t_PolynomialRingElement v_SIMDUnit))

let inside_out_shuffle
      (randomness: t_Slice u8)
      (out_index: usize)
      (signs: u64)
      (result: t_Array i32 (mk_usize 256))
     =
  let done:bool = false in
  let done, out_index, result, signs:(bool & usize & t_Array i32 (mk_usize 256) & u64) =
    Core.Iter.Traits.Iterator.f_fold (Core.Iter.Traits.Collect.f_into_iter #(Core.Slice.Iter.t_Iter
            u8)
          #FStar.Tactics.Typeclasses.solve
          (Core.Slice.impl__iter #u8 randomness <: Core.Slice.Iter.t_Iter u8)
        <:
        Core.Slice.Iter.t_Iter u8)
      (done, out_index, result, signs <: (bool & usize & t_Array i32 (mk_usize 256) & u64))
      (fun temp_0_ byte ->
          let done, out_index, result, signs:(bool & usize & t_Array i32 (mk_usize 256) & u64) =
            temp_0_
          in
          let byte:u8 = byte in
          if ~.done <: bool
          then
            let sample_at:usize = cast (byte <: u8) <: usize in
            let out_index, result, signs:(usize & t_Array i32 (mk_usize 256) & u64) =
              if sample_at <=. out_index
              then
                let result:t_Array i32 (mk_usize 256) =
                  Rust_primitives.Hax.Monomorphized_update_at.update_at_usize result
                    out_index
                    (result.[ sample_at ] <: i32)
                in
                let out_index:usize = out_index +! mk_usize 1 in
                let result:t_Array i32 (mk_usize 256) =
                  Rust_primitives.Hax.Monomorphized_update_at.update_at_usize result
                    sample_at
                    (mk_i32 1 -! (mk_i32 2 *! (cast (signs &. mk_u64 1 <: u64) <: i32) <: i32)
                      <:
                      i32)
                in
                let signs:u64 = signs >>! mk_i32 1 in
                out_index, result, signs <: (usize & t_Array i32 (mk_usize 256) & u64)
              else out_index, result, signs <: (usize & t_Array i32 (mk_usize 256) & u64)
            in
            let done:bool =
              out_index =. (Core.Slice.impl__len #i32 (result <: t_Slice i32) <: usize)
            in
            done, out_index, result, signs <: (bool & usize & t_Array i32 (mk_usize 256) & u64)
          else done, out_index, result, signs <: (bool & usize & t_Array i32 (mk_usize 256) & u64))
  in
  let hax_temp_output:bool = done in
  out_index, signs, result, hax_temp_output <: (usize & u64 & t_Array i32 (mk_usize 256) & bool)

let sample_challenge_ring_element
      (#v_SIMDUnit #v_Shake256: Type0)
      (#[FStar.Tactics.Typeclasses.tcresolve ()]
          i2:
          Libcrux_ml_dsa.Simd.Traits.t_Operations v_SIMDUnit)
      (#[FStar.Tactics.Typeclasses.tcresolve ()]
          i3:
          Libcrux_ml_dsa.Hash_functions.Shake256.t_DsaXof v_Shake256)
      (seed: t_Slice u8)
      (number_of_ones: usize)
      (re: Libcrux_ml_dsa.Polynomial.t_PolynomialRingElement v_SIMDUnit)
     =
  let state:v_Shake256 =
    Libcrux_ml_dsa.Hash_functions.Shake256.f_init_absorb_final #v_Shake256
      #FStar.Tactics.Typeclasses.solve
      seed
  in
  let tmp0, out:(v_Shake256 & t_Array u8 (mk_usize 136)) =
    Libcrux_ml_dsa.Hash_functions.Shake256.f_squeeze_first_block #v_Shake256
      #FStar.Tactics.Typeclasses.solve
      state
  in
  let state:v_Shake256 = tmp0 in
  let randomness:t_Array u8 (mk_usize 136) = out in
  let signs:u64 =
    Core.Num.impl__u64__from_le_bytes (Core.Result.impl__unwrap #(t_Array u8 (mk_usize 8))
          #Core.Array.t_TryFromSliceError
          (Core.Convert.f_try_into #(t_Slice u8)
              #(t_Array u8 (mk_usize 8))
              #FStar.Tactics.Typeclasses.solve
              (randomness.[ {
                    Core.Ops.Range.f_start = mk_usize 0;
                    Core.Ops.Range.f_end = mk_usize 8
                  }
                  <:
                  Core.Ops.Range.t_Range usize ]
                <:
                t_Slice u8)
            <:
            Core.Result.t_Result (t_Array u8 (mk_usize 8)) Core.Array.t_TryFromSliceError)
        <:
        t_Array u8 (mk_usize 8))
  in
  let result:t_Array i32 (mk_usize 256) = Rust_primitives.Hax.repeat (mk_i32 0) (mk_usize 256) in
  let out_index:usize =
    (Core.Slice.impl__len #i32 (result <: t_Slice i32) <: usize) -! number_of_ones
  in
  let tmp0, tmp1, tmp2, out:(usize & u64 & t_Array i32 (mk_usize 256) & bool) =
    inside_out_shuffle (randomness.[ { Core.Ops.Range.f_start = mk_usize 8 }
          <:
          Core.Ops.Range.t_RangeFrom usize ]
        <:
        t_Slice u8)
      out_index
      signs
      result
  in
  let out_index:usize = tmp0 in
  let signs:u64 = tmp1 in
  let result:t_Array i32 (mk_usize 256) = tmp2 in
  let done:bool = out in
  let done, out_index, result, signs, state:(bool & usize & t_Array i32 (mk_usize 256) & u64 &
    v_Shake256) =
    Rust_primitives.f_while_loop (fun temp_0_ ->
          let done, out_index, result, signs, state:(bool & usize & t_Array i32 (mk_usize 256) & u64 &
            v_Shake256) =
            temp_0_
          in
          ~.done <: bool)
      (done, out_index, result, signs, state
        <:
        (bool & usize & t_Array i32 (mk_usize 256) & u64 & v_Shake256))
      (fun temp_0_ ->
          let done, out_index, result, signs, state:(bool & usize & t_Array i32 (mk_usize 256) & u64 &
            v_Shake256) =
            temp_0_
          in
          let tmp0, out:(v_Shake256 & t_Array u8 (mk_usize 136)) =
            Libcrux_ml_dsa.Hash_functions.Shake256.f_squeeze_next_block #v_Shake256
              #FStar.Tactics.Typeclasses.solve
              state
          in
          let state:v_Shake256 = tmp0 in
          let randomness:t_Array u8 (mk_usize 136) = out in
          let tmp0, tmp1, tmp2, out:(usize & u64 & t_Array i32 (mk_usize 256) & bool) =
            inside_out_shuffle (randomness <: t_Slice u8) out_index signs result
          in
          let out_index:usize = tmp0 in
          let signs:u64 = tmp1 in
          let result:t_Array i32 (mk_usize 256) = tmp2 in
          let done:bool = out in
          done, out_index, result, signs, state
          <:
          (bool & usize & t_Array i32 (mk_usize 256) & u64 & v_Shake256))
  in
  let re:Libcrux_ml_dsa.Polynomial.t_PolynomialRingElement v_SIMDUnit =
    Libcrux_ml_dsa.Polynomial.impl__from_i32_array #v_SIMDUnit (result <: t_Slice i32) re
  in
  re<|MERGE_RESOLUTION|>--- conflicted
+++ resolved
@@ -11,12 +11,64 @@
   let open Libcrux_ml_dsa.Simd.Traits in
   ()
 
-<<<<<<< HEAD
+let rejection_sample_less_than_field_modulus
+      (#v_SIMDUnit: Type0)
+      (#[FStar.Tactics.Typeclasses.tcresolve ()]
+          i1:
+          Libcrux_ml_dsa.Simd.Traits.t_Operations v_SIMDUnit)
+      (randomness: t_Slice u8)
+      (sampled_coefficients: usize)
+      (out: t_Array i32 (mk_usize 263))
+     =
+  let done:bool = false in
+  let done, out, sampled_coefficients:(bool & t_Array i32 (mk_usize 263) & usize) =
+    Core.Iter.Traits.Iterator.f_fold (Core.Iter.Traits.Collect.f_into_iter #(Core.Slice.Iter.t_ChunksExact
+            u8)
+          #FStar.Tactics.Typeclasses.solve
+          (Core.Slice.impl__chunks_exact #u8 randomness (mk_usize 24)
+            <:
+            Core.Slice.Iter.t_ChunksExact u8)
+        <:
+        Core.Slice.Iter.t_ChunksExact u8)
+      (done, out, sampled_coefficients <: (bool & t_Array i32 (mk_usize 263) & usize))
+      (fun temp_0_ random_bytes ->
+          let done, out, sampled_coefficients:(bool & t_Array i32 (mk_usize 263) & usize) =
+            temp_0_
+          in
+          let random_bytes:t_Slice u8 = random_bytes in
+          if ~.done <: bool
+          then
+            let tmp0, out1:(t_Slice i32 & usize) =
+              Libcrux_ml_dsa.Simd.Traits.f_rejection_sample_less_than_field_modulus #v_SIMDUnit
+                #FStar.Tactics.Typeclasses.solve
+                random_bytes
+                (out.[ { Core.Ops.Range.f_start = sampled_coefficients }
+                    <:
+                    Core.Ops.Range.t_RangeFrom usize ]
+                  <:
+                  t_Slice i32)
+            in
+            let out:t_Array i32 (mk_usize 263) =
+              Rust_primitives.Hax.Monomorphized_update_at.update_at_range_from out
+                ({ Core.Ops.Range.f_start = sampled_coefficients }
+                  <:
+                  Core.Ops.Range.t_RangeFrom usize)
+                tmp0
+            in
+            let sampled:usize = out1 in
+            let sampled_coefficients:usize = sampled_coefficients +! sampled in
+            if sampled_coefficients >=. Libcrux_ml_dsa.Constants.v_COEFFICIENTS_IN_RING_ELEMENT
+            then
+              let done:bool = true in
+              done, out, sampled_coefficients <: (bool & t_Array i32 (mk_usize 263) & usize)
+            else done, out, sampled_coefficients <: (bool & t_Array i32 (mk_usize 263) & usize)
+          else done, out, sampled_coefficients <: (bool & t_Array i32 (mk_usize 263) & usize))
+  in
+  let hax_temp_output:bool = done in
+  sampled_coefficients, out, hax_temp_output <: (usize & t_Array i32 (mk_usize 263) & bool)
+
 let generate_domain_separator (row, column: (u8 & u8)) =
   (cast (column <: u8) <: u16) |. ((cast (row <: u8) <: u16) <<! mk_i32 8 <: u16)
-
-let sample_up_to_four_ring_elements_flat__xy (index width: usize) =
-  (cast (index /! width <: usize) <: u8), (cast (index %! width <: usize) <: u8) <: (u8 & u8)
 
 let add_domain_separator (slice: t_Slice u8) (indices: (u8 & u8)) =
   let out:t_Array u8 (mk_usize 34) = Rust_primitives.Hax.repeat (mk_u8 0) (mk_usize 34) in
@@ -54,40 +106,297 @@
   in
   out
 
-let add_error_domain_separator (slice: t_Slice u8) (domain_separator: u16) =
-  let out:t_Array u8 (mk_usize 66) = Rust_primitives.Hax.repeat (mk_u8 0) (mk_usize 66) in
-  let out:t_Array u8 (mk_usize 66) =
-    Rust_primitives.Hax.Monomorphized_update_at.update_at_range out
-      ({
-          Core.Ops.Range.f_start = mk_usize 0;
-          Core.Ops.Range.f_end = Core.Slice.impl__len #u8 slice <: usize
-        }
-        <:
-        Core.Ops.Range.t_Range usize)
-      (Core.Slice.impl__copy_from_slice #u8
-          (out.[ {
-                Core.Ops.Range.f_start = mk_usize 0;
-                Core.Ops.Range.f_end = Core.Slice.impl__len #u8 slice <: usize
-              }
+let sample_up_to_four_ring_elements_flat__xy (index width: usize) =
+  (cast (index /! width <: usize) <: u8), (cast (index %! width <: usize) <: u8) <: (u8 & u8)
+
+let sample_up_to_four_ring_elements_flat
+      (#v_SIMDUnit #v_Shake128: Type0)
+      (#[FStar.Tactics.Typeclasses.tcresolve ()]
+          i2:
+          Libcrux_ml_dsa.Simd.Traits.t_Operations v_SIMDUnit)
+      (#[FStar.Tactics.Typeclasses.tcresolve ()]
+          i3:
+          Libcrux_ml_dsa.Hash_functions.Shake128.t_XofX4 v_Shake128)
+      (columns: usize)
+      (seed: t_Slice u8)
+      (matrix: t_Slice (Libcrux_ml_dsa.Polynomial.t_PolynomialRingElement v_SIMDUnit))
+      (rand_stack0 rand_stack1 rand_stack2 rand_stack3: t_Array u8 (mk_usize 840))
+      (tmp_stack: t_Slice (t_Array i32 (mk_usize 263)))
+      (start_index elements_requested: usize)
+     =
+  let _:Prims.unit =
+    if true
+    then
+      let _:Prims.unit = Hax_lib.v_assert (elements_requested <=. mk_usize 4 <: bool) in
+      ()
+  in
+  let seed0:t_Array u8 (mk_usize 34) =
+    add_domain_separator seed
+      (sample_up_to_four_ring_elements_flat__xy start_index columns <: (u8 & u8))
+  in
+  let seed1:t_Array u8 (mk_usize 34) =
+    add_domain_separator seed
+      (sample_up_to_four_ring_elements_flat__xy (start_index +! mk_usize 1 <: usize) columns
+        <:
+        (u8 & u8))
+  in
+  let seed2:t_Array u8 (mk_usize 34) =
+    add_domain_separator seed
+      (sample_up_to_four_ring_elements_flat__xy (start_index +! mk_usize 2 <: usize) columns
+        <:
+        (u8 & u8))
+  in
+  let seed3:t_Array u8 (mk_usize 34) =
+    add_domain_separator seed
+      (sample_up_to_four_ring_elements_flat__xy (start_index +! mk_usize 3 <: usize) columns
+        <:
+        (u8 & u8))
+  in
+  let state:v_Shake128 =
+    Libcrux_ml_dsa.Hash_functions.Shake128.f_init_absorb #v_Shake128
+      #FStar.Tactics.Typeclasses.solve
+      (seed0 <: t_Slice u8)
+      (seed1 <: t_Slice u8)
+      (seed2 <: t_Slice u8)
+      (seed3 <: t_Slice u8)
+  in
+  let tmp0, tmp1, tmp2, tmp3, tmp4:(v_Shake128 & t_Array u8 (mk_usize 840) &
+    t_Array u8 (mk_usize 840) &
+    t_Array u8 (mk_usize 840) &
+    t_Array u8 (mk_usize 840)) =
+    Libcrux_ml_dsa.Hash_functions.Shake128.f_squeeze_first_five_blocks #v_Shake128
+      #FStar.Tactics.Typeclasses.solve
+      state
+      rand_stack0
+      rand_stack1
+      rand_stack2
+      rand_stack3
+  in
+  let state:v_Shake128 = tmp0 in
+  let rand_stack0:t_Array u8 (mk_usize 840) = tmp1 in
+  let rand_stack1:t_Array u8 (mk_usize 840) = tmp2 in
+  let rand_stack2:t_Array u8 (mk_usize 840) = tmp3 in
+  let rand_stack3:t_Array u8 (mk_usize 840) = tmp4 in
+  let _:Prims.unit = () in
+  let sampled0:usize = mk_usize 0 in
+  let sampled1:usize = mk_usize 0 in
+  let sampled2:usize = mk_usize 0 in
+  let sampled3:usize = mk_usize 0 in
+  let tmp0, tmp1, out:(usize & t_Array i32 (mk_usize 263) & bool) =
+    rejection_sample_less_than_field_modulus #v_SIMDUnit
+      (rand_stack0 <: t_Slice u8)
+      sampled0
+      (tmp_stack.[ mk_usize 0 ] <: t_Array i32 (mk_usize 263))
+  in
+  let sampled0:usize = tmp0 in
+  let tmp_stack:t_Slice (t_Array i32 (mk_usize 263)) =
+    Rust_primitives.Hax.Monomorphized_update_at.update_at_usize tmp_stack (mk_usize 0) tmp1
+  in
+  let done0:bool = out in
+  let tmp0, tmp1, out:(usize & t_Array i32 (mk_usize 263) & bool) =
+    rejection_sample_less_than_field_modulus #v_SIMDUnit
+      (rand_stack1 <: t_Slice u8)
+      sampled1
+      (tmp_stack.[ mk_usize 1 ] <: t_Array i32 (mk_usize 263))
+  in
+  let sampled1:usize = tmp0 in
+  let tmp_stack:t_Slice (t_Array i32 (mk_usize 263)) =
+    Rust_primitives.Hax.Monomorphized_update_at.update_at_usize tmp_stack (mk_usize 1) tmp1
+  in
+  let done1:bool = out in
+  let tmp0, tmp1, out:(usize & t_Array i32 (mk_usize 263) & bool) =
+    rejection_sample_less_than_field_modulus #v_SIMDUnit
+      (rand_stack2 <: t_Slice u8)
+      sampled2
+      (tmp_stack.[ mk_usize 2 ] <: t_Array i32 (mk_usize 263))
+  in
+  let sampled2:usize = tmp0 in
+  let tmp_stack:t_Slice (t_Array i32 (mk_usize 263)) =
+    Rust_primitives.Hax.Monomorphized_update_at.update_at_usize tmp_stack (mk_usize 2) tmp1
+  in
+  let done2:bool = out in
+  let tmp0, tmp1, out:(usize & t_Array i32 (mk_usize 263) & bool) =
+    rejection_sample_less_than_field_modulus #v_SIMDUnit
+      (rand_stack3 <: t_Slice u8)
+      sampled3
+      (tmp_stack.[ mk_usize 3 ] <: t_Array i32 (mk_usize 263))
+  in
+  let sampled3:usize = tmp0 in
+  let tmp_stack:t_Slice (t_Array i32 (mk_usize 263)) =
+    Rust_primitives.Hax.Monomorphized_update_at.update_at_usize tmp_stack (mk_usize 3) tmp1
+  in
+  let done3:bool = out in
+  let done0, done1, done2, done3, sampled0, sampled1, sampled2, sampled3, state, tmp_stack:(bool &
+    bool &
+    bool &
+    bool &
+    usize &
+    usize &
+    usize &
+    usize &
+    v_Shake128 &
+    t_Slice (t_Array i32 (mk_usize 263))) =
+    Rust_primitives.f_while_loop (fun temp_0_ ->
+          let done0, done1, done2, done3, sampled0, sampled1, sampled2, sampled3, state, tmp_stack:(bool &
+            bool &
+            bool &
+            bool &
+            usize &
+            usize &
+            usize &
+            usize &
+            v_Shake128 &
+            t_Slice (t_Array i32 (mk_usize 263))) =
+            temp_0_
+          in
+          (~.done0 <: bool) || (~.done1 <: bool) || (~.done2 <: bool) || (~.done3 <: bool))
+      (done0, done1, done2, done3, sampled0, sampled1, sampled2, sampled3, state, tmp_stack
+        <:
+        (bool & bool & bool & bool & usize & usize & usize & usize & v_Shake128 &
+          t_Slice (t_Array i32 (mk_usize 263))))
+      (fun temp_0_ ->
+          let done0, done1, done2, done3, sampled0, sampled1, sampled2, sampled3, state, tmp_stack:(bool &
+            bool &
+            bool &
+            bool &
+            usize &
+            usize &
+            usize &
+            usize &
+            v_Shake128 &
+            t_Slice (t_Array i32 (mk_usize 263))) =
+            temp_0_
+          in
+          let tmp0, out:(v_Shake128 &
+            (t_Array u8 (mk_usize 168) & t_Array u8 (mk_usize 168) & t_Array u8 (mk_usize 168) &
+              t_Array u8 (mk_usize 168))) =
+            Libcrux_ml_dsa.Hash_functions.Shake128.f_squeeze_next_block #v_Shake128
+              #FStar.Tactics.Typeclasses.solve
+              state
+          in
+          let state:v_Shake128 = tmp0 in
+          let randomnesses:(t_Array u8 (mk_usize 168) & t_Array u8 (mk_usize 168) &
+            t_Array u8 (mk_usize 168) &
+            t_Array u8 (mk_usize 168)) =
+            out
+          in
+          let done0, sampled0, tmp_stack:(bool & usize & t_Slice (t_Array i32 (mk_usize 263))) =
+            if ~.done0
+            then
+              let tmp0, tmp1, out:(usize & t_Array i32 (mk_usize 263) & bool) =
+                rejection_sample_less_than_field_modulus #v_SIMDUnit
+                  (randomnesses._1 <: t_Slice u8)
+                  sampled0
+                  (tmp_stack.[ mk_usize 0 ] <: t_Array i32 (mk_usize 263))
+              in
+              let sampled0:usize = tmp0 in
+              let tmp_stack:t_Slice (t_Array i32 (mk_usize 263)) =
+                Rust_primitives.Hax.Monomorphized_update_at.update_at_usize tmp_stack
+                  (mk_usize 0)
+                  tmp1
+              in
+              let done0:bool = out in
+              done0, sampled0, tmp_stack <: (bool & usize & t_Slice (t_Array i32 (mk_usize 263)))
+            else done0, sampled0, tmp_stack <: (bool & usize & t_Slice (t_Array i32 (mk_usize 263)))
+          in
+          let done1, sampled1, tmp_stack:(bool & usize & t_Slice (t_Array i32 (mk_usize 263))) =
+            if ~.done1
+            then
+              let tmp0, tmp1, out:(usize & t_Array i32 (mk_usize 263) & bool) =
+                rejection_sample_less_than_field_modulus #v_SIMDUnit
+                  (randomnesses._2 <: t_Slice u8)
+                  sampled1
+                  (tmp_stack.[ mk_usize 1 ] <: t_Array i32 (mk_usize 263))
+              in
+              let sampled1:usize = tmp0 in
+              let tmp_stack:t_Slice (t_Array i32 (mk_usize 263)) =
+                Rust_primitives.Hax.Monomorphized_update_at.update_at_usize tmp_stack
+                  (mk_usize 1)
+                  tmp1
+              in
+              let done1:bool = out in
+              done1, sampled1, tmp_stack <: (bool & usize & t_Slice (t_Array i32 (mk_usize 263)))
+            else done1, sampled1, tmp_stack <: (bool & usize & t_Slice (t_Array i32 (mk_usize 263)))
+          in
+          let done2, sampled2, tmp_stack:(bool & usize & t_Slice (t_Array i32 (mk_usize 263))) =
+            if ~.done2
+            then
+              let tmp0, tmp1, out:(usize & t_Array i32 (mk_usize 263) & bool) =
+                rejection_sample_less_than_field_modulus #v_SIMDUnit
+                  (randomnesses._3 <: t_Slice u8)
+                  sampled2
+                  (tmp_stack.[ mk_usize 2 ] <: t_Array i32 (mk_usize 263))
+              in
+              let sampled2:usize = tmp0 in
+              let tmp_stack:t_Slice (t_Array i32 (mk_usize 263)) =
+                Rust_primitives.Hax.Monomorphized_update_at.update_at_usize tmp_stack
+                  (mk_usize 2)
+                  tmp1
+              in
+              let done2:bool = out in
+              done2, sampled2, tmp_stack <: (bool & usize & t_Slice (t_Array i32 (mk_usize 263)))
+            else done2, sampled2, tmp_stack <: (bool & usize & t_Slice (t_Array i32 (mk_usize 263)))
+          in
+          if ~.done3
+          then
+            let tmp0, tmp1, out:(usize & t_Array i32 (mk_usize 263) & bool) =
+              rejection_sample_less_than_field_modulus #v_SIMDUnit
+                (randomnesses._4 <: t_Slice u8)
+                sampled3
+                (tmp_stack.[ mk_usize 3 ] <: t_Array i32 (mk_usize 263))
+            in
+            let sampled3:usize = tmp0 in
+            let tmp_stack:t_Slice (t_Array i32 (mk_usize 263)) =
+              Rust_primitives.Hax.Monomorphized_update_at.update_at_usize tmp_stack
+                (mk_usize 3)
+                tmp1
+            in
+            let done3:bool = out in
+            done0, done1, done2, done3, sampled0, sampled1, sampled2, sampled3, state, tmp_stack
+            <:
+            (bool & bool & bool & bool & usize & usize & usize & usize & v_Shake128 &
+              t_Slice (t_Array i32 (mk_usize 263)))
+          else
+            done0, done1, done2, done3, sampled0, sampled1, sampled2, sampled3, state, tmp_stack
+            <:
+            (bool & bool & bool & bool & usize & usize & usize & usize & v_Shake128 &
+              t_Slice (t_Array i32 (mk_usize 263))))
+  in
+  let matrix:t_Slice (Libcrux_ml_dsa.Polynomial.t_PolynomialRingElement v_SIMDUnit) =
+    Rust_primitives.Hax.Folds.fold_range (mk_usize 0)
+      elements_requested
+      (fun matrix temp_1_ ->
+          let matrix:t_Slice (Libcrux_ml_dsa.Polynomial.t_PolynomialRingElement v_SIMDUnit) =
+            matrix
+          in
+          let _:usize = temp_1_ in
+          true)
+      matrix
+      (fun matrix k ->
+          let matrix:t_Slice (Libcrux_ml_dsa.Polynomial.t_PolynomialRingElement v_SIMDUnit) =
+            matrix
+          in
+          let k:usize = k in
+          Rust_primitives.Hax.Monomorphized_update_at.update_at_usize matrix
+            (start_index +! k <: usize)
+            (Libcrux_ml_dsa.Polynomial.impl__from_i32_array #v_SIMDUnit
+                (tmp_stack.[ k ] <: t_Slice i32)
+                (matrix.[ start_index +! k <: usize ]
+                  <:
+                  Libcrux_ml_dsa.Polynomial.t_PolynomialRingElement v_SIMDUnit)
               <:
-              Core.Ops.Range.t_Range usize ]
-            <:
-            t_Slice u8)
-          slice
-        <:
-        t_Slice u8)
-  in
-  let out:t_Array u8 (mk_usize 66) =
-    Rust_primitives.Hax.Monomorphized_update_at.update_at_usize out
-      (mk_usize 64)
-      (cast (domain_separator <: u16) <: u8)
-  in
-  let out:t_Array u8 (mk_usize 66) =
-    Rust_primitives.Hax.Monomorphized_update_at.update_at_usize out
-      (mk_usize 65)
-      (cast (domain_separator >>! mk_i32 8 <: u16) <: u8)
-  in
-  out
+              Libcrux_ml_dsa.Polynomial.t_PolynomialRingElement v_SIMDUnit)
+          <:
+          t_Slice (Libcrux_ml_dsa.Polynomial.t_PolynomialRingElement v_SIMDUnit))
+  in
+  matrix, rand_stack0, rand_stack1, rand_stack2, rand_stack3, tmp_stack
+  <:
+  (t_Slice (Libcrux_ml_dsa.Polynomial.t_PolynomialRingElement v_SIMDUnit) &
+    t_Array u8 (mk_usize 840) &
+    t_Array u8 (mk_usize 840) &
+    t_Array u8 (mk_usize 840) &
+    t_Array u8 (mk_usize 840) &
+    t_Slice (t_Array i32 (mk_usize 263)))
 
 let rejection_sample_less_than_eta_equals_2_
       (#v_SIMDUnit: Type0)
@@ -234,65 +543,585 @@
   in
   sampled, out, hax_temp_output <: (usize & t_Array i32 (mk_usize 263) & bool)
 
-=======
->>>>>>> 0ca79fc0
-let rejection_sample_less_than_field_modulus
-      (#v_SIMDUnit: Type0)
-      (#[FStar.Tactics.Typeclasses.tcresolve ()]
-          i1:
+let add_error_domain_separator (slice: t_Slice u8) (domain_separator: u16) =
+  let out:t_Array u8 (mk_usize 66) = Rust_primitives.Hax.repeat (mk_u8 0) (mk_usize 66) in
+  let out:t_Array u8 (mk_usize 66) =
+    Rust_primitives.Hax.Monomorphized_update_at.update_at_range out
+      ({
+          Core.Ops.Range.f_start = mk_usize 0;
+          Core.Ops.Range.f_end = Core.Slice.impl__len #u8 slice <: usize
+        }
+        <:
+        Core.Ops.Range.t_Range usize)
+      (Core.Slice.impl__copy_from_slice #u8
+          (out.[ {
+                Core.Ops.Range.f_start = mk_usize 0;
+                Core.Ops.Range.f_end = Core.Slice.impl__len #u8 slice <: usize
+              }
+              <:
+              Core.Ops.Range.t_Range usize ]
+            <:
+            t_Slice u8)
+          slice
+        <:
+        t_Slice u8)
+  in
+  let out:t_Array u8 (mk_usize 66) =
+    Rust_primitives.Hax.Monomorphized_update_at.update_at_usize out
+      (mk_usize 64)
+      (cast (domain_separator <: u16) <: u8)
+  in
+  let out:t_Array u8 (mk_usize 66) =
+    Rust_primitives.Hax.Monomorphized_update_at.update_at_usize out
+      (mk_usize 65)
+      (cast (domain_separator >>! mk_i32 8 <: u16) <: u8)
+  in
+  out
+
+let sample_four_error_ring_elements
+      (#v_SIMDUnit #v_Shake256: Type0)
+      (#[FStar.Tactics.Typeclasses.tcresolve ()]
+          i2:
           Libcrux_ml_dsa.Simd.Traits.t_Operations v_SIMDUnit)
-      (randomness: t_Slice u8)
-      (sampled_coefficients: usize)
-      (out: t_Array i32 (mk_usize 263))
+      (#[FStar.Tactics.Typeclasses.tcresolve ()]
+          i3:
+          Libcrux_ml_dsa.Hash_functions.Shake256.t_XofX4 v_Shake256)
+      (eta: Libcrux_ml_dsa.Constants.t_Eta)
+      (seed: t_Slice u8)
+      (start_index: u16)
+      (re: t_Slice (Libcrux_ml_dsa.Polynomial.t_PolynomialRingElement v_SIMDUnit))
      =
-  let done:bool = false in
-  let done, out, sampled_coefficients:(bool & t_Array i32 (mk_usize 263) & usize) =
-    Core.Iter.Traits.Iterator.f_fold (Core.Iter.Traits.Collect.f_into_iter #(Core.Slice.Iter.t_ChunksExact
-            u8)
+  let seed0:t_Array u8 (mk_usize 66) = add_error_domain_separator seed start_index in
+  let seed1:t_Array u8 (mk_usize 66) =
+    add_error_domain_separator seed (start_index +! mk_u16 1 <: u16)
+  in
+  let seed2:t_Array u8 (mk_usize 66) =
+    add_error_domain_separator seed (start_index +! mk_u16 2 <: u16)
+  in
+  let seed3:t_Array u8 (mk_usize 66) =
+    add_error_domain_separator seed (start_index +! mk_u16 3 <: u16)
+  in
+  let state:v_Shake256 =
+    Libcrux_ml_dsa.Hash_functions.Shake256.f_init_absorb_x4 #v_Shake256
+      #FStar.Tactics.Typeclasses.solve
+      (seed0 <: t_Slice u8)
+      (seed1 <: t_Slice u8)
+      (seed2 <: t_Slice u8)
+      (seed3 <: t_Slice u8)
+  in
+  let tmp0, out1:(v_Shake256 &
+    (t_Array u8 (mk_usize 136) & t_Array u8 (mk_usize 136) & t_Array u8 (mk_usize 136) &
+      t_Array u8 (mk_usize 136))) =
+    Libcrux_ml_dsa.Hash_functions.Shake256.f_squeeze_first_block_x4 #v_Shake256
+      #FStar.Tactics.Typeclasses.solve
+      state
+  in
+  let state:v_Shake256 = tmp0 in
+  let randomnesses:(t_Array u8 (mk_usize 136) & t_Array u8 (mk_usize 136) &
+    t_Array u8 (mk_usize 136) &
+    t_Array u8 (mk_usize 136)) =
+    out1
+  in
+  let out:t_Array (t_Array i32 (mk_usize 263)) (mk_usize 4) =
+    Rust_primitives.Hax.repeat (Rust_primitives.Hax.repeat (mk_i32 0) (mk_usize 263)
+        <:
+        t_Array i32 (mk_usize 263))
+      (mk_usize 4)
+  in
+  let sampled0:usize = mk_usize 0 in
+  let sampled1:usize = mk_usize 0 in
+  let sampled2:usize = mk_usize 0 in
+  let sampled3:usize = mk_usize 0 in
+  let tmp0, tmp1, out1:(usize & t_Array i32 (mk_usize 263) & bool) =
+    rejection_sample_less_than_eta #v_SIMDUnit
+      eta
+      (randomnesses._1 <: t_Slice u8)
+      sampled0
+      (out.[ mk_usize 0 ] <: t_Array i32 (mk_usize 263))
+  in
+  let sampled0:usize = tmp0 in
+  let out:t_Array (t_Array i32 (mk_usize 263)) (mk_usize 4) =
+    Rust_primitives.Hax.Monomorphized_update_at.update_at_usize out (mk_usize 0) tmp1
+  in
+  let done0:bool = out1 in
+  let tmp0, tmp1, out1:(usize & t_Array i32 (mk_usize 263) & bool) =
+    rejection_sample_less_than_eta #v_SIMDUnit
+      eta
+      (randomnesses._2 <: t_Slice u8)
+      sampled1
+      (out.[ mk_usize 1 ] <: t_Array i32 (mk_usize 263))
+  in
+  let sampled1:usize = tmp0 in
+  let out:t_Array (t_Array i32 (mk_usize 263)) (mk_usize 4) =
+    Rust_primitives.Hax.Monomorphized_update_at.update_at_usize out (mk_usize 1) tmp1
+  in
+  let done1:bool = out1 in
+  let tmp0, tmp1, out1:(usize & t_Array i32 (mk_usize 263) & bool) =
+    rejection_sample_less_than_eta #v_SIMDUnit
+      eta
+      (randomnesses._3 <: t_Slice u8)
+      sampled2
+      (out.[ mk_usize 2 ] <: t_Array i32 (mk_usize 263))
+  in
+  let sampled2:usize = tmp0 in
+  let out:t_Array (t_Array i32 (mk_usize 263)) (mk_usize 4) =
+    Rust_primitives.Hax.Monomorphized_update_at.update_at_usize out (mk_usize 2) tmp1
+  in
+  let done2:bool = out1 in
+  let tmp0, tmp1, out1:(usize & t_Array i32 (mk_usize 263) & bool) =
+    rejection_sample_less_than_eta #v_SIMDUnit
+      eta
+      (randomnesses._4 <: t_Slice u8)
+      sampled3
+      (out.[ mk_usize 3 ] <: t_Array i32 (mk_usize 263))
+  in
+  let sampled3:usize = tmp0 in
+  let out:t_Array (t_Array i32 (mk_usize 263)) (mk_usize 4) =
+    Rust_primitives.Hax.Monomorphized_update_at.update_at_usize out (mk_usize 3) tmp1
+  in
+  let done3:bool = out1 in
+  let done0, done1, done2, done3, out, sampled0, sampled1, sampled2, sampled3, state:(bool & bool &
+    bool &
+    bool &
+    t_Array (t_Array i32 (mk_usize 263)) (mk_usize 4) &
+    usize &
+    usize &
+    usize &
+    usize &
+    v_Shake256) =
+    Rust_primitives.f_while_loop (fun temp_0_ ->
+          let done0, done1, done2, done3, out, sampled0, sampled1, sampled2, sampled3, state:(bool &
+            bool &
+            bool &
+            bool &
+            t_Array (t_Array i32 (mk_usize 263)) (mk_usize 4) &
+            usize &
+            usize &
+            usize &
+            usize &
+            v_Shake256) =
+            temp_0_
+          in
+          (~.done0 <: bool) || (~.done1 <: bool) || (~.done2 <: bool) || (~.done3 <: bool))
+      (done0, done1, done2, done3, out, sampled0, sampled1, sampled2, sampled3, state
+        <:
+        (bool & bool & bool & bool & t_Array (t_Array i32 (mk_usize 263)) (mk_usize 4) & usize &
+          usize &
+          usize &
+          usize &
+          v_Shake256))
+      (fun temp_0_ ->
+          let done0, done1, done2, done3, out, sampled0, sampled1, sampled2, sampled3, state:(bool &
+            bool &
+            bool &
+            bool &
+            t_Array (t_Array i32 (mk_usize 263)) (mk_usize 4) &
+            usize &
+            usize &
+            usize &
+            usize &
+            v_Shake256) =
+            temp_0_
+          in
+          let tmp0, out1:(v_Shake256 &
+            (t_Array u8 (mk_usize 136) & t_Array u8 (mk_usize 136) & t_Array u8 (mk_usize 136) &
+              t_Array u8 (mk_usize 136))) =
+            Libcrux_ml_dsa.Hash_functions.Shake256.f_squeeze_next_block_x4 #v_Shake256
+              #FStar.Tactics.Typeclasses.solve
+              state
+          in
+          let state:v_Shake256 = tmp0 in
+          let randomnesses:(t_Array u8 (mk_usize 136) & t_Array u8 (mk_usize 136) &
+            t_Array u8 (mk_usize 136) &
+            t_Array u8 (mk_usize 136)) =
+            out1
+          in
+          let done0, out, sampled0:(bool & t_Array (t_Array i32 (mk_usize 263)) (mk_usize 4) & usize
+          ) =
+            if ~.done0
+            then
+              let tmp0, tmp1, out1:(usize & t_Array i32 (mk_usize 263) & bool) =
+                rejection_sample_less_than_eta #v_SIMDUnit
+                  eta
+                  (randomnesses._1 <: t_Slice u8)
+                  sampled0
+                  (out.[ mk_usize 0 ] <: t_Array i32 (mk_usize 263))
+              in
+              let sampled0:usize = tmp0 in
+              let out:t_Array (t_Array i32 (mk_usize 263)) (mk_usize 4) =
+                Rust_primitives.Hax.Monomorphized_update_at.update_at_usize out (mk_usize 0) tmp1
+              in
+              let done0:bool = out1 in
+              done0, out, sampled0
+              <:
+              (bool & t_Array (t_Array i32 (mk_usize 263)) (mk_usize 4) & usize)
+            else
+              done0, out, sampled0
+              <:
+              (bool & t_Array (t_Array i32 (mk_usize 263)) (mk_usize 4) & usize)
+          in
+          let done1, out, sampled1:(bool & t_Array (t_Array i32 (mk_usize 263)) (mk_usize 4) & usize
+          ) =
+            if ~.done1
+            then
+              let tmp0, tmp1, out1:(usize & t_Array i32 (mk_usize 263) & bool) =
+                rejection_sample_less_than_eta #v_SIMDUnit
+                  eta
+                  (randomnesses._2 <: t_Slice u8)
+                  sampled1
+                  (out.[ mk_usize 1 ] <: t_Array i32 (mk_usize 263))
+              in
+              let sampled1:usize = tmp0 in
+              let out:t_Array (t_Array i32 (mk_usize 263)) (mk_usize 4) =
+                Rust_primitives.Hax.Monomorphized_update_at.update_at_usize out (mk_usize 1) tmp1
+              in
+              let done1:bool = out1 in
+              done1, out, sampled1
+              <:
+              (bool & t_Array (t_Array i32 (mk_usize 263)) (mk_usize 4) & usize)
+            else
+              done1, out, sampled1
+              <:
+              (bool & t_Array (t_Array i32 (mk_usize 263)) (mk_usize 4) & usize)
+          in
+          let done2, out, sampled2:(bool & t_Array (t_Array i32 (mk_usize 263)) (mk_usize 4) & usize
+          ) =
+            if ~.done2
+            then
+              let tmp0, tmp1, out1:(usize & t_Array i32 (mk_usize 263) & bool) =
+                rejection_sample_less_than_eta #v_SIMDUnit
+                  eta
+                  (randomnesses._3 <: t_Slice u8)
+                  sampled2
+                  (out.[ mk_usize 2 ] <: t_Array i32 (mk_usize 263))
+              in
+              let sampled2:usize = tmp0 in
+              let out:t_Array (t_Array i32 (mk_usize 263)) (mk_usize 4) =
+                Rust_primitives.Hax.Monomorphized_update_at.update_at_usize out (mk_usize 2) tmp1
+              in
+              let done2:bool = out1 in
+              done2, out, sampled2
+              <:
+              (bool & t_Array (t_Array i32 (mk_usize 263)) (mk_usize 4) & usize)
+            else
+              done2, out, sampled2
+              <:
+              (bool & t_Array (t_Array i32 (mk_usize 263)) (mk_usize 4) & usize)
+          in
+          if ~.done3
+          then
+            let tmp0, tmp1, out1:(usize & t_Array i32 (mk_usize 263) & bool) =
+              rejection_sample_less_than_eta #v_SIMDUnit
+                eta
+                (randomnesses._4 <: t_Slice u8)
+                sampled3
+                (out.[ mk_usize 3 ] <: t_Array i32 (mk_usize 263))
+            in
+            let sampled3:usize = tmp0 in
+            let out:t_Array (t_Array i32 (mk_usize 263)) (mk_usize 4) =
+              Rust_primitives.Hax.Monomorphized_update_at.update_at_usize out (mk_usize 3) tmp1
+            in
+            let done3:bool = out1 in
+            done0, done1, done2, done3, out, sampled0, sampled1, sampled2, sampled3, state
+            <:
+            (bool & bool & bool & bool & t_Array (t_Array i32 (mk_usize 263)) (mk_usize 4) & usize &
+              usize &
+              usize &
+              usize &
+              v_Shake256)
+          else
+            done0, done1, done2, done3, out, sampled0, sampled1, sampled2, sampled3, state
+            <:
+            (bool & bool & bool & bool & t_Array (t_Array i32 (mk_usize 263)) (mk_usize 4) & usize &
+              usize &
+              usize &
+              usize &
+              v_Shake256))
+  in
+  let max:usize = (cast (start_index <: u16) <: usize) +! mk_usize 4 in
+  let max:usize =
+    if
+      (Core.Slice.impl__len #(Libcrux_ml_dsa.Polynomial.t_PolynomialRingElement v_SIMDUnit) re
+        <:
+        usize) <.
+      max
+    then Core.Slice.impl__len #(Libcrux_ml_dsa.Polynomial.t_PolynomialRingElement v_SIMDUnit) re
+    else max
+  in
+  let re:t_Slice (Libcrux_ml_dsa.Polynomial.t_PolynomialRingElement v_SIMDUnit) =
+    Rust_primitives.Hax.Folds.fold_range (cast (start_index <: u16) <: usize)
+      max
+      (fun re temp_1_ ->
+          let re:t_Slice (Libcrux_ml_dsa.Polynomial.t_PolynomialRingElement v_SIMDUnit) = re in
+          let _:usize = temp_1_ in
+          true)
+      re
+      (fun re i ->
+          let re:t_Slice (Libcrux_ml_dsa.Polynomial.t_PolynomialRingElement v_SIMDUnit) = re in
+          let i:usize = i in
+          Rust_primitives.Hax.Monomorphized_update_at.update_at_usize re
+            i
+            (Libcrux_ml_dsa.Polynomial.impl__from_i32_array #v_SIMDUnit
+                (out.[ i %! mk_usize 4 <: usize ] <: t_Slice i32)
+                (re.[ i ] <: Libcrux_ml_dsa.Polynomial.t_PolynomialRingElement v_SIMDUnit)
+              <:
+              Libcrux_ml_dsa.Polynomial.t_PolynomialRingElement v_SIMDUnit)
+          <:
+          t_Slice (Libcrux_ml_dsa.Polynomial.t_PolynomialRingElement v_SIMDUnit))
+  in
+  re
+
+let sample_mask_ring_element
+      (#v_SIMDUnit #v_Shake256: Type0)
+      (#[FStar.Tactics.Typeclasses.tcresolve ()]
+          i2:
+          Libcrux_ml_dsa.Simd.Traits.t_Operations v_SIMDUnit)
+      (#[FStar.Tactics.Typeclasses.tcresolve ()]
+          i3:
+          Libcrux_ml_dsa.Hash_functions.Shake256.t_DsaXof v_Shake256)
+      (seed: t_Array u8 (mk_usize 66))
+      (result: Libcrux_ml_dsa.Polynomial.t_PolynomialRingElement v_SIMDUnit)
+      (gamma1_exponent: usize)
+     =
+  let result:Libcrux_ml_dsa.Polynomial.t_PolynomialRingElement v_SIMDUnit =
+    match cast (gamma1_exponent <: usize) <: u8 with
+    | Rust_primitives.Integers.MkInt 17 ->
+      let out:t_Array u8 (mk_usize 576) = Rust_primitives.Hax.repeat (mk_u8 0) (mk_usize 576) in
+      let out:t_Array u8 (mk_usize 576) =
+        Libcrux_ml_dsa.Hash_functions.Shake256.f_shake256 #v_Shake256
           #FStar.Tactics.Typeclasses.solve
-          (Core.Slice.impl__chunks_exact #u8 randomness (mk_usize 24)
-            <:
-            Core.Slice.Iter.t_ChunksExact u8)
-        <:
-        Core.Slice.Iter.t_ChunksExact u8)
-      (done, out, sampled_coefficients <: (bool & t_Array i32 (mk_usize 263) & usize))
-      (fun temp_0_ random_bytes ->
-          let done, out, sampled_coefficients:(bool & t_Array i32 (mk_usize 263) & usize) =
+          (mk_usize 576)
+          (seed <: t_Slice u8)
+          out
+      in
+      let result:Libcrux_ml_dsa.Polynomial.t_PolynomialRingElement v_SIMDUnit =
+        Libcrux_ml_dsa.Encoding.Gamma1.deserialize #v_SIMDUnit
+          gamma1_exponent
+          (out <: t_Slice u8)
+          result
+      in
+      result
+    | Rust_primitives.Integers.MkInt 19 ->
+      let out:t_Array u8 (mk_usize 640) = Rust_primitives.Hax.repeat (mk_u8 0) (mk_usize 640) in
+      let out:t_Array u8 (mk_usize 640) =
+        Libcrux_ml_dsa.Hash_functions.Shake256.f_shake256 #v_Shake256
+          #FStar.Tactics.Typeclasses.solve
+          (mk_usize 640)
+          (seed <: t_Slice u8)
+          out
+      in
+      let result:Libcrux_ml_dsa.Polynomial.t_PolynomialRingElement v_SIMDUnit =
+        Libcrux_ml_dsa.Encoding.Gamma1.deserialize #v_SIMDUnit
+          gamma1_exponent
+          (out <: t_Slice u8)
+          result
+      in
+      result
+    | _ -> result
+  in
+  result
+
+let sample_mask_vector
+      (#v_SIMDUnit #v_Shake256 #v_Shake256X4: Type0)
+      (#[FStar.Tactics.Typeclasses.tcresolve ()]
+          i3:
+          Libcrux_ml_dsa.Simd.Traits.t_Operations v_SIMDUnit)
+      (#[FStar.Tactics.Typeclasses.tcresolve ()]
+          i4:
+          Libcrux_ml_dsa.Hash_functions.Shake256.t_DsaXof v_Shake256)
+      (#[FStar.Tactics.Typeclasses.tcresolve ()]
+          i5:
+          Libcrux_ml_dsa.Hash_functions.Shake256.t_XofX4 v_Shake256X4)
+      (dimension gamma1_exponent: usize)
+      (seed: t_Array u8 (mk_usize 64))
+      (domain_separator: u16)
+      (mask: t_Slice (Libcrux_ml_dsa.Polynomial.t_PolynomialRingElement v_SIMDUnit))
+     =
+  let _:Prims.unit =
+    if true
+    then
+      let _:Prims.unit =
+        Hax_lib.v_assert ((dimension =. mk_usize 4 <: bool) || (dimension =. mk_usize 5 <: bool) ||
+            (dimension =. mk_usize 7 <: bool))
+      in
+      ()
+  in
+  let seed0:t_Array u8 (mk_usize 66) =
+    add_error_domain_separator (seed <: t_Slice u8) domain_separator
+  in
+  let seed1:t_Array u8 (mk_usize 66) =
+    add_error_domain_separator (seed <: t_Slice u8) (domain_separator +! mk_u16 1 <: u16)
+  in
+  let seed2:t_Array u8 (mk_usize 66) =
+    add_error_domain_separator (seed <: t_Slice u8) (domain_separator +! mk_u16 2 <: u16)
+  in
+  let seed3:t_Array u8 (mk_usize 66) =
+    add_error_domain_separator (seed <: t_Slice u8) (domain_separator +! mk_u16 3 <: u16)
+  in
+  let domain_separator:u16 = domain_separator +! mk_u16 4 in
+  let mask:t_Slice (Libcrux_ml_dsa.Polynomial.t_PolynomialRingElement v_SIMDUnit) =
+    match cast (gamma1_exponent <: usize) <: u8 with
+    | Rust_primitives.Integers.MkInt 17 ->
+      let out0:t_Array u8 (mk_usize 576) = Rust_primitives.Hax.repeat (mk_u8 0) (mk_usize 576) in
+      let out1:t_Array u8 (mk_usize 576) = Rust_primitives.Hax.repeat (mk_u8 0) (mk_usize 576) in
+      let out2:t_Array u8 (mk_usize 576) = Rust_primitives.Hax.repeat (mk_u8 0) (mk_usize 576) in
+      let out3:t_Array u8 (mk_usize 576) = Rust_primitives.Hax.repeat (mk_u8 0) (mk_usize 576) in
+      let tmp0, tmp1, tmp2, tmp3:(t_Array u8 (mk_usize 576) & t_Array u8 (mk_usize 576) &
+        t_Array u8 (mk_usize 576) &
+        t_Array u8 (mk_usize 576)) =
+        Libcrux_ml_dsa.Hash_functions.Shake256.f_shake256_x4 #v_Shake256X4
+          #FStar.Tactics.Typeclasses.solve (mk_usize 576) (seed0 <: t_Slice u8)
+          (seed1 <: t_Slice u8) (seed2 <: t_Slice u8) (seed3 <: t_Slice u8) out0 out1 out2 out3
+      in
+      let out0:t_Array u8 (mk_usize 576) = tmp0 in
+      let out1:t_Array u8 (mk_usize 576) = tmp1 in
+      let out2:t_Array u8 (mk_usize 576) = tmp2 in
+      let out3:t_Array u8 (mk_usize 576) = tmp3 in
+      let _:Prims.unit = () in
+      let mask:t_Slice (Libcrux_ml_dsa.Polynomial.t_PolynomialRingElement v_SIMDUnit) =
+        Rust_primitives.Hax.Monomorphized_update_at.update_at_usize mask
+          (mk_usize 0)
+          (Libcrux_ml_dsa.Encoding.Gamma1.deserialize #v_SIMDUnit
+              gamma1_exponent
+              (out0 <: t_Slice u8)
+              (mask.[ mk_usize 0 ] <: Libcrux_ml_dsa.Polynomial.t_PolynomialRingElement v_SIMDUnit)
+            <:
+            Libcrux_ml_dsa.Polynomial.t_PolynomialRingElement v_SIMDUnit)
+      in
+      let mask:t_Slice (Libcrux_ml_dsa.Polynomial.t_PolynomialRingElement v_SIMDUnit) =
+        Rust_primitives.Hax.Monomorphized_update_at.update_at_usize mask
+          (mk_usize 1)
+          (Libcrux_ml_dsa.Encoding.Gamma1.deserialize #v_SIMDUnit
+              gamma1_exponent
+              (out1 <: t_Slice u8)
+              (mask.[ mk_usize 1 ] <: Libcrux_ml_dsa.Polynomial.t_PolynomialRingElement v_SIMDUnit)
+            <:
+            Libcrux_ml_dsa.Polynomial.t_PolynomialRingElement v_SIMDUnit)
+      in
+      let mask:t_Slice (Libcrux_ml_dsa.Polynomial.t_PolynomialRingElement v_SIMDUnit) =
+        Rust_primitives.Hax.Monomorphized_update_at.update_at_usize mask
+          (mk_usize 2)
+          (Libcrux_ml_dsa.Encoding.Gamma1.deserialize #v_SIMDUnit
+              gamma1_exponent
+              (out2 <: t_Slice u8)
+              (mask.[ mk_usize 2 ] <: Libcrux_ml_dsa.Polynomial.t_PolynomialRingElement v_SIMDUnit)
+            <:
+            Libcrux_ml_dsa.Polynomial.t_PolynomialRingElement v_SIMDUnit)
+      in
+      let mask:t_Slice (Libcrux_ml_dsa.Polynomial.t_PolynomialRingElement v_SIMDUnit) =
+        Rust_primitives.Hax.Monomorphized_update_at.update_at_usize mask
+          (mk_usize 3)
+          (Libcrux_ml_dsa.Encoding.Gamma1.deserialize #v_SIMDUnit
+              gamma1_exponent
+              (out3 <: t_Slice u8)
+              (mask.[ mk_usize 3 ] <: Libcrux_ml_dsa.Polynomial.t_PolynomialRingElement v_SIMDUnit)
+            <:
+            Libcrux_ml_dsa.Polynomial.t_PolynomialRingElement v_SIMDUnit)
+      in
+      mask
+    | Rust_primitives.Integers.MkInt 19 ->
+      let out0:t_Array u8 (mk_usize 640) = Rust_primitives.Hax.repeat (mk_u8 0) (mk_usize 640) in
+      let out1:t_Array u8 (mk_usize 640) = Rust_primitives.Hax.repeat (mk_u8 0) (mk_usize 640) in
+      let out2:t_Array u8 (mk_usize 640) = Rust_primitives.Hax.repeat (mk_u8 0) (mk_usize 640) in
+      let out3:t_Array u8 (mk_usize 640) = Rust_primitives.Hax.repeat (mk_u8 0) (mk_usize 640) in
+      let tmp0, tmp1, tmp2, tmp3:(t_Array u8 (mk_usize 640) & t_Array u8 (mk_usize 640) &
+        t_Array u8 (mk_usize 640) &
+        t_Array u8 (mk_usize 640)) =
+        Libcrux_ml_dsa.Hash_functions.Shake256.f_shake256_x4 #v_Shake256X4
+          #FStar.Tactics.Typeclasses.solve (mk_usize 640) (seed0 <: t_Slice u8)
+          (seed1 <: t_Slice u8) (seed2 <: t_Slice u8) (seed3 <: t_Slice u8) out0 out1 out2 out3
+      in
+      let out0:t_Array u8 (mk_usize 640) = tmp0 in
+      let out1:t_Array u8 (mk_usize 640) = tmp1 in
+      let out2:t_Array u8 (mk_usize 640) = tmp2 in
+      let out3:t_Array u8 (mk_usize 640) = tmp3 in
+      let _:Prims.unit = () in
+      let mask:t_Slice (Libcrux_ml_dsa.Polynomial.t_PolynomialRingElement v_SIMDUnit) =
+        Rust_primitives.Hax.Monomorphized_update_at.update_at_usize mask
+          (mk_usize 0)
+          (Libcrux_ml_dsa.Encoding.Gamma1.deserialize #v_SIMDUnit
+              gamma1_exponent
+              (out0 <: t_Slice u8)
+              (mask.[ mk_usize 0 ] <: Libcrux_ml_dsa.Polynomial.t_PolynomialRingElement v_SIMDUnit)
+            <:
+            Libcrux_ml_dsa.Polynomial.t_PolynomialRingElement v_SIMDUnit)
+      in
+      let mask:t_Slice (Libcrux_ml_dsa.Polynomial.t_PolynomialRingElement v_SIMDUnit) =
+        Rust_primitives.Hax.Monomorphized_update_at.update_at_usize mask
+          (mk_usize 1)
+          (Libcrux_ml_dsa.Encoding.Gamma1.deserialize #v_SIMDUnit
+              gamma1_exponent
+              (out1 <: t_Slice u8)
+              (mask.[ mk_usize 1 ] <: Libcrux_ml_dsa.Polynomial.t_PolynomialRingElement v_SIMDUnit)
+            <:
+            Libcrux_ml_dsa.Polynomial.t_PolynomialRingElement v_SIMDUnit)
+      in
+      let mask:t_Slice (Libcrux_ml_dsa.Polynomial.t_PolynomialRingElement v_SIMDUnit) =
+        Rust_primitives.Hax.Monomorphized_update_at.update_at_usize mask
+          (mk_usize 2)
+          (Libcrux_ml_dsa.Encoding.Gamma1.deserialize #v_SIMDUnit
+              gamma1_exponent
+              (out2 <: t_Slice u8)
+              (mask.[ mk_usize 2 ] <: Libcrux_ml_dsa.Polynomial.t_PolynomialRingElement v_SIMDUnit)
+            <:
+            Libcrux_ml_dsa.Polynomial.t_PolynomialRingElement v_SIMDUnit)
+      in
+      let mask:t_Slice (Libcrux_ml_dsa.Polynomial.t_PolynomialRingElement v_SIMDUnit) =
+        Rust_primitives.Hax.Monomorphized_update_at.update_at_usize mask
+          (mk_usize 3)
+          (Libcrux_ml_dsa.Encoding.Gamma1.deserialize #v_SIMDUnit
+              gamma1_exponent
+              (out3 <: t_Slice u8)
+              (mask.[ mk_usize 3 ] <: Libcrux_ml_dsa.Polynomial.t_PolynomialRingElement v_SIMDUnit)
+            <:
+            Libcrux_ml_dsa.Polynomial.t_PolynomialRingElement v_SIMDUnit)
+      in
+      mask
+    | _ -> mask
+  in
+  let domain_separator, mask:(u16 &
+    t_Slice (Libcrux_ml_dsa.Polynomial.t_PolynomialRingElement v_SIMDUnit)) =
+    Rust_primitives.Hax.Folds.fold_range (mk_usize 4)
+      dimension
+      (fun temp_0_ temp_1_ ->
+          let domain_separator, mask:(u16 &
+            t_Slice (Libcrux_ml_dsa.Polynomial.t_PolynomialRingElement v_SIMDUnit)) =
             temp_0_
           in
-          let random_bytes:t_Slice u8 = random_bytes in
-          if ~.done <: bool
-          then
-            let tmp0, out1:(t_Slice i32 & usize) =
-              Libcrux_ml_dsa.Simd.Traits.f_rejection_sample_less_than_field_modulus #v_SIMDUnit
-                #FStar.Tactics.Typeclasses.solve
-                random_bytes
-                (out.[ { Core.Ops.Range.f_start = sampled_coefficients }
-                    <:
-                    Core.Ops.Range.t_RangeFrom usize ]
-                  <:
-                  t_Slice i32)
-            in
-            let out:t_Array i32 (mk_usize 263) =
-              Rust_primitives.Hax.Monomorphized_update_at.update_at_range_from out
-                ({ Core.Ops.Range.f_start = sampled_coefficients }
-                  <:
-                  Core.Ops.Range.t_RangeFrom usize)
-                tmp0
-            in
-            let sampled:usize = out1 in
-            let sampled_coefficients:usize = sampled_coefficients +! sampled in
-            if sampled_coefficients >=. Libcrux_ml_dsa.Constants.v_COEFFICIENTS_IN_RING_ELEMENT
-            then
-              let done:bool = true in
-              done, out, sampled_coefficients <: (bool & t_Array i32 (mk_usize 263) & usize)
-            else done, out, sampled_coefficients <: (bool & t_Array i32 (mk_usize 263) & usize)
-          else done, out, sampled_coefficients <: (bool & t_Array i32 (mk_usize 263) & usize))
-  in
-  let hax_temp_output:bool = done in
-  sampled_coefficients, out, hax_temp_output <: (usize & t_Array i32 (mk_usize 263) & bool)
-
-<<<<<<< HEAD
+          let _:usize = temp_1_ in
+          true)
+      (domain_separator, mask
+        <:
+        (u16 & t_Slice (Libcrux_ml_dsa.Polynomial.t_PolynomialRingElement v_SIMDUnit)))
+      (fun temp_0_ i ->
+          let domain_separator, mask:(u16 &
+            t_Slice (Libcrux_ml_dsa.Polynomial.t_PolynomialRingElement v_SIMDUnit)) =
+            temp_0_
+          in
+          let i:usize = i in
+          let seed:t_Array u8 (mk_usize 66) =
+            add_error_domain_separator (seed <: t_Slice u8) domain_separator
+          in
+          let domain_separator:u16 = domain_separator +! mk_u16 1 in
+          let mask:t_Slice (Libcrux_ml_dsa.Polynomial.t_PolynomialRingElement v_SIMDUnit) =
+            Rust_primitives.Hax.Monomorphized_update_at.update_at_usize mask
+              i
+              (sample_mask_ring_element #v_SIMDUnit
+                  #v_Shake256
+                  seed
+                  (mask.[ i ] <: Libcrux_ml_dsa.Polynomial.t_PolynomialRingElement v_SIMDUnit)
+                  gamma1_exponent
+                <:
+                Libcrux_ml_dsa.Polynomial.t_PolynomialRingElement v_SIMDUnit)
+          in
+          domain_separator, mask
+          <:
+          (u16 & t_Slice (Libcrux_ml_dsa.Polynomial.t_PolynomialRingElement v_SIMDUnit)))
+  in
+  domain_separator, mask
+  <:
+  (u16 & t_Slice (Libcrux_ml_dsa.Polynomial.t_PolynomialRingElement v_SIMDUnit))
+
 let inside_out_shuffle
       (randomness: t_Slice u8)
       (out_index: usize)
@@ -344,1114 +1173,6 @@
   in
   let hax_temp_output:bool = done in
   out_index, signs, result, hax_temp_output <: (usize & u64 & t_Array i32 (mk_usize 256) & bool)
-=======
-let generate_domain_separator (row, column: (u8 & u8)) =
-  (cast (column <: u8) <: u16) |. ((cast (row <: u8) <: u16) <<! mk_i32 8 <: u16)
-
-let add_domain_separator (slice: t_Slice u8) (indices: (u8 & u8)) =
-  let out:t_Array u8 (mk_usize 34) = Rust_primitives.Hax.repeat (mk_u8 0) (mk_usize 34) in
-  let out:t_Array u8 (mk_usize 34) =
-    Rust_primitives.Hax.Monomorphized_update_at.update_at_range out
-      ({
-          Core.Ops.Range.f_start = mk_usize 0;
-          Core.Ops.Range.f_end = Core.Slice.impl__len #u8 slice <: usize
-        }
-        <:
-        Core.Ops.Range.t_Range usize)
-      (Core.Slice.impl__copy_from_slice #u8
-          (out.[ {
-                Core.Ops.Range.f_start = mk_usize 0;
-                Core.Ops.Range.f_end = Core.Slice.impl__len #u8 slice <: usize
-              }
-              <:
-              Core.Ops.Range.t_Range usize ]
-            <:
-            t_Slice u8)
-          slice
-        <:
-        t_Slice u8)
-  in
-  let domain_separator:u16 = generate_domain_separator indices in
-  let out:t_Array u8 (mk_usize 34) =
-    Rust_primitives.Hax.Monomorphized_update_at.update_at_usize out
-      (mk_usize 32)
-      (cast (domain_separator <: u16) <: u8)
-  in
-  let out:t_Array u8 (mk_usize 34) =
-    Rust_primitives.Hax.Monomorphized_update_at.update_at_usize out
-      (mk_usize 33)
-      (cast (domain_separator >>! mk_i32 8 <: u16) <: u8)
-  in
-  out
-
-let sample_up_to_four_ring_elements_flat__xy (index width: usize) =
-  (cast (index /! width <: usize) <: u8), (cast (index %! width <: usize) <: u8) <: (u8 & u8)
->>>>>>> 0ca79fc0
-
-let sample_up_to_four_ring_elements_flat
-      (#v_SIMDUnit #v_Shake128: Type0)
-      (#[FStar.Tactics.Typeclasses.tcresolve ()]
-          i2:
-          Libcrux_ml_dsa.Simd.Traits.t_Operations v_SIMDUnit)
-      (#[FStar.Tactics.Typeclasses.tcresolve ()]
-          i3:
-          Libcrux_ml_dsa.Hash_functions.Shake128.t_XofX4 v_Shake128)
-      (columns: usize)
-      (seed: t_Slice u8)
-      (matrix: t_Slice (Libcrux_ml_dsa.Polynomial.t_PolynomialRingElement v_SIMDUnit))
-      (rand_stack0 rand_stack1 rand_stack2 rand_stack3: t_Array u8 (mk_usize 840))
-      (tmp_stack: t_Slice (t_Array i32 (mk_usize 263)))
-      (start_index elements_requested: usize)
-     =
-  let _:Prims.unit =
-    if true
-    then
-      let _:Prims.unit = Hax_lib.v_assert (elements_requested <=. mk_usize 4 <: bool) in
-      ()
-  in
-  let seed0:t_Array u8 (mk_usize 34) =
-    add_domain_separator seed
-      (sample_up_to_four_ring_elements_flat__xy start_index columns <: (u8 & u8))
-  in
-  let seed1:t_Array u8 (mk_usize 34) =
-    add_domain_separator seed
-      (sample_up_to_four_ring_elements_flat__xy (start_index +! mk_usize 1 <: usize) columns
-        <:
-        (u8 & u8))
-  in
-  let seed2:t_Array u8 (mk_usize 34) =
-    add_domain_separator seed
-      (sample_up_to_four_ring_elements_flat__xy (start_index +! mk_usize 2 <: usize) columns
-        <:
-        (u8 & u8))
-  in
-  let seed3:t_Array u8 (mk_usize 34) =
-    add_domain_separator seed
-      (sample_up_to_four_ring_elements_flat__xy (start_index +! mk_usize 3 <: usize) columns
-        <:
-        (u8 & u8))
-  in
-  let state:v_Shake128 =
-    Libcrux_ml_dsa.Hash_functions.Shake128.f_init_absorb #v_Shake128
-      #FStar.Tactics.Typeclasses.solve
-      (seed0 <: t_Slice u8)
-      (seed1 <: t_Slice u8)
-      (seed2 <: t_Slice u8)
-      (seed3 <: t_Slice u8)
-  in
-  let tmp0, tmp1, tmp2, tmp3, tmp4:(v_Shake128 & t_Array u8 (mk_usize 840) &
-    t_Array u8 (mk_usize 840) &
-    t_Array u8 (mk_usize 840) &
-    t_Array u8 (mk_usize 840)) =
-    Libcrux_ml_dsa.Hash_functions.Shake128.f_squeeze_first_five_blocks #v_Shake128
-      #FStar.Tactics.Typeclasses.solve
-      state
-      rand_stack0
-      rand_stack1
-      rand_stack2
-      rand_stack3
-  in
-  let state:v_Shake128 = tmp0 in
-  let rand_stack0:t_Array u8 (mk_usize 840) = tmp1 in
-  let rand_stack1:t_Array u8 (mk_usize 840) = tmp2 in
-  let rand_stack2:t_Array u8 (mk_usize 840) = tmp3 in
-  let rand_stack3:t_Array u8 (mk_usize 840) = tmp4 in
-  let _:Prims.unit = () in
-  let sampled0:usize = mk_usize 0 in
-  let sampled1:usize = mk_usize 0 in
-  let sampled2:usize = mk_usize 0 in
-  let sampled3:usize = mk_usize 0 in
-  let tmp0, tmp1, out:(usize & t_Array i32 (mk_usize 263) & bool) =
-    rejection_sample_less_than_field_modulus #v_SIMDUnit
-      (rand_stack0 <: t_Slice u8)
-      sampled0
-      (tmp_stack.[ mk_usize 0 ] <: t_Array i32 (mk_usize 263))
-  in
-  let sampled0:usize = tmp0 in
-  let tmp_stack:t_Slice (t_Array i32 (mk_usize 263)) =
-    Rust_primitives.Hax.Monomorphized_update_at.update_at_usize tmp_stack (mk_usize 0) tmp1
-  in
-  let done0:bool = out in
-  let tmp0, tmp1, out:(usize & t_Array i32 (mk_usize 263) & bool) =
-    rejection_sample_less_than_field_modulus #v_SIMDUnit
-      (rand_stack1 <: t_Slice u8)
-      sampled1
-      (tmp_stack.[ mk_usize 1 ] <: t_Array i32 (mk_usize 263))
-  in
-  let sampled1:usize = tmp0 in
-  let tmp_stack:t_Slice (t_Array i32 (mk_usize 263)) =
-    Rust_primitives.Hax.Monomorphized_update_at.update_at_usize tmp_stack (mk_usize 1) tmp1
-  in
-  let done1:bool = out in
-  let tmp0, tmp1, out:(usize & t_Array i32 (mk_usize 263) & bool) =
-    rejection_sample_less_than_field_modulus #v_SIMDUnit
-      (rand_stack2 <: t_Slice u8)
-      sampled2
-      (tmp_stack.[ mk_usize 2 ] <: t_Array i32 (mk_usize 263))
-  in
-  let sampled2:usize = tmp0 in
-  let tmp_stack:t_Slice (t_Array i32 (mk_usize 263)) =
-    Rust_primitives.Hax.Monomorphized_update_at.update_at_usize tmp_stack (mk_usize 2) tmp1
-  in
-  let done2:bool = out in
-  let tmp0, tmp1, out:(usize & t_Array i32 (mk_usize 263) & bool) =
-    rejection_sample_less_than_field_modulus #v_SIMDUnit
-      (rand_stack3 <: t_Slice u8)
-      sampled3
-      (tmp_stack.[ mk_usize 3 ] <: t_Array i32 (mk_usize 263))
-  in
-  let sampled3:usize = tmp0 in
-  let tmp_stack:t_Slice (t_Array i32 (mk_usize 263)) =
-    Rust_primitives.Hax.Monomorphized_update_at.update_at_usize tmp_stack (mk_usize 3) tmp1
-  in
-  let done3:bool = out in
-  let done0, done1, done2, done3, sampled0, sampled1, sampled2, sampled3, state, tmp_stack:(bool &
-    bool &
-    bool &
-    bool &
-    usize &
-    usize &
-    usize &
-    usize &
-    v_Shake128 &
-    t_Slice (t_Array i32 (mk_usize 263))) =
-    Rust_primitives.f_while_loop (fun temp_0_ ->
-          let done0, done1, done2, done3, sampled0, sampled1, sampled2, sampled3, state, tmp_stack:(bool &
-            bool &
-            bool &
-            bool &
-            usize &
-            usize &
-            usize &
-            usize &
-            v_Shake128 &
-            t_Slice (t_Array i32 (mk_usize 263))) =
-            temp_0_
-          in
-          (~.done0 <: bool) || (~.done1 <: bool) || (~.done2 <: bool) || (~.done3 <: bool))
-      (done0, done1, done2, done3, sampled0, sampled1, sampled2, sampled3, state, tmp_stack
-        <:
-        (bool & bool & bool & bool & usize & usize & usize & usize & v_Shake128 &
-          t_Slice (t_Array i32 (mk_usize 263))))
-      (fun temp_0_ ->
-          let done0, done1, done2, done3, sampled0, sampled1, sampled2, sampled3, state, tmp_stack:(bool &
-            bool &
-            bool &
-            bool &
-            usize &
-            usize &
-            usize &
-            usize &
-            v_Shake128 &
-            t_Slice (t_Array i32 (mk_usize 263))) =
-            temp_0_
-          in
-          let tmp0, out:(v_Shake128 &
-            (t_Array u8 (mk_usize 168) & t_Array u8 (mk_usize 168) & t_Array u8 (mk_usize 168) &
-              t_Array u8 (mk_usize 168))) =
-            Libcrux_ml_dsa.Hash_functions.Shake128.f_squeeze_next_block #v_Shake128
-              #FStar.Tactics.Typeclasses.solve
-              state
-          in
-          let state:v_Shake128 = tmp0 in
-          let randomnesses:(t_Array u8 (mk_usize 168) & t_Array u8 (mk_usize 168) &
-            t_Array u8 (mk_usize 168) &
-            t_Array u8 (mk_usize 168)) =
-            out
-          in
-          let done0, sampled0, tmp_stack:(bool & usize & t_Slice (t_Array i32 (mk_usize 263))) =
-            if ~.done0
-            then
-              let tmp0, tmp1, out:(usize & t_Array i32 (mk_usize 263) & bool) =
-                rejection_sample_less_than_field_modulus #v_SIMDUnit
-                  (randomnesses._1 <: t_Slice u8)
-                  sampled0
-                  (tmp_stack.[ mk_usize 0 ] <: t_Array i32 (mk_usize 263))
-              in
-              let sampled0:usize = tmp0 in
-              let tmp_stack:t_Slice (t_Array i32 (mk_usize 263)) =
-                Rust_primitives.Hax.Monomorphized_update_at.update_at_usize tmp_stack
-                  (mk_usize 0)
-                  tmp1
-              in
-              let done0:bool = out in
-              done0, sampled0, tmp_stack <: (bool & usize & t_Slice (t_Array i32 (mk_usize 263)))
-            else done0, sampled0, tmp_stack <: (bool & usize & t_Slice (t_Array i32 (mk_usize 263)))
-          in
-          let done1, sampled1, tmp_stack:(bool & usize & t_Slice (t_Array i32 (mk_usize 263))) =
-            if ~.done1
-            then
-              let tmp0, tmp1, out:(usize & t_Array i32 (mk_usize 263) & bool) =
-                rejection_sample_less_than_field_modulus #v_SIMDUnit
-                  (randomnesses._2 <: t_Slice u8)
-                  sampled1
-                  (tmp_stack.[ mk_usize 1 ] <: t_Array i32 (mk_usize 263))
-              in
-              let sampled1:usize = tmp0 in
-              let tmp_stack:t_Slice (t_Array i32 (mk_usize 263)) =
-                Rust_primitives.Hax.Monomorphized_update_at.update_at_usize tmp_stack
-                  (mk_usize 1)
-                  tmp1
-              in
-              let done1:bool = out in
-              done1, sampled1, tmp_stack <: (bool & usize & t_Slice (t_Array i32 (mk_usize 263)))
-            else done1, sampled1, tmp_stack <: (bool & usize & t_Slice (t_Array i32 (mk_usize 263)))
-          in
-          let done2, sampled2, tmp_stack:(bool & usize & t_Slice (t_Array i32 (mk_usize 263))) =
-            if ~.done2
-            then
-              let tmp0, tmp1, out:(usize & t_Array i32 (mk_usize 263) & bool) =
-                rejection_sample_less_than_field_modulus #v_SIMDUnit
-                  (randomnesses._3 <: t_Slice u8)
-                  sampled2
-                  (tmp_stack.[ mk_usize 2 ] <: t_Array i32 (mk_usize 263))
-              in
-              let sampled2:usize = tmp0 in
-              let tmp_stack:t_Slice (t_Array i32 (mk_usize 263)) =
-                Rust_primitives.Hax.Monomorphized_update_at.update_at_usize tmp_stack
-                  (mk_usize 2)
-                  tmp1
-              in
-              let done2:bool = out in
-              done2, sampled2, tmp_stack <: (bool & usize & t_Slice (t_Array i32 (mk_usize 263)))
-            else done2, sampled2, tmp_stack <: (bool & usize & t_Slice (t_Array i32 (mk_usize 263)))
-          in
-          if ~.done3
-          then
-            let tmp0, tmp1, out:(usize & t_Array i32 (mk_usize 263) & bool) =
-              rejection_sample_less_than_field_modulus #v_SIMDUnit
-                (randomnesses._4 <: t_Slice u8)
-                sampled3
-                (tmp_stack.[ mk_usize 3 ] <: t_Array i32 (mk_usize 263))
-            in
-            let sampled3:usize = tmp0 in
-            let tmp_stack:t_Slice (t_Array i32 (mk_usize 263)) =
-              Rust_primitives.Hax.Monomorphized_update_at.update_at_usize tmp_stack
-                (mk_usize 3)
-                tmp1
-            in
-            let done3:bool = out in
-            done0, done1, done2, done3, sampled0, sampled1, sampled2, sampled3, state, tmp_stack
-            <:
-            (bool & bool & bool & bool & usize & usize & usize & usize & v_Shake128 &
-              t_Slice (t_Array i32 (mk_usize 263)))
-          else
-            done0, done1, done2, done3, sampled0, sampled1, sampled2, sampled3, state, tmp_stack
-            <:
-            (bool & bool & bool & bool & usize & usize & usize & usize & v_Shake128 &
-              t_Slice (t_Array i32 (mk_usize 263))))
-  in
-  let matrix:t_Slice (Libcrux_ml_dsa.Polynomial.t_PolynomialRingElement v_SIMDUnit) =
-    Rust_primitives.Hax.Folds.fold_range (mk_usize 0)
-      elements_requested
-      (fun matrix temp_1_ ->
-          let matrix:t_Slice (Libcrux_ml_dsa.Polynomial.t_PolynomialRingElement v_SIMDUnit) =
-            matrix
-          in
-          let _:usize = temp_1_ in
-          true)
-      matrix
-      (fun matrix k ->
-          let matrix:t_Slice (Libcrux_ml_dsa.Polynomial.t_PolynomialRingElement v_SIMDUnit) =
-            matrix
-          in
-          let k:usize = k in
-          Rust_primitives.Hax.Monomorphized_update_at.update_at_usize matrix
-            (start_index +! k <: usize)
-            (Libcrux_ml_dsa.Polynomial.impl__from_i32_array #v_SIMDUnit
-                (tmp_stack.[ k ] <: t_Slice i32)
-                (matrix.[ start_index +! k <: usize ]
-                  <:
-                  Libcrux_ml_dsa.Polynomial.t_PolynomialRingElement v_SIMDUnit)
-              <:
-              Libcrux_ml_dsa.Polynomial.t_PolynomialRingElement v_SIMDUnit)
-          <:
-          t_Slice (Libcrux_ml_dsa.Polynomial.t_PolynomialRingElement v_SIMDUnit))
-  in
-  matrix, rand_stack0, rand_stack1, rand_stack2, rand_stack3, tmp_stack
-  <:
-  (t_Slice (Libcrux_ml_dsa.Polynomial.t_PolynomialRingElement v_SIMDUnit) &
-    t_Array u8 (mk_usize 840) &
-    t_Array u8 (mk_usize 840) &
-    t_Array u8 (mk_usize 840) &
-    t_Array u8 (mk_usize 840) &
-    t_Slice (t_Array i32 (mk_usize 263)))
-
-let rejection_sample_less_than_eta_equals_2_
-      (#v_SIMDUnit: Type0)
-      (#[FStar.Tactics.Typeclasses.tcresolve ()]
-          i1:
-          Libcrux_ml_dsa.Simd.Traits.t_Operations v_SIMDUnit)
-      (randomness: t_Slice u8)
-      (sampled_coefficients: usize)
-      (out: t_Array i32 (mk_usize 263))
-     =
-  let done:bool = false in
-  let done, out, sampled_coefficients:(bool & t_Array i32 (mk_usize 263) & usize) =
-    Core.Iter.Traits.Iterator.f_fold (Core.Iter.Traits.Collect.f_into_iter #(Core.Slice.Iter.t_ChunksExact
-            u8)
-          #FStar.Tactics.Typeclasses.solve
-          (Core.Slice.impl__chunks_exact #u8 randomness (mk_usize 4)
-            <:
-            Core.Slice.Iter.t_ChunksExact u8)
-        <:
-        Core.Slice.Iter.t_ChunksExact u8)
-      (done, out, sampled_coefficients <: (bool & t_Array i32 (mk_usize 263) & usize))
-      (fun temp_0_ random_bytes ->
-          let done, out, sampled_coefficients:(bool & t_Array i32 (mk_usize 263) & usize) =
-            temp_0_
-          in
-          let random_bytes:t_Slice u8 = random_bytes in
-          if ~.done <: bool
-          then
-            let tmp0, out1:(t_Slice i32 & usize) =
-              Libcrux_ml_dsa.Simd.Traits.f_rejection_sample_less_than_eta_equals_2_ #v_SIMDUnit
-                #FStar.Tactics.Typeclasses.solve
-                random_bytes
-                (out.[ { Core.Ops.Range.f_start = sampled_coefficients }
-                    <:
-                    Core.Ops.Range.t_RangeFrom usize ]
-                  <:
-                  t_Slice i32)
-            in
-            let out:t_Array i32 (mk_usize 263) =
-              Rust_primitives.Hax.Monomorphized_update_at.update_at_range_from out
-                ({ Core.Ops.Range.f_start = sampled_coefficients }
-                  <:
-                  Core.Ops.Range.t_RangeFrom usize)
-                tmp0
-            in
-            let sampled:usize = out1 in
-            let sampled_coefficients:usize = sampled_coefficients +! sampled in
-            if sampled_coefficients >=. Libcrux_ml_dsa.Constants.v_COEFFICIENTS_IN_RING_ELEMENT
-            then
-              let done:bool = true in
-              done, out, sampled_coefficients <: (bool & t_Array i32 (mk_usize 263) & usize)
-            else done, out, sampled_coefficients <: (bool & t_Array i32 (mk_usize 263) & usize)
-          else done, out, sampled_coefficients <: (bool & t_Array i32 (mk_usize 263) & usize))
-  in
-  let hax_temp_output:bool = done in
-  sampled_coefficients, out, hax_temp_output <: (usize & t_Array i32 (mk_usize 263) & bool)
-
-let rejection_sample_less_than_eta_equals_4_
-      (#v_SIMDUnit: Type0)
-      (#[FStar.Tactics.Typeclasses.tcresolve ()]
-          i1:
-          Libcrux_ml_dsa.Simd.Traits.t_Operations v_SIMDUnit)
-      (randomness: t_Slice u8)
-      (sampled_coefficients: usize)
-      (out: t_Array i32 (mk_usize 263))
-     =
-  let done:bool = false in
-  let done, out, sampled_coefficients:(bool & t_Array i32 (mk_usize 263) & usize) =
-    Core.Iter.Traits.Iterator.f_fold (Core.Iter.Traits.Collect.f_into_iter #(Core.Slice.Iter.t_ChunksExact
-            u8)
-          #FStar.Tactics.Typeclasses.solve
-          (Core.Slice.impl__chunks_exact #u8 randomness (mk_usize 4)
-            <:
-            Core.Slice.Iter.t_ChunksExact u8)
-        <:
-        Core.Slice.Iter.t_ChunksExact u8)
-      (done, out, sampled_coefficients <: (bool & t_Array i32 (mk_usize 263) & usize))
-      (fun temp_0_ random_bytes ->
-          let done, out, sampled_coefficients:(bool & t_Array i32 (mk_usize 263) & usize) =
-            temp_0_
-          in
-          let random_bytes:t_Slice u8 = random_bytes in
-          if ~.done <: bool
-          then
-            let tmp0, out1:(t_Slice i32 & usize) =
-              Libcrux_ml_dsa.Simd.Traits.f_rejection_sample_less_than_eta_equals_4_ #v_SIMDUnit
-                #FStar.Tactics.Typeclasses.solve
-                random_bytes
-                (out.[ { Core.Ops.Range.f_start = sampled_coefficients }
-                    <:
-                    Core.Ops.Range.t_RangeFrom usize ]
-                  <:
-                  t_Slice i32)
-            in
-            let out:t_Array i32 (mk_usize 263) =
-              Rust_primitives.Hax.Monomorphized_update_at.update_at_range_from out
-                ({ Core.Ops.Range.f_start = sampled_coefficients }
-                  <:
-                  Core.Ops.Range.t_RangeFrom usize)
-                tmp0
-            in
-            let sampled:usize = out1 in
-            let sampled_coefficients:usize = sampled_coefficients +! sampled in
-            if sampled_coefficients >=. Libcrux_ml_dsa.Constants.v_COEFFICIENTS_IN_RING_ELEMENT
-            then
-              let done:bool = true in
-              done, out, sampled_coefficients <: (bool & t_Array i32 (mk_usize 263) & usize)
-            else done, out, sampled_coefficients <: (bool & t_Array i32 (mk_usize 263) & usize)
-          else done, out, sampled_coefficients <: (bool & t_Array i32 (mk_usize 263) & usize))
-  in
-  let hax_temp_output:bool = done in
-  sampled_coefficients, out, hax_temp_output <: (usize & t_Array i32 (mk_usize 263) & bool)
-
-let rejection_sample_less_than_eta
-      (#v_SIMDUnit: Type0)
-      (#[FStar.Tactics.Typeclasses.tcresolve ()]
-          i1:
-          Libcrux_ml_dsa.Simd.Traits.t_Operations v_SIMDUnit)
-      (eta: Libcrux_ml_dsa.Constants.t_Eta)
-      (randomness: t_Slice u8)
-      (sampled: usize)
-      (out: t_Array i32 (mk_usize 263))
-     =
-  let (out, sampled), hax_temp_output:((t_Array i32 (mk_usize 263) & usize) & bool) =
-    match eta <: Libcrux_ml_dsa.Constants.t_Eta with
-    | Libcrux_ml_dsa.Constants.Eta_Two  ->
-      let tmp0, tmp1, out1:(usize & t_Array i32 (mk_usize 263) & bool) =
-        rejection_sample_less_than_eta_equals_2_ #v_SIMDUnit randomness sampled out
-      in
-      let sampled:usize = tmp0 in
-      let out:t_Array i32 (mk_usize 263) = tmp1 in
-      (out, sampled <: (t_Array i32 (mk_usize 263) & usize)), out1
-      <:
-      ((t_Array i32 (mk_usize 263) & usize) & bool)
-    | Libcrux_ml_dsa.Constants.Eta_Four  ->
-      let tmp0, tmp1, out1:(usize & t_Array i32 (mk_usize 263) & bool) =
-        rejection_sample_less_than_eta_equals_4_ #v_SIMDUnit randomness sampled out
-      in
-      let sampled:usize = tmp0 in
-      let out:t_Array i32 (mk_usize 263) = tmp1 in
-      (out, sampled <: (t_Array i32 (mk_usize 263) & usize)), out1
-      <:
-      ((t_Array i32 (mk_usize 263) & usize) & bool)
-  in
-  sampled, out, hax_temp_output <: (usize & t_Array i32 (mk_usize 263) & bool)
-
-let add_error_domain_separator (slice: t_Slice u8) (domain_separator: u16) =
-  let out:t_Array u8 (mk_usize 66) = Rust_primitives.Hax.repeat (mk_u8 0) (mk_usize 66) in
-  let out:t_Array u8 (mk_usize 66) =
-    Rust_primitives.Hax.Monomorphized_update_at.update_at_range out
-      ({
-          Core.Ops.Range.f_start = mk_usize 0;
-          Core.Ops.Range.f_end = Core.Slice.impl__len #u8 slice <: usize
-        }
-        <:
-        Core.Ops.Range.t_Range usize)
-      (Core.Slice.impl__copy_from_slice #u8
-          (out.[ {
-                Core.Ops.Range.f_start = mk_usize 0;
-                Core.Ops.Range.f_end = Core.Slice.impl__len #u8 slice <: usize
-              }
-              <:
-              Core.Ops.Range.t_Range usize ]
-            <:
-            t_Slice u8)
-          slice
-        <:
-        t_Slice u8)
-  in
-  let out:t_Array u8 (mk_usize 66) =
-    Rust_primitives.Hax.Monomorphized_update_at.update_at_usize out
-      (mk_usize 64)
-      (cast (domain_separator <: u16) <: u8)
-  in
-  let out:t_Array u8 (mk_usize 66) =
-    Rust_primitives.Hax.Monomorphized_update_at.update_at_usize out
-      (mk_usize 65)
-      (cast (domain_separator >>! mk_i32 8 <: u16) <: u8)
-  in
-  out
-
-let sample_four_error_ring_elements
-      (#v_SIMDUnit #v_Shake256: Type0)
-      (#[FStar.Tactics.Typeclasses.tcresolve ()]
-          i2:
-          Libcrux_ml_dsa.Simd.Traits.t_Operations v_SIMDUnit)
-      (#[FStar.Tactics.Typeclasses.tcresolve ()]
-          i3:
-          Libcrux_ml_dsa.Hash_functions.Shake256.t_XofX4 v_Shake256)
-      (eta: Libcrux_ml_dsa.Constants.t_Eta)
-      (seed: t_Slice u8)
-      (start_index: u16)
-      (re: t_Slice (Libcrux_ml_dsa.Polynomial.t_PolynomialRingElement v_SIMDUnit))
-     =
-  let seed0:t_Array u8 (mk_usize 66) = add_error_domain_separator seed start_index in
-  let seed1:t_Array u8 (mk_usize 66) =
-    add_error_domain_separator seed (start_index +! mk_u16 1 <: u16)
-  in
-  let seed2:t_Array u8 (mk_usize 66) =
-    add_error_domain_separator seed (start_index +! mk_u16 2 <: u16)
-  in
-  let seed3:t_Array u8 (mk_usize 66) =
-    add_error_domain_separator seed (start_index +! mk_u16 3 <: u16)
-  in
-  let state:v_Shake256 =
-    Libcrux_ml_dsa.Hash_functions.Shake256.f_init_absorb_x4 #v_Shake256
-      #FStar.Tactics.Typeclasses.solve
-      (seed0 <: t_Slice u8)
-      (seed1 <: t_Slice u8)
-      (seed2 <: t_Slice u8)
-      (seed3 <: t_Slice u8)
-  in
-  let tmp0, out1:(v_Shake256 &
-    (t_Array u8 (mk_usize 136) & t_Array u8 (mk_usize 136) & t_Array u8 (mk_usize 136) &
-      t_Array u8 (mk_usize 136))) =
-    Libcrux_ml_dsa.Hash_functions.Shake256.f_squeeze_first_block_x4 #v_Shake256
-      #FStar.Tactics.Typeclasses.solve
-      state
-  in
-  let state:v_Shake256 = tmp0 in
-  let randomnesses:(t_Array u8 (mk_usize 136) & t_Array u8 (mk_usize 136) &
-    t_Array u8 (mk_usize 136) &
-    t_Array u8 (mk_usize 136)) =
-    out1
-  in
-  let out:t_Array (t_Array i32 (mk_usize 263)) (mk_usize 4) =
-    Rust_primitives.Hax.repeat (Rust_primitives.Hax.repeat (mk_i32 0) (mk_usize 263)
-        <:
-        t_Array i32 (mk_usize 263))
-      (mk_usize 4)
-  in
-  let sampled0:usize = mk_usize 0 in
-  let sampled1:usize = mk_usize 0 in
-  let sampled2:usize = mk_usize 0 in
-  let sampled3:usize = mk_usize 0 in
-  let tmp0, tmp1, out1:(usize & t_Array i32 (mk_usize 263) & bool) =
-    rejection_sample_less_than_eta #v_SIMDUnit
-      eta
-      (randomnesses._1 <: t_Slice u8)
-      sampled0
-      (out.[ mk_usize 0 ] <: t_Array i32 (mk_usize 263))
-  in
-  let sampled0:usize = tmp0 in
-  let out:t_Array (t_Array i32 (mk_usize 263)) (mk_usize 4) =
-    Rust_primitives.Hax.Monomorphized_update_at.update_at_usize out (mk_usize 0) tmp1
-  in
-  let done0:bool = out1 in
-  let tmp0, tmp1, out1:(usize & t_Array i32 (mk_usize 263) & bool) =
-    rejection_sample_less_than_eta #v_SIMDUnit
-      eta
-      (randomnesses._2 <: t_Slice u8)
-      sampled1
-      (out.[ mk_usize 1 ] <: t_Array i32 (mk_usize 263))
-  in
-  let sampled1:usize = tmp0 in
-  let out:t_Array (t_Array i32 (mk_usize 263)) (mk_usize 4) =
-    Rust_primitives.Hax.Monomorphized_update_at.update_at_usize out (mk_usize 1) tmp1
-  in
-  let done1:bool = out1 in
-  let tmp0, tmp1, out1:(usize & t_Array i32 (mk_usize 263) & bool) =
-    rejection_sample_less_than_eta #v_SIMDUnit
-      eta
-      (randomnesses._3 <: t_Slice u8)
-      sampled2
-      (out.[ mk_usize 2 ] <: t_Array i32 (mk_usize 263))
-  in
-  let sampled2:usize = tmp0 in
-  let out:t_Array (t_Array i32 (mk_usize 263)) (mk_usize 4) =
-    Rust_primitives.Hax.Monomorphized_update_at.update_at_usize out (mk_usize 2) tmp1
-  in
-  let done2:bool = out1 in
-  let tmp0, tmp1, out1:(usize & t_Array i32 (mk_usize 263) & bool) =
-    rejection_sample_less_than_eta #v_SIMDUnit
-      eta
-      (randomnesses._4 <: t_Slice u8)
-      sampled3
-      (out.[ mk_usize 3 ] <: t_Array i32 (mk_usize 263))
-  in
-  let sampled3:usize = tmp0 in
-  let out:t_Array (t_Array i32 (mk_usize 263)) (mk_usize 4) =
-    Rust_primitives.Hax.Monomorphized_update_at.update_at_usize out (mk_usize 3) tmp1
-  in
-  let done3:bool = out1 in
-  let done0, done1, done2, done3, out, sampled0, sampled1, sampled2, sampled3, state:(bool & bool &
-    bool &
-    bool &
-    t_Array (t_Array i32 (mk_usize 263)) (mk_usize 4) &
-    usize &
-    usize &
-    usize &
-    usize &
-    v_Shake256) =
-    Rust_primitives.f_while_loop (fun temp_0_ ->
-          let done0, done1, done2, done3, out, sampled0, sampled1, sampled2, sampled3, state:(bool &
-            bool &
-            bool &
-            bool &
-            t_Array (t_Array i32 (mk_usize 263)) (mk_usize 4) &
-            usize &
-            usize &
-            usize &
-            usize &
-            v_Shake256) =
-            temp_0_
-          in
-          (~.done0 <: bool) || (~.done1 <: bool) || (~.done2 <: bool) || (~.done3 <: bool))
-      (done0, done1, done2, done3, out, sampled0, sampled1, sampled2, sampled3, state
-        <:
-        (bool & bool & bool & bool & t_Array (t_Array i32 (mk_usize 263)) (mk_usize 4) & usize &
-          usize &
-          usize &
-          usize &
-          v_Shake256))
-      (fun temp_0_ ->
-          let done0, done1, done2, done3, out, sampled0, sampled1, sampled2, sampled3, state:(bool &
-            bool &
-            bool &
-            bool &
-            t_Array (t_Array i32 (mk_usize 263)) (mk_usize 4) &
-            usize &
-            usize &
-            usize &
-            usize &
-            v_Shake256) =
-            temp_0_
-          in
-          let tmp0, out1:(v_Shake256 &
-            (t_Array u8 (mk_usize 136) & t_Array u8 (mk_usize 136) & t_Array u8 (mk_usize 136) &
-              t_Array u8 (mk_usize 136))) =
-            Libcrux_ml_dsa.Hash_functions.Shake256.f_squeeze_next_block_x4 #v_Shake256
-              #FStar.Tactics.Typeclasses.solve
-              state
-          in
-          let state:v_Shake256 = tmp0 in
-          let randomnesses:(t_Array u8 (mk_usize 136) & t_Array u8 (mk_usize 136) &
-            t_Array u8 (mk_usize 136) &
-            t_Array u8 (mk_usize 136)) =
-            out1
-          in
-          let done0, out, sampled0:(bool & t_Array (t_Array i32 (mk_usize 263)) (mk_usize 4) & usize
-          ) =
-            if ~.done0
-            then
-              let tmp0, tmp1, out1:(usize & t_Array i32 (mk_usize 263) & bool) =
-                rejection_sample_less_than_eta #v_SIMDUnit
-                  eta
-                  (randomnesses._1 <: t_Slice u8)
-                  sampled0
-                  (out.[ mk_usize 0 ] <: t_Array i32 (mk_usize 263))
-              in
-              let sampled0:usize = tmp0 in
-              let out:t_Array (t_Array i32 (mk_usize 263)) (mk_usize 4) =
-                Rust_primitives.Hax.Monomorphized_update_at.update_at_usize out (mk_usize 0) tmp1
-              in
-              let done0:bool = out1 in
-              done0, out, sampled0
-              <:
-              (bool & t_Array (t_Array i32 (mk_usize 263)) (mk_usize 4) & usize)
-            else
-              done0, out, sampled0
-              <:
-              (bool & t_Array (t_Array i32 (mk_usize 263)) (mk_usize 4) & usize)
-          in
-          let done1, out, sampled1:(bool & t_Array (t_Array i32 (mk_usize 263)) (mk_usize 4) & usize
-          ) =
-            if ~.done1
-            then
-              let tmp0, tmp1, out1:(usize & t_Array i32 (mk_usize 263) & bool) =
-                rejection_sample_less_than_eta #v_SIMDUnit
-                  eta
-                  (randomnesses._2 <: t_Slice u8)
-                  sampled1
-                  (out.[ mk_usize 1 ] <: t_Array i32 (mk_usize 263))
-              in
-              let sampled1:usize = tmp0 in
-              let out:t_Array (t_Array i32 (mk_usize 263)) (mk_usize 4) =
-                Rust_primitives.Hax.Monomorphized_update_at.update_at_usize out (mk_usize 1) tmp1
-              in
-              let done1:bool = out1 in
-              done1, out, sampled1
-              <:
-              (bool & t_Array (t_Array i32 (mk_usize 263)) (mk_usize 4) & usize)
-            else
-              done1, out, sampled1
-              <:
-              (bool & t_Array (t_Array i32 (mk_usize 263)) (mk_usize 4) & usize)
-          in
-          let done2, out, sampled2:(bool & t_Array (t_Array i32 (mk_usize 263)) (mk_usize 4) & usize
-          ) =
-            if ~.done2
-            then
-              let tmp0, tmp1, out1:(usize & t_Array i32 (mk_usize 263) & bool) =
-                rejection_sample_less_than_eta #v_SIMDUnit
-                  eta
-                  (randomnesses._3 <: t_Slice u8)
-                  sampled2
-                  (out.[ mk_usize 2 ] <: t_Array i32 (mk_usize 263))
-              in
-              let sampled2:usize = tmp0 in
-              let out:t_Array (t_Array i32 (mk_usize 263)) (mk_usize 4) =
-                Rust_primitives.Hax.Monomorphized_update_at.update_at_usize out (mk_usize 2) tmp1
-              in
-              let done2:bool = out1 in
-              done2, out, sampled2
-              <:
-              (bool & t_Array (t_Array i32 (mk_usize 263)) (mk_usize 4) & usize)
-            else
-              done2, out, sampled2
-              <:
-              (bool & t_Array (t_Array i32 (mk_usize 263)) (mk_usize 4) & usize)
-          in
-          if ~.done3
-          then
-            let tmp0, tmp1, out1:(usize & t_Array i32 (mk_usize 263) & bool) =
-              rejection_sample_less_than_eta #v_SIMDUnit
-                eta
-                (randomnesses._4 <: t_Slice u8)
-                sampled3
-                (out.[ mk_usize 3 ] <: t_Array i32 (mk_usize 263))
-            in
-            let sampled3:usize = tmp0 in
-            let out:t_Array (t_Array i32 (mk_usize 263)) (mk_usize 4) =
-              Rust_primitives.Hax.Monomorphized_update_at.update_at_usize out (mk_usize 3) tmp1
-            in
-            let done3:bool = out1 in
-            done0, done1, done2, done3, out, sampled0, sampled1, sampled2, sampled3, state
-            <:
-            (bool & bool & bool & bool & t_Array (t_Array i32 (mk_usize 263)) (mk_usize 4) & usize &
-              usize &
-              usize &
-              usize &
-              v_Shake256)
-          else
-            done0, done1, done2, done3, out, sampled0, sampled1, sampled2, sampled3, state
-            <:
-            (bool & bool & bool & bool & t_Array (t_Array i32 (mk_usize 263)) (mk_usize 4) & usize &
-              usize &
-              usize &
-              usize &
-              v_Shake256))
-  in
-  let max:usize = (cast (start_index <: u16) <: usize) +! mk_usize 4 in
-  let max:usize =
-    if
-      (Core.Slice.impl__len #(Libcrux_ml_dsa.Polynomial.t_PolynomialRingElement v_SIMDUnit) re
-        <:
-        usize) <.
-      max
-    then Core.Slice.impl__len #(Libcrux_ml_dsa.Polynomial.t_PolynomialRingElement v_SIMDUnit) re
-    else max
-  in
-  let re:t_Slice (Libcrux_ml_dsa.Polynomial.t_PolynomialRingElement v_SIMDUnit) =
-    Rust_primitives.Hax.Folds.fold_range (cast (start_index <: u16) <: usize)
-      max
-      (fun re temp_1_ ->
-          let re:t_Slice (Libcrux_ml_dsa.Polynomial.t_PolynomialRingElement v_SIMDUnit) = re in
-          let _:usize = temp_1_ in
-          true)
-      re
-      (fun re i ->
-          let re:t_Slice (Libcrux_ml_dsa.Polynomial.t_PolynomialRingElement v_SIMDUnit) = re in
-          let i:usize = i in
-          Rust_primitives.Hax.Monomorphized_update_at.update_at_usize re
-            i
-            (Libcrux_ml_dsa.Polynomial.impl__from_i32_array #v_SIMDUnit
-                (out.[ i %! mk_usize 4 <: usize ] <: t_Slice i32)
-                (re.[ i ] <: Libcrux_ml_dsa.Polynomial.t_PolynomialRingElement v_SIMDUnit)
-              <:
-              Libcrux_ml_dsa.Polynomial.t_PolynomialRingElement v_SIMDUnit)
-          <:
-          t_Slice (Libcrux_ml_dsa.Polynomial.t_PolynomialRingElement v_SIMDUnit))
-  in
-  re
-
-let sample_mask_ring_element
-      (#v_SIMDUnit #v_Shake256: Type0)
-      (#[FStar.Tactics.Typeclasses.tcresolve ()]
-          i2:
-          Libcrux_ml_dsa.Simd.Traits.t_Operations v_SIMDUnit)
-      (#[FStar.Tactics.Typeclasses.tcresolve ()]
-          i3:
-          Libcrux_ml_dsa.Hash_functions.Shake256.t_DsaXof v_Shake256)
-      (seed: t_Array u8 (mk_usize 66))
-      (result: Libcrux_ml_dsa.Polynomial.t_PolynomialRingElement v_SIMDUnit)
-      (gamma1_exponent: usize)
-     =
-  let result:Libcrux_ml_dsa.Polynomial.t_PolynomialRingElement v_SIMDUnit =
-    match cast (gamma1_exponent <: usize) <: u8 with
-    | Rust_primitives.Integers.MkInt 17 ->
-      let out:t_Array u8 (mk_usize 576) = Rust_primitives.Hax.repeat (mk_u8 0) (mk_usize 576) in
-      let out:t_Array u8 (mk_usize 576) =
-        Libcrux_ml_dsa.Hash_functions.Shake256.f_shake256 #v_Shake256
-          #FStar.Tactics.Typeclasses.solve
-          (mk_usize 576)
-          (seed <: t_Slice u8)
-          out
-      in
-      let result:Libcrux_ml_dsa.Polynomial.t_PolynomialRingElement v_SIMDUnit =
-        Libcrux_ml_dsa.Encoding.Gamma1.deserialize #v_SIMDUnit
-          gamma1_exponent
-          (out <: t_Slice u8)
-          result
-      in
-      result
-    | Rust_primitives.Integers.MkInt 19 ->
-      let out:t_Array u8 (mk_usize 640) = Rust_primitives.Hax.repeat (mk_u8 0) (mk_usize 640) in
-      let out:t_Array u8 (mk_usize 640) =
-        Libcrux_ml_dsa.Hash_functions.Shake256.f_shake256 #v_Shake256
-          #FStar.Tactics.Typeclasses.solve
-          (mk_usize 640)
-          (seed <: t_Slice u8)
-          out
-      in
-      let result:Libcrux_ml_dsa.Polynomial.t_PolynomialRingElement v_SIMDUnit =
-        Libcrux_ml_dsa.Encoding.Gamma1.deserialize #v_SIMDUnit
-          gamma1_exponent
-          (out <: t_Slice u8)
-          result
-      in
-      result
-    | _ -> result
-  in
-  result
-
-let sample_mask_vector
-      (#v_SIMDUnit #v_Shake256 #v_Shake256X4: Type0)
-      (#[FStar.Tactics.Typeclasses.tcresolve ()]
-          i3:
-          Libcrux_ml_dsa.Simd.Traits.t_Operations v_SIMDUnit)
-      (#[FStar.Tactics.Typeclasses.tcresolve ()]
-          i4:
-          Libcrux_ml_dsa.Hash_functions.Shake256.t_DsaXof v_Shake256)
-      (#[FStar.Tactics.Typeclasses.tcresolve ()]
-          i5:
-          Libcrux_ml_dsa.Hash_functions.Shake256.t_XofX4 v_Shake256X4)
-      (dimension gamma1_exponent: usize)
-      (seed: t_Array u8 (mk_usize 64))
-      (domain_separator: u16)
-      (mask: t_Slice (Libcrux_ml_dsa.Polynomial.t_PolynomialRingElement v_SIMDUnit))
-     =
-  let _:Prims.unit =
-    if true
-    then
-      let _:Prims.unit =
-        Hax_lib.v_assert ((dimension =. mk_usize 4 <: bool) || (dimension =. mk_usize 5 <: bool) ||
-            (dimension =. mk_usize 7 <: bool))
-      in
-      ()
-  in
-  let seed0:t_Array u8 (mk_usize 66) =
-    add_error_domain_separator (seed <: t_Slice u8) domain_separator
-  in
-  let seed1:t_Array u8 (mk_usize 66) =
-    add_error_domain_separator (seed <: t_Slice u8) (domain_separator +! mk_u16 1 <: u16)
-  in
-  let seed2:t_Array u8 (mk_usize 66) =
-    add_error_domain_separator (seed <: t_Slice u8) (domain_separator +! mk_u16 2 <: u16)
-  in
-  let seed3:t_Array u8 (mk_usize 66) =
-    add_error_domain_separator (seed <: t_Slice u8) (domain_separator +! mk_u16 3 <: u16)
-  in
-  let domain_separator:u16 = domain_separator +! mk_u16 4 in
-  let mask:t_Slice (Libcrux_ml_dsa.Polynomial.t_PolynomialRingElement v_SIMDUnit) =
-    match cast (gamma1_exponent <: usize) <: u8 with
-    | Rust_primitives.Integers.MkInt 17 ->
-      let out0:t_Array u8 (mk_usize 576) = Rust_primitives.Hax.repeat (mk_u8 0) (mk_usize 576) in
-      let out1:t_Array u8 (mk_usize 576) = Rust_primitives.Hax.repeat (mk_u8 0) (mk_usize 576) in
-      let out2:t_Array u8 (mk_usize 576) = Rust_primitives.Hax.repeat (mk_u8 0) (mk_usize 576) in
-      let out3:t_Array u8 (mk_usize 576) = Rust_primitives.Hax.repeat (mk_u8 0) (mk_usize 576) in
-      let tmp0, tmp1, tmp2, tmp3:(t_Array u8 (mk_usize 576) & t_Array u8 (mk_usize 576) &
-        t_Array u8 (mk_usize 576) &
-        t_Array u8 (mk_usize 576)) =
-        Libcrux_ml_dsa.Hash_functions.Shake256.f_shake256_x4 #v_Shake256X4
-          #FStar.Tactics.Typeclasses.solve (mk_usize 576) (seed0 <: t_Slice u8)
-          (seed1 <: t_Slice u8) (seed2 <: t_Slice u8) (seed3 <: t_Slice u8) out0 out1 out2 out3
-      in
-      let out0:t_Array u8 (mk_usize 576) = tmp0 in
-      let out1:t_Array u8 (mk_usize 576) = tmp1 in
-      let out2:t_Array u8 (mk_usize 576) = tmp2 in
-      let out3:t_Array u8 (mk_usize 576) = tmp3 in
-      let _:Prims.unit = () in
-      let mask:t_Slice (Libcrux_ml_dsa.Polynomial.t_PolynomialRingElement v_SIMDUnit) =
-        Rust_primitives.Hax.Monomorphized_update_at.update_at_usize mask
-          (mk_usize 0)
-          (Libcrux_ml_dsa.Encoding.Gamma1.deserialize #v_SIMDUnit
-              gamma1_exponent
-              (out0 <: t_Slice u8)
-              (mask.[ mk_usize 0 ] <: Libcrux_ml_dsa.Polynomial.t_PolynomialRingElement v_SIMDUnit)
-            <:
-            Libcrux_ml_dsa.Polynomial.t_PolynomialRingElement v_SIMDUnit)
-      in
-      let mask:t_Slice (Libcrux_ml_dsa.Polynomial.t_PolynomialRingElement v_SIMDUnit) =
-        Rust_primitives.Hax.Monomorphized_update_at.update_at_usize mask
-          (mk_usize 1)
-          (Libcrux_ml_dsa.Encoding.Gamma1.deserialize #v_SIMDUnit
-              gamma1_exponent
-              (out1 <: t_Slice u8)
-              (mask.[ mk_usize 1 ] <: Libcrux_ml_dsa.Polynomial.t_PolynomialRingElement v_SIMDUnit)
-            <:
-            Libcrux_ml_dsa.Polynomial.t_PolynomialRingElement v_SIMDUnit)
-      in
-      let mask:t_Slice (Libcrux_ml_dsa.Polynomial.t_PolynomialRingElement v_SIMDUnit) =
-        Rust_primitives.Hax.Monomorphized_update_at.update_at_usize mask
-          (mk_usize 2)
-          (Libcrux_ml_dsa.Encoding.Gamma1.deserialize #v_SIMDUnit
-              gamma1_exponent
-              (out2 <: t_Slice u8)
-              (mask.[ mk_usize 2 ] <: Libcrux_ml_dsa.Polynomial.t_PolynomialRingElement v_SIMDUnit)
-            <:
-            Libcrux_ml_dsa.Polynomial.t_PolynomialRingElement v_SIMDUnit)
-      in
-      let mask:t_Slice (Libcrux_ml_dsa.Polynomial.t_PolynomialRingElement v_SIMDUnit) =
-        Rust_primitives.Hax.Monomorphized_update_at.update_at_usize mask
-          (mk_usize 3)
-          (Libcrux_ml_dsa.Encoding.Gamma1.deserialize #v_SIMDUnit
-              gamma1_exponent
-              (out3 <: t_Slice u8)
-              (mask.[ mk_usize 3 ] <: Libcrux_ml_dsa.Polynomial.t_PolynomialRingElement v_SIMDUnit)
-            <:
-            Libcrux_ml_dsa.Polynomial.t_PolynomialRingElement v_SIMDUnit)
-      in
-      mask
-    | Rust_primitives.Integers.MkInt 19 ->
-      let out0:t_Array u8 (mk_usize 640) = Rust_primitives.Hax.repeat (mk_u8 0) (mk_usize 640) in
-      let out1:t_Array u8 (mk_usize 640) = Rust_primitives.Hax.repeat (mk_u8 0) (mk_usize 640) in
-      let out2:t_Array u8 (mk_usize 640) = Rust_primitives.Hax.repeat (mk_u8 0) (mk_usize 640) in
-      let out3:t_Array u8 (mk_usize 640) = Rust_primitives.Hax.repeat (mk_u8 0) (mk_usize 640) in
-      let tmp0, tmp1, tmp2, tmp3:(t_Array u8 (mk_usize 640) & t_Array u8 (mk_usize 640) &
-        t_Array u8 (mk_usize 640) &
-        t_Array u8 (mk_usize 640)) =
-        Libcrux_ml_dsa.Hash_functions.Shake256.f_shake256_x4 #v_Shake256X4
-          #FStar.Tactics.Typeclasses.solve (mk_usize 640) (seed0 <: t_Slice u8)
-          (seed1 <: t_Slice u8) (seed2 <: t_Slice u8) (seed3 <: t_Slice u8) out0 out1 out2 out3
-      in
-      let out0:t_Array u8 (mk_usize 640) = tmp0 in
-      let out1:t_Array u8 (mk_usize 640) = tmp1 in
-      let out2:t_Array u8 (mk_usize 640) = tmp2 in
-      let out3:t_Array u8 (mk_usize 640) = tmp3 in
-      let _:Prims.unit = () in
-      let mask:t_Slice (Libcrux_ml_dsa.Polynomial.t_PolynomialRingElement v_SIMDUnit) =
-        Rust_primitives.Hax.Monomorphized_update_at.update_at_usize mask
-          (mk_usize 0)
-          (Libcrux_ml_dsa.Encoding.Gamma1.deserialize #v_SIMDUnit
-              gamma1_exponent
-              (out0 <: t_Slice u8)
-              (mask.[ mk_usize 0 ] <: Libcrux_ml_dsa.Polynomial.t_PolynomialRingElement v_SIMDUnit)
-            <:
-            Libcrux_ml_dsa.Polynomial.t_PolynomialRingElement v_SIMDUnit)
-      in
-      let mask:t_Slice (Libcrux_ml_dsa.Polynomial.t_PolynomialRingElement v_SIMDUnit) =
-        Rust_primitives.Hax.Monomorphized_update_at.update_at_usize mask
-          (mk_usize 1)
-          (Libcrux_ml_dsa.Encoding.Gamma1.deserialize #v_SIMDUnit
-              gamma1_exponent
-              (out1 <: t_Slice u8)
-              (mask.[ mk_usize 1 ] <: Libcrux_ml_dsa.Polynomial.t_PolynomialRingElement v_SIMDUnit)
-            <:
-            Libcrux_ml_dsa.Polynomial.t_PolynomialRingElement v_SIMDUnit)
-      in
-      let mask:t_Slice (Libcrux_ml_dsa.Polynomial.t_PolynomialRingElement v_SIMDUnit) =
-        Rust_primitives.Hax.Monomorphized_update_at.update_at_usize mask
-          (mk_usize 2)
-          (Libcrux_ml_dsa.Encoding.Gamma1.deserialize #v_SIMDUnit
-              gamma1_exponent
-              (out2 <: t_Slice u8)
-              (mask.[ mk_usize 2 ] <: Libcrux_ml_dsa.Polynomial.t_PolynomialRingElement v_SIMDUnit)
-            <:
-            Libcrux_ml_dsa.Polynomial.t_PolynomialRingElement v_SIMDUnit)
-      in
-      let mask:t_Slice (Libcrux_ml_dsa.Polynomial.t_PolynomialRingElement v_SIMDUnit) =
-        Rust_primitives.Hax.Monomorphized_update_at.update_at_usize mask
-          (mk_usize 3)
-          (Libcrux_ml_dsa.Encoding.Gamma1.deserialize #v_SIMDUnit
-              gamma1_exponent
-              (out3 <: t_Slice u8)
-              (mask.[ mk_usize 3 ] <: Libcrux_ml_dsa.Polynomial.t_PolynomialRingElement v_SIMDUnit)
-            <:
-            Libcrux_ml_dsa.Polynomial.t_PolynomialRingElement v_SIMDUnit)
-      in
-      mask
-    | _ -> mask
-  in
-  let domain_separator, mask:(u16 &
-    t_Slice (Libcrux_ml_dsa.Polynomial.t_PolynomialRingElement v_SIMDUnit)) =
-    Rust_primitives.Hax.Folds.fold_range (mk_usize 4)
-      dimension
-      (fun temp_0_ temp_1_ ->
-          let domain_separator, mask:(u16 &
-            t_Slice (Libcrux_ml_dsa.Polynomial.t_PolynomialRingElement v_SIMDUnit)) =
-            temp_0_
-          in
-          let _:usize = temp_1_ in
-          true)
-      (domain_separator, mask
-        <:
-        (u16 & t_Slice (Libcrux_ml_dsa.Polynomial.t_PolynomialRingElement v_SIMDUnit)))
-      (fun temp_0_ i ->
-          let domain_separator, mask:(u16 &
-            t_Slice (Libcrux_ml_dsa.Polynomial.t_PolynomialRingElement v_SIMDUnit)) =
-            temp_0_
-          in
-          let i:usize = i in
-          let seed:t_Array u8 (mk_usize 66) =
-            add_error_domain_separator (seed <: t_Slice u8) domain_separator
-          in
-          let domain_separator:u16 = domain_separator +! mk_u16 1 in
-          let mask:t_Slice (Libcrux_ml_dsa.Polynomial.t_PolynomialRingElement v_SIMDUnit) =
-            Rust_primitives.Hax.Monomorphized_update_at.update_at_usize mask
-              i
-              (sample_mask_ring_element #v_SIMDUnit
-                  #v_Shake256
-                  seed
-                  (mask.[ i ] <: Libcrux_ml_dsa.Polynomial.t_PolynomialRingElement v_SIMDUnit)
-                  gamma1_exponent
-                <:
-                Libcrux_ml_dsa.Polynomial.t_PolynomialRingElement v_SIMDUnit)
-          in
-          domain_separator, mask
-          <:
-          (u16 & t_Slice (Libcrux_ml_dsa.Polynomial.t_PolynomialRingElement v_SIMDUnit)))
-  in
-  domain_separator, mask
-  <:
-  (u16 & t_Slice (Libcrux_ml_dsa.Polynomial.t_PolynomialRingElement v_SIMDUnit))
-
-let inside_out_shuffle
-      (randomness: t_Slice u8)
-      (out_index: usize)
-      (signs: u64)
-      (result: t_Array i32 (mk_usize 256))
-     =
-  let done:bool = false in
-  let done, out_index, result, signs:(bool & usize & t_Array i32 (mk_usize 256) & u64) =
-    Core.Iter.Traits.Iterator.f_fold (Core.Iter.Traits.Collect.f_into_iter #(Core.Slice.Iter.t_Iter
-            u8)
-          #FStar.Tactics.Typeclasses.solve
-          (Core.Slice.impl__iter #u8 randomness <: Core.Slice.Iter.t_Iter u8)
-        <:
-        Core.Slice.Iter.t_Iter u8)
-      (done, out_index, result, signs <: (bool & usize & t_Array i32 (mk_usize 256) & u64))
-      (fun temp_0_ byte ->
-          let done, out_index, result, signs:(bool & usize & t_Array i32 (mk_usize 256) & u64) =
-            temp_0_
-          in
-          let byte:u8 = byte in
-          if ~.done <: bool
-          then
-            let sample_at:usize = cast (byte <: u8) <: usize in
-            let out_index, result, signs:(usize & t_Array i32 (mk_usize 256) & u64) =
-              if sample_at <=. out_index
-              then
-                let result:t_Array i32 (mk_usize 256) =
-                  Rust_primitives.Hax.Monomorphized_update_at.update_at_usize result
-                    out_index
-                    (result.[ sample_at ] <: i32)
-                in
-                let out_index:usize = out_index +! mk_usize 1 in
-                let result:t_Array i32 (mk_usize 256) =
-                  Rust_primitives.Hax.Monomorphized_update_at.update_at_usize result
-                    sample_at
-                    (mk_i32 1 -! (mk_i32 2 *! (cast (signs &. mk_u64 1 <: u64) <: i32) <: i32)
-                      <:
-                      i32)
-                in
-                let signs:u64 = signs >>! mk_i32 1 in
-                out_index, result, signs <: (usize & t_Array i32 (mk_usize 256) & u64)
-              else out_index, result, signs <: (usize & t_Array i32 (mk_usize 256) & u64)
-            in
-            let done:bool =
-              out_index =. (Core.Slice.impl__len #i32 (result <: t_Slice i32) <: usize)
-            in
-            done, out_index, result, signs <: (bool & usize & t_Array i32 (mk_usize 256) & u64)
-          else done, out_index, result, signs <: (bool & usize & t_Array i32 (mk_usize 256) & u64))
-  in
-  let hax_temp_output:bool = done in
-  out_index, signs, result, hax_temp_output <: (usize & u64 & t_Array i32 (mk_usize 256) & bool)
 
 let sample_challenge_ring_element
       (#v_SIMDUnit #v_Shake256: Type0)
