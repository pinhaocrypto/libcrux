module Libcrux_ml_dsa.Simd.Avx2.Arithmetic
#set-options "--fuel 0 --ifuel 1 --z3rlimit 100"
open Core
open FStar.Mul

<<<<<<< HEAD
let add (lhs rhs: Libcrux_intrinsics.Avx2_extract.t_Vec256) =
  let lhs:Libcrux_intrinsics.Avx2_extract.t_Vec256 =
    Libcrux_intrinsics.Avx2_extract.mm256_add_epi32 lhs rhs
  in
  lhs

let compute_hint
      (low high: Libcrux_intrinsics.Avx2_extract.t_Vec256)
      (gamma2: i32)
      (hint: Libcrux_intrinsics.Avx2_extract.t_Vec256)
     =
  let minus_gamma2:Libcrux_intrinsics.Avx2_extract.t_Vec256 =
    Libcrux_intrinsics.Avx2_extract.mm256_set1_epi32 (Core.Ops.Arith.Neg.neg gamma2 <: i32)
  in
  let gamma2:Libcrux_intrinsics.Avx2_extract.t_Vec256 =
    Libcrux_intrinsics.Avx2_extract.mm256_set1_epi32 gamma2
  in
  let low_within_bound:Libcrux_intrinsics.Avx2_extract.t_Vec256 =
    Libcrux_intrinsics.Avx2_extract.mm256_cmpgt_epi32 (Libcrux_intrinsics.Avx2_extract.mm256_abs_epi32
          low
        <:
        Libcrux_intrinsics.Avx2_extract.t_Vec256)
      gamma2
  in
  let low_equals_minus_gamma2:Libcrux_intrinsics.Avx2_extract.t_Vec256 =
    Libcrux_intrinsics.Avx2_extract.mm256_cmpeq_epi32 low minus_gamma2
  in
  let low_equals_minus_gamma2_and_high_is_nonzero:Libcrux_intrinsics.Avx2_extract.t_Vec256 =
    Libcrux_intrinsics.Avx2_extract.mm256_sign_epi32 low_equals_minus_gamma2 high
  in
  let hint:Libcrux_intrinsics.Avx2_extract.t_Vec256 =
    Libcrux_intrinsics.Avx2_extract.mm256_or_si256 low_within_bound
      low_equals_minus_gamma2_and_high_is_nonzero
  in
  let hints_mask:i32 =
    Libcrux_intrinsics.Avx2_extract.mm256_movemask_ps (Libcrux_intrinsics.Avx2_extract.mm256_castsi256_ps
          hint
        <:
        u8)
  in
  let hint:Libcrux_intrinsics.Avx2_extract.t_Vec256 =
    Libcrux_intrinsics.Avx2_extract.mm256_and_si256 hint
      (Libcrux_intrinsics.Avx2_extract.mm256_set1_epi32 (mk_i32 1)
        <:
        Libcrux_intrinsics.Avx2_extract.t_Vec256)
  in
  let hax_temp_output:usize = cast (Core.Num.impl__i32__count_ones hints_mask <: u32) <: usize in
  hint, hax_temp_output <: (Libcrux_intrinsics.Avx2_extract.t_Vec256 & usize)

let infinity_norm_exceeds (simd_unit: Libcrux_intrinsics.Avx2_extract.t_Vec256) (bound: i32) =
  let absolute_values:Libcrux_intrinsics.Avx2_extract.t_Vec256 =
    Libcrux_intrinsics.Avx2_extract.mm256_abs_epi32 simd_unit
  in
  let bound:Libcrux_intrinsics.Avx2_extract.t_Vec256 =
    Libcrux_intrinsics.Avx2_extract.mm256_set1_epi32 (bound -! mk_i32 1 <: i32)
  in
  let compare_with_bound:Libcrux_intrinsics.Avx2_extract.t_Vec256 =
    Libcrux_intrinsics.Avx2_extract.mm256_cmpgt_epi32 absolute_values bound
  in
  let result:i32 =
    Libcrux_intrinsics.Avx2_extract.mm256_testz_si256 compare_with_bound compare_with_bound
  in
  result <>. mk_i32 1

let subtract (lhs rhs: Libcrux_intrinsics.Avx2_extract.t_Vec256) =
  let lhs:Libcrux_intrinsics.Avx2_extract.t_Vec256 =
    Libcrux_intrinsics.Avx2_extract.mm256_sub_epi32 lhs rhs
  in
  lhs

let shift_left_then_reduce (v_SHIFT_BY: i32) (simd_unit: Libcrux_intrinsics.Avx2_extract.t_Vec256) =
  let shifted:Libcrux_intrinsics.Avx2_extract.t_Vec256 =
    Libcrux_intrinsics.Avx2_extract.mm256_slli_epi32 v_SHIFT_BY simd_unit
  in
  let quotient:Libcrux_intrinsics.Avx2_extract.t_Vec256 =
    Libcrux_intrinsics.Avx2_extract.mm256_add_epi32 shifted
      (Libcrux_intrinsics.Avx2_extract.mm256_set1_epi32 (mk_i32 1 <<! mk_i32 22 <: i32)
        <:
        Libcrux_intrinsics.Avx2_extract.t_Vec256)
  in
  let quotient:Libcrux_intrinsics.Avx2_extract.t_Vec256 =
    Libcrux_intrinsics.Avx2_extract.mm256_srai_epi32 (mk_i32 23) quotient
  in
  let quotient_times_field_modulus:Libcrux_intrinsics.Avx2_extract.t_Vec256 =
    Libcrux_intrinsics.Avx2_extract.mm256_mullo_epi32 quotient
      (Libcrux_intrinsics.Avx2_extract.mm256_set1_epi32 Libcrux_ml_dsa.Simd.Traits.v_FIELD_MODULUS
        <:
        Libcrux_intrinsics.Avx2_extract.t_Vec256)
  in
  let simd_unit:Libcrux_intrinsics.Avx2_extract.t_Vec256 =
    Libcrux_intrinsics.Avx2_extract.mm256_sub_epi32 shifted quotient_times_field_modulus
  in
  simd_unit

=======
>>>>>>> a09ba242
let to_unsigned_representatives_ret (t: Libcrux_intrinsics.Avx2_extract.t_Vec256) =
  let signs:Libcrux_intrinsics.Avx2_extract.t_Vec256 =
    Libcrux_intrinsics.Avx2_extract.mm256_srai_epi32 (mk_i32 31) t
  in
  let conditional_add_field_modulus:Libcrux_intrinsics.Avx2_extract.t_Vec256 =
    Libcrux_intrinsics.Avx2_extract.mm256_and_si256 signs
      (Libcrux_intrinsics.Avx2_extract.mm256_set1_epi32 Libcrux_ml_dsa.Simd.Traits.v_FIELD_MODULUS
        <:
        Libcrux_intrinsics.Avx2_extract.t_Vec256)
  in
  Libcrux_intrinsics.Avx2_extract.mm256_add_epi32 t conditional_add_field_modulus

let to_unsigned_representatives (t: Libcrux_intrinsics.Avx2_extract.t_Vec256) =
  let t:Libcrux_intrinsics.Avx2_extract.t_Vec256 = to_unsigned_representatives_ret t in
  t

<<<<<<< HEAD
let power2round (r0 r1: Libcrux_intrinsics.Avx2_extract.t_Vec256) =
  let r0:Libcrux_intrinsics.Avx2_extract.t_Vec256 = to_unsigned_representatives r0 in
  let r1:Libcrux_intrinsics.Avx2_extract.t_Vec256 =
    Libcrux_intrinsics.Avx2_extract.mm256_add_epi32 r0
      (Libcrux_intrinsics.Avx2_extract.mm256_set1_epi32 ((mk_i32 1 <<!
              (Libcrux_ml_dsa.Constants.v_BITS_IN_LOWER_PART_OF_T -! mk_usize 1 <: usize)
              <:
              i32) -!
            mk_i32 1
            <:
            i32)
        <:
        Libcrux_intrinsics.Avx2_extract.t_Vec256)
  in
  let r1:Libcrux_intrinsics.Avx2_extract.t_Vec256 =
    Libcrux_intrinsics.Avx2_extract.mm256_srai_epi32 (mk_i32 13) r1
  in
  let tmp:Libcrux_intrinsics.Avx2_extract.t_Vec256 =
    Libcrux_intrinsics.Avx2_extract.mm256_slli_epi32 (mk_i32 13) r1
=======
let add (lhs rhs: Libcrux_intrinsics.Avx2_extract.t_Vec256) =
  let lhs:Libcrux_intrinsics.Avx2_extract.t_Vec256 =
    Libcrux_intrinsics.Avx2_extract.mm256_add_epi32 lhs rhs
>>>>>>> a09ba242
  in
  lhs

let subtract (lhs rhs: Libcrux_intrinsics.Avx2_extract.t_Vec256) =
  let lhs:Libcrux_intrinsics.Avx2_extract.t_Vec256 =
    Libcrux_intrinsics.Avx2_extract.mm256_sub_epi32 lhs rhs
  in
  lhs

let montgomery_multiply_by_constant (lhs: Libcrux_intrinsics.Avx2_extract.t_Vec256) (constant: i32) =
  let rhs:Libcrux_intrinsics.Avx2_extract.t_Vec256 =
    Libcrux_intrinsics.Avx2_extract.mm256_set1_epi32 constant
  in
  let field_modulus:Libcrux_intrinsics.Avx2_extract.t_Vec256 =
    Libcrux_intrinsics.Avx2_extract.mm256_set1_epi32 Libcrux_ml_dsa.Simd.Traits.v_FIELD_MODULUS
  in
  let inverse_of_modulus_mod_montgomery_r:Libcrux_intrinsics.Avx2_extract.t_Vec256 =
    Libcrux_intrinsics.Avx2_extract.mm256_set1_epi32 (cast (Libcrux_ml_dsa.Simd.Traits.v_INVERSE_OF_MODULUS_MOD_MONTGOMERY_R
            <:
            u64)
        <:
        i32)
  in
  let prod02:Libcrux_intrinsics.Avx2_extract.t_Vec256 =
    Libcrux_intrinsics.Avx2_extract.mm256_mul_epi32 lhs rhs
  in
  let prod13:Libcrux_intrinsics.Avx2_extract.t_Vec256 =
    Libcrux_intrinsics.Avx2_extract.mm256_mul_epi32 (Libcrux_intrinsics.Avx2_extract.mm256_shuffle_epi32
          (mk_i32 245)
          lhs
        <:
        Libcrux_intrinsics.Avx2_extract.t_Vec256)
      (Libcrux_intrinsics.Avx2_extract.mm256_shuffle_epi32 (mk_i32 245) rhs
        <:
        Libcrux_intrinsics.Avx2_extract.t_Vec256)
  in
  let k02:Libcrux_intrinsics.Avx2_extract.t_Vec256 =
    Libcrux_intrinsics.Avx2_extract.mm256_mul_epi32 prod02 inverse_of_modulus_mod_montgomery_r
  in
  let k13:Libcrux_intrinsics.Avx2_extract.t_Vec256 =
    Libcrux_intrinsics.Avx2_extract.mm256_mul_epi32 prod13 inverse_of_modulus_mod_montgomery_r
  in
  let c02:Libcrux_intrinsics.Avx2_extract.t_Vec256 =
    Libcrux_intrinsics.Avx2_extract.mm256_mul_epi32 k02 field_modulus
  in
  let c13:Libcrux_intrinsics.Avx2_extract.t_Vec256 =
    Libcrux_intrinsics.Avx2_extract.mm256_mul_epi32 k13 field_modulus
  in
  let res02:Libcrux_intrinsics.Avx2_extract.t_Vec256 =
    Libcrux_intrinsics.Avx2_extract.mm256_sub_epi32 prod02 c02
  in
  let res13:Libcrux_intrinsics.Avx2_extract.t_Vec256 =
    Libcrux_intrinsics.Avx2_extract.mm256_sub_epi32 prod13 c13
  in
  let res02_shifted:Libcrux_intrinsics.Avx2_extract.t_Vec256 =
    Libcrux_intrinsics.Avx2_extract.mm256_shuffle_epi32 (mk_i32 245) res02
  in
<<<<<<< HEAD
  let lhs:Libcrux_intrinsics.Avx2_extract.t_Vec256 =
    Libcrux_intrinsics.Avx2_extract.mm256_blend_epi32 (mk_i32 170) res02_shifted res13
  in
  lhs
=======
  Libcrux_intrinsics.Avx2_extract.mm256_blend_epi32 170l res02_shifted res13
>>>>>>> a09ba242

let montgomery_multiply (lhs rhs: Libcrux_intrinsics.Avx2_extract.t_Vec256) =
  let field_modulus:Libcrux_intrinsics.Avx2_extract.t_Vec256 =
    Libcrux_intrinsics.Avx2_extract.mm256_set1_epi32 Libcrux_ml_dsa.Simd.Traits.v_FIELD_MODULUS
  in
  let inverse_of_modulus_mod_montgomery_r:Libcrux_intrinsics.Avx2_extract.t_Vec256 =
    Libcrux_intrinsics.Avx2_extract.mm256_set1_epi32 (cast (Libcrux_ml_dsa.Simd.Traits.v_INVERSE_OF_MODULUS_MOD_MONTGOMERY_R
            <:
            u64)
        <:
        i32)
  in
  let prod02:Libcrux_intrinsics.Avx2_extract.t_Vec256 =
    Libcrux_intrinsics.Avx2_extract.mm256_mul_epi32 lhs rhs
  in
  let prod13:Libcrux_intrinsics.Avx2_extract.t_Vec256 =
    Libcrux_intrinsics.Avx2_extract.mm256_mul_epi32 (Libcrux_intrinsics.Avx2_extract.mm256_shuffle_epi32
          (mk_i32 245)
          lhs
        <:
        Libcrux_intrinsics.Avx2_extract.t_Vec256)
      (Libcrux_intrinsics.Avx2_extract.mm256_shuffle_epi32 (mk_i32 245) rhs
        <:
        Libcrux_intrinsics.Avx2_extract.t_Vec256)
  in
  let k02:Libcrux_intrinsics.Avx2_extract.t_Vec256 =
    Libcrux_intrinsics.Avx2_extract.mm256_mul_epi32 prod02 inverse_of_modulus_mod_montgomery_r
  in
  let k13:Libcrux_intrinsics.Avx2_extract.t_Vec256 =
    Libcrux_intrinsics.Avx2_extract.mm256_mul_epi32 prod13 inverse_of_modulus_mod_montgomery_r
  in
  let c02:Libcrux_intrinsics.Avx2_extract.t_Vec256 =
    Libcrux_intrinsics.Avx2_extract.mm256_mul_epi32 k02 field_modulus
  in
  let c13:Libcrux_intrinsics.Avx2_extract.t_Vec256 =
    Libcrux_intrinsics.Avx2_extract.mm256_mul_epi32 k13 field_modulus
  in
  let res02:Libcrux_intrinsics.Avx2_extract.t_Vec256 =
    Libcrux_intrinsics.Avx2_extract.mm256_sub_epi32 prod02 c02
  in
  let res13:Libcrux_intrinsics.Avx2_extract.t_Vec256 =
    Libcrux_intrinsics.Avx2_extract.mm256_sub_epi32 prod13 c13
  in
  let res02_shifted:Libcrux_intrinsics.Avx2_extract.t_Vec256 =
    Libcrux_intrinsics.Avx2_extract.mm256_shuffle_epi32 (mk_i32 245) res02
  in
<<<<<<< HEAD
  Libcrux_intrinsics.Avx2_extract.mm256_blend_epi32 (mk_i32 170) res02_shifted res13
=======
  let lhs:Libcrux_intrinsics.Avx2_extract.t_Vec256 =
    Libcrux_intrinsics.Avx2_extract.mm256_blend_epi32 170l res02_shifted res13
  in
  lhs

let shift_left_then_reduce (v_SHIFT_BY: i32) (simd_unit: Libcrux_intrinsics.Avx2_extract.t_Vec256) =
  let shifted:Libcrux_intrinsics.Avx2_extract.t_Vec256 =
    Libcrux_intrinsics.Avx2_extract.mm256_slli_epi32 v_SHIFT_BY simd_unit
  in
  let quotient:Libcrux_intrinsics.Avx2_extract.t_Vec256 =
    Libcrux_intrinsics.Avx2_extract.mm256_add_epi32 shifted
      (Libcrux_intrinsics.Avx2_extract.mm256_set1_epi32 (1l <<! 22l <: i32)
        <:
        Libcrux_intrinsics.Avx2_extract.t_Vec256)
  in
  let quotient:Libcrux_intrinsics.Avx2_extract.t_Vec256 =
    Libcrux_intrinsics.Avx2_extract.mm256_srai_epi32 23l quotient
  in
  let quotient_times_field_modulus:Libcrux_intrinsics.Avx2_extract.t_Vec256 =
    Libcrux_intrinsics.Avx2_extract.mm256_mullo_epi32 quotient
      (Libcrux_intrinsics.Avx2_extract.mm256_set1_epi32 Libcrux_ml_dsa.Simd.Traits.v_FIELD_MODULUS
        <:
        Libcrux_intrinsics.Avx2_extract.t_Vec256)
  in
  let simd_unit:Libcrux_intrinsics.Avx2_extract.t_Vec256 =
    Libcrux_intrinsics.Avx2_extract.mm256_sub_epi32 shifted quotient_times_field_modulus
  in
  simd_unit

let infinity_norm_exceeds (simd_unit: Libcrux_intrinsics.Avx2_extract.t_Vec256) (bound: i32) =
  let absolute_values:Libcrux_intrinsics.Avx2_extract.t_Vec256 =
    Libcrux_intrinsics.Avx2_extract.mm256_abs_epi32 simd_unit
  in
  let bound:Libcrux_intrinsics.Avx2_extract.t_Vec256 =
    Libcrux_intrinsics.Avx2_extract.mm256_set1_epi32 (bound -! 1l <: i32)
  in
  let compare_with_bound:Libcrux_intrinsics.Avx2_extract.t_Vec256 =
    Libcrux_intrinsics.Avx2_extract.mm256_cmpgt_epi32 absolute_values bound
  in
  let result:i32 =
    Libcrux_intrinsics.Avx2_extract.mm256_testz_si256 compare_with_bound compare_with_bound
  in
  result <>. 1l

let power2round (r0 r1: Libcrux_intrinsics.Avx2_extract.t_Vec256) =
  let r0:Libcrux_intrinsics.Avx2_extract.t_Vec256 = to_unsigned_representatives r0 in
  let r1:Libcrux_intrinsics.Avx2_extract.t_Vec256 =
    Libcrux_intrinsics.Avx2_extract.mm256_add_epi32 r0
      (Libcrux_intrinsics.Avx2_extract.mm256_set1_epi32 ((1l <<!
              (Libcrux_ml_dsa.Constants.v_BITS_IN_LOWER_PART_OF_T -! sz 1 <: usize)
              <:
              i32) -!
            1l
            <:
            i32)
        <:
        Libcrux_intrinsics.Avx2_extract.t_Vec256)
  in
  let r1:Libcrux_intrinsics.Avx2_extract.t_Vec256 =
    Libcrux_intrinsics.Avx2_extract.mm256_srai_epi32 13l r1
  in
  let tmp:Libcrux_intrinsics.Avx2_extract.t_Vec256 =
    Libcrux_intrinsics.Avx2_extract.mm256_slli_epi32 13l r1
  in
  let r0:Libcrux_intrinsics.Avx2_extract.t_Vec256 =
    Libcrux_intrinsics.Avx2_extract.mm256_sub_epi32 r0 tmp
  in
  r0, r1 <: (Libcrux_intrinsics.Avx2_extract.t_Vec256 & Libcrux_intrinsics.Avx2_extract.t_Vec256)
>>>>>>> a09ba242

let decompose (gamma2: i32) (r r0 r1: Libcrux_intrinsics.Avx2_extract.t_Vec256) =
  let r:Libcrux_intrinsics.Avx2_extract.t_Vec256 = to_unsigned_representatives_ret r in
  let ceil_of_r_by_128_:Libcrux_intrinsics.Avx2_extract.t_Vec256 =
    Libcrux_intrinsics.Avx2_extract.mm256_add_epi32 r
      (Libcrux_intrinsics.Avx2_extract.mm256_set1_epi32 (mk_i32 127)
        <:
        Libcrux_intrinsics.Avx2_extract.t_Vec256)
  in
  let ceil_of_r_by_128_:Libcrux_intrinsics.Avx2_extract.t_Vec256 =
    Libcrux_intrinsics.Avx2_extract.mm256_srai_epi32 (mk_i32 7) ceil_of_r_by_128_
  in
  let r1:Libcrux_intrinsics.Avx2_extract.t_Vec256 =
    match gamma2 <: i32 with
    | Rust_primitives.Integers.MkInt 95232 ->
      let result:Libcrux_intrinsics.Avx2_extract.t_Vec256 =
        Libcrux_intrinsics.Avx2_extract.mm256_mullo_epi32 ceil_of_r_by_128_
          (Libcrux_intrinsics.Avx2_extract.mm256_set1_epi32 (mk_i32 11275)
            <:
            Libcrux_intrinsics.Avx2_extract.t_Vec256)
      in
      let result:Libcrux_intrinsics.Avx2_extract.t_Vec256 =
        Libcrux_intrinsics.Avx2_extract.mm256_add_epi32 result
          (Libcrux_intrinsics.Avx2_extract.mm256_set1_epi32 (mk_i32 1 <<! mk_i32 23 <: i32)
            <:
            Libcrux_intrinsics.Avx2_extract.t_Vec256)
      in
      let result:Libcrux_intrinsics.Avx2_extract.t_Vec256 =
        Libcrux_intrinsics.Avx2_extract.mm256_srai_epi32 (mk_i32 24) result
      in
      let mask:Libcrux_intrinsics.Avx2_extract.t_Vec256 =
        Libcrux_intrinsics.Avx2_extract.mm256_sub_epi32 (Libcrux_intrinsics.Avx2_extract.mm256_set1_epi32
              (mk_i32 43)
            <:
            Libcrux_intrinsics.Avx2_extract.t_Vec256)
          result
      in
      let mask:Libcrux_intrinsics.Avx2_extract.t_Vec256 =
        Libcrux_intrinsics.Avx2_extract.mm256_srai_epi32 (mk_i32 31) mask
      in
      let not_result:Libcrux_intrinsics.Avx2_extract.t_Vec256 =
        Libcrux_intrinsics.Avx2_extract.mm256_xor_si256 result mask
      in
      let r1:Libcrux_intrinsics.Avx2_extract.t_Vec256 =
        Libcrux_intrinsics.Avx2_extract.mm256_and_si256 result not_result
      in
      r1
    | Rust_primitives.Integers.MkInt 261888 ->
      let result:Libcrux_intrinsics.Avx2_extract.t_Vec256 =
        Libcrux_intrinsics.Avx2_extract.mm256_mullo_epi32 ceil_of_r_by_128_
          (Libcrux_intrinsics.Avx2_extract.mm256_set1_epi32 (mk_i32 1025)
            <:
            Libcrux_intrinsics.Avx2_extract.t_Vec256)
      in
      let result:Libcrux_intrinsics.Avx2_extract.t_Vec256 =
        Libcrux_intrinsics.Avx2_extract.mm256_add_epi32 result
          (Libcrux_intrinsics.Avx2_extract.mm256_set1_epi32 (mk_i32 1 <<! mk_i32 21 <: i32)
            <:
            Libcrux_intrinsics.Avx2_extract.t_Vec256)
      in
      let result:Libcrux_intrinsics.Avx2_extract.t_Vec256 =
        Libcrux_intrinsics.Avx2_extract.mm256_srai_epi32 (mk_i32 22) result
      in
      let r1:Libcrux_intrinsics.Avx2_extract.t_Vec256 =
        Libcrux_intrinsics.Avx2_extract.mm256_and_si256 result
          (Libcrux_intrinsics.Avx2_extract.mm256_set1_epi32 (mk_i32 15)
            <:
            Libcrux_intrinsics.Avx2_extract.t_Vec256)
      in
      r1
    | _ -> r1
  in
  let alpha:i32 = gamma2 *! mk_i32 2 in
  let r0_tmp:Libcrux_intrinsics.Avx2_extract.t_Vec256 =
    Libcrux_intrinsics.Avx2_extract.mm256_mullo_epi32 r1
      (Libcrux_intrinsics.Avx2_extract.mm256_set1_epi32 alpha
        <:
        Libcrux_intrinsics.Avx2_extract.t_Vec256)
  in
  let r0_tmp:Libcrux_intrinsics.Avx2_extract.t_Vec256 =
    Libcrux_intrinsics.Avx2_extract.mm256_sub_epi32 r r0_tmp
  in
  let field_modulus_halved:Libcrux_intrinsics.Avx2_extract.t_Vec256 =
    Libcrux_intrinsics.Avx2_extract.mm256_set1_epi32 ((Libcrux_ml_dsa.Simd.Traits.v_FIELD_MODULUS -!
          mk_i32 1
          <:
          i32) /!
        mk_i32 2
        <:
        i32)
  in
  let mask:Libcrux_intrinsics.Avx2_extract.t_Vec256 =
    Libcrux_intrinsics.Avx2_extract.mm256_sub_epi32 field_modulus_halved r0_tmp
  in
  let mask:Libcrux_intrinsics.Avx2_extract.t_Vec256 =
    Libcrux_intrinsics.Avx2_extract.mm256_srai_epi32 (mk_i32 31) mask
  in
  let field_modulus_and_mask:Libcrux_intrinsics.Avx2_extract.t_Vec256 =
    Libcrux_intrinsics.Avx2_extract.mm256_and_si256 mask
      (Libcrux_intrinsics.Avx2_extract.mm256_set1_epi32 Libcrux_ml_dsa.Simd.Traits.v_FIELD_MODULUS
        <:
        Libcrux_intrinsics.Avx2_extract.t_Vec256)
  in
  let r0:Libcrux_intrinsics.Avx2_extract.t_Vec256 =
    Libcrux_intrinsics.Avx2_extract.mm256_sub_epi32 r0_tmp field_modulus_and_mask
  in
  r0, r1 <: (Libcrux_intrinsics.Avx2_extract.t_Vec256 & Libcrux_intrinsics.Avx2_extract.t_Vec256)

let compute_hint
      (low high: Libcrux_intrinsics.Avx2_extract.t_Vec256)
      (gamma2: i32)
      (hint: Libcrux_intrinsics.Avx2_extract.t_Vec256)
     =
  let minus_gamma2:Libcrux_intrinsics.Avx2_extract.t_Vec256 =
    Libcrux_intrinsics.Avx2_extract.mm256_set1_epi32 (Core.Ops.Arith.Neg.neg gamma2 <: i32)
  in
  let gamma2:Libcrux_intrinsics.Avx2_extract.t_Vec256 =
    Libcrux_intrinsics.Avx2_extract.mm256_set1_epi32 gamma2
  in
  let low_within_bound:Libcrux_intrinsics.Avx2_extract.t_Vec256 =
    Libcrux_intrinsics.Avx2_extract.mm256_cmpgt_epi32 (Libcrux_intrinsics.Avx2_extract.mm256_abs_epi32
          low
        <:
        Libcrux_intrinsics.Avx2_extract.t_Vec256)
      gamma2
  in
  let low_equals_minus_gamma2:Libcrux_intrinsics.Avx2_extract.t_Vec256 =
    Libcrux_intrinsics.Avx2_extract.mm256_cmpeq_epi32 low minus_gamma2
  in
  let low_equals_minus_gamma2_and_high_is_nonzero:Libcrux_intrinsics.Avx2_extract.t_Vec256 =
    Libcrux_intrinsics.Avx2_extract.mm256_sign_epi32 low_equals_minus_gamma2 high
  in
  let hint:Libcrux_intrinsics.Avx2_extract.t_Vec256 =
    Libcrux_intrinsics.Avx2_extract.mm256_or_si256 low_within_bound
      low_equals_minus_gamma2_and_high_is_nonzero
  in
  let hints_mask:i32 =
    Libcrux_intrinsics.Avx2_extract.mm256_movemask_ps (Libcrux_intrinsics.Avx2_extract.mm256_castsi256_ps
          hint
        <:
        u8)
  in
  let hint:Libcrux_intrinsics.Avx2_extract.t_Vec256 =
    Libcrux_intrinsics.Avx2_extract.mm256_and_si256 hint
      (Libcrux_intrinsics.Avx2_extract.mm256_set1_epi32 1l
        <:
        Libcrux_intrinsics.Avx2_extract.t_Vec256)
  in
  let hax_temp_output:usize = cast (Core.Num.impl__i32__count_ones hints_mask <: u32) <: usize in
  hint, hax_temp_output <: (Libcrux_intrinsics.Avx2_extract.t_Vec256 & usize)

let use_hint (gamma2: i32) (r hint: Libcrux_intrinsics.Avx2_extract.t_Vec256) =
  let r0, r1:(Libcrux_intrinsics.Avx2_extract.t_Vec256 & Libcrux_intrinsics.Avx2_extract.t_Vec256) =
    Libcrux_intrinsics.Avx2_extract.mm256_setzero_si256 (),
    Libcrux_intrinsics.Avx2_extract.mm256_setzero_si256 ()
    <:
    (Libcrux_intrinsics.Avx2_extract.t_Vec256 & Libcrux_intrinsics.Avx2_extract.t_Vec256)
  in
  let tmp0, tmp1:(Libcrux_intrinsics.Avx2_extract.t_Vec256 &
    Libcrux_intrinsics.Avx2_extract.t_Vec256) =
    decompose gamma2 r r0 r1
  in
  let r0:Libcrux_intrinsics.Avx2_extract.t_Vec256 = tmp0 in
  let r1:Libcrux_intrinsics.Avx2_extract.t_Vec256 = tmp1 in
  let _:Prims.unit = () in
  let all_zeros:Libcrux_intrinsics.Avx2_extract.t_Vec256 =
    Libcrux_intrinsics.Avx2_extract.mm256_setzero_si256 ()
  in
  let negate_hints:Libcrux_intrinsics.Avx2_extract.t_Vec256 =
    Libcrux_intrinsics.Avx2_extract.vec256_blendv_epi32 all_zeros hint r0
  in
  let negate_hints:Libcrux_intrinsics.Avx2_extract.t_Vec256 =
    Libcrux_intrinsics.Avx2_extract.mm256_slli_epi32 (mk_i32 1) negate_hints
  in
  let hints:Libcrux_intrinsics.Avx2_extract.t_Vec256 =
    Libcrux_intrinsics.Avx2_extract.mm256_sub_epi32 hint negate_hints
  in
  let r1_plus_hints:Libcrux_intrinsics.Avx2_extract.t_Vec256 =
    Libcrux_intrinsics.Avx2_extract.mm256_add_epi32 r1 hints
  in
  let hint, r1_plus_hints:(Libcrux_intrinsics.Avx2_extract.t_Vec256 &
    Libcrux_intrinsics.Avx2_extract.t_Vec256) =
    match gamma2 <: i32 with
    | Rust_primitives.Integers.MkInt 95232 ->
      let max:Libcrux_intrinsics.Avx2_extract.t_Vec256 =
        Libcrux_intrinsics.Avx2_extract.mm256_set1_epi32 (mk_i32 43)
      in
      let r1_plus_hints:Libcrux_intrinsics.Avx2_extract.t_Vec256 =
        Libcrux_intrinsics.Avx2_extract.vec256_blendv_epi32 r1_plus_hints max r1_plus_hints
      in
      let greater_than_or_equal_to_max:Libcrux_intrinsics.Avx2_extract.t_Vec256 =
        Libcrux_intrinsics.Avx2_extract.mm256_cmpgt_epi32 r1_plus_hints max
      in
      let hint:Libcrux_intrinsics.Avx2_extract.t_Vec256 =
        Libcrux_intrinsics.Avx2_extract.vec256_blendv_epi32 r1_plus_hints
          all_zeros
          greater_than_or_equal_to_max
      in
      hint, r1_plus_hints
      <:
      (Libcrux_intrinsics.Avx2_extract.t_Vec256 & Libcrux_intrinsics.Avx2_extract.t_Vec256)
    | Rust_primitives.Integers.MkInt 261888 ->
      let hint:Libcrux_intrinsics.Avx2_extract.t_Vec256 =
        Libcrux_intrinsics.Avx2_extract.mm256_and_si256 r1_plus_hints
          (Libcrux_intrinsics.Avx2_extract.mm256_set1_epi32 (mk_i32 15)
            <:
            Libcrux_intrinsics.Avx2_extract.t_Vec256)
      in
      hint, r1_plus_hints
      <:
      (Libcrux_intrinsics.Avx2_extract.t_Vec256 & Libcrux_intrinsics.Avx2_extract.t_Vec256)
    | _ ->
      hint, r1_plus_hints
      <:
      (Libcrux_intrinsics.Avx2_extract.t_Vec256 & Libcrux_intrinsics.Avx2_extract.t_Vec256)
  in
  hint<|MERGE_RESOLUTION|>--- conflicted
+++ resolved
@@ -3,153 +3,34 @@
 open Core
 open FStar.Mul
 
-<<<<<<< HEAD
+let to_unsigned_representatives_ret (t: Libcrux_intrinsics.Avx2_extract.t_Vec256) =
+  let signs:Libcrux_intrinsics.Avx2_extract.t_Vec256 =
+    Libcrux_intrinsics.Avx2_extract.mm256_srai_epi32 31l t
+  in
+  let conditional_add_field_modulus:Libcrux_intrinsics.Avx2_extract.t_Vec256 =
+    Libcrux_intrinsics.Avx2_extract.mm256_and_si256 signs
+      (Libcrux_intrinsics.Avx2_extract.mm256_set1_epi32 Libcrux_ml_dsa.Simd.Traits.v_FIELD_MODULUS
+        <:
+        Libcrux_intrinsics.Avx2_extract.t_Vec256)
+  in
+  Libcrux_intrinsics.Avx2_extract.mm256_add_epi32 t conditional_add_field_modulus
+
+let to_unsigned_representatives (t: Libcrux_intrinsics.Avx2_extract.t_Vec256) =
+  let t:Libcrux_intrinsics.Avx2_extract.t_Vec256 = to_unsigned_representatives_ret t in
+  t
+
 let add (lhs rhs: Libcrux_intrinsics.Avx2_extract.t_Vec256) =
   let lhs:Libcrux_intrinsics.Avx2_extract.t_Vec256 =
     Libcrux_intrinsics.Avx2_extract.mm256_add_epi32 lhs rhs
   in
   lhs
 
-let compute_hint
-      (low high: Libcrux_intrinsics.Avx2_extract.t_Vec256)
-      (gamma2: i32)
-      (hint: Libcrux_intrinsics.Avx2_extract.t_Vec256)
-     =
-  let minus_gamma2:Libcrux_intrinsics.Avx2_extract.t_Vec256 =
-    Libcrux_intrinsics.Avx2_extract.mm256_set1_epi32 (Core.Ops.Arith.Neg.neg gamma2 <: i32)
-  in
-  let gamma2:Libcrux_intrinsics.Avx2_extract.t_Vec256 =
-    Libcrux_intrinsics.Avx2_extract.mm256_set1_epi32 gamma2
-  in
-  let low_within_bound:Libcrux_intrinsics.Avx2_extract.t_Vec256 =
-    Libcrux_intrinsics.Avx2_extract.mm256_cmpgt_epi32 (Libcrux_intrinsics.Avx2_extract.mm256_abs_epi32
-          low
-        <:
-        Libcrux_intrinsics.Avx2_extract.t_Vec256)
-      gamma2
-  in
-  let low_equals_minus_gamma2:Libcrux_intrinsics.Avx2_extract.t_Vec256 =
-    Libcrux_intrinsics.Avx2_extract.mm256_cmpeq_epi32 low minus_gamma2
-  in
-  let low_equals_minus_gamma2_and_high_is_nonzero:Libcrux_intrinsics.Avx2_extract.t_Vec256 =
-    Libcrux_intrinsics.Avx2_extract.mm256_sign_epi32 low_equals_minus_gamma2 high
-  in
-  let hint:Libcrux_intrinsics.Avx2_extract.t_Vec256 =
-    Libcrux_intrinsics.Avx2_extract.mm256_or_si256 low_within_bound
-      low_equals_minus_gamma2_and_high_is_nonzero
-  in
-  let hints_mask:i32 =
-    Libcrux_intrinsics.Avx2_extract.mm256_movemask_ps (Libcrux_intrinsics.Avx2_extract.mm256_castsi256_ps
-          hint
-        <:
-        u8)
-  in
-  let hint:Libcrux_intrinsics.Avx2_extract.t_Vec256 =
-    Libcrux_intrinsics.Avx2_extract.mm256_and_si256 hint
-      (Libcrux_intrinsics.Avx2_extract.mm256_set1_epi32 (mk_i32 1)
-        <:
-        Libcrux_intrinsics.Avx2_extract.t_Vec256)
-  in
-  let hax_temp_output:usize = cast (Core.Num.impl__i32__count_ones hints_mask <: u32) <: usize in
-  hint, hax_temp_output <: (Libcrux_intrinsics.Avx2_extract.t_Vec256 & usize)
-
-let infinity_norm_exceeds (simd_unit: Libcrux_intrinsics.Avx2_extract.t_Vec256) (bound: i32) =
-  let absolute_values:Libcrux_intrinsics.Avx2_extract.t_Vec256 =
-    Libcrux_intrinsics.Avx2_extract.mm256_abs_epi32 simd_unit
-  in
-  let bound:Libcrux_intrinsics.Avx2_extract.t_Vec256 =
-    Libcrux_intrinsics.Avx2_extract.mm256_set1_epi32 (bound -! mk_i32 1 <: i32)
-  in
-  let compare_with_bound:Libcrux_intrinsics.Avx2_extract.t_Vec256 =
-    Libcrux_intrinsics.Avx2_extract.mm256_cmpgt_epi32 absolute_values bound
-  in
-  let result:i32 =
-    Libcrux_intrinsics.Avx2_extract.mm256_testz_si256 compare_with_bound compare_with_bound
-  in
-  result <>. mk_i32 1
-
 let subtract (lhs rhs: Libcrux_intrinsics.Avx2_extract.t_Vec256) =
   let lhs:Libcrux_intrinsics.Avx2_extract.t_Vec256 =
     Libcrux_intrinsics.Avx2_extract.mm256_sub_epi32 lhs rhs
   in
   lhs
 
-let shift_left_then_reduce (v_SHIFT_BY: i32) (simd_unit: Libcrux_intrinsics.Avx2_extract.t_Vec256) =
-  let shifted:Libcrux_intrinsics.Avx2_extract.t_Vec256 =
-    Libcrux_intrinsics.Avx2_extract.mm256_slli_epi32 v_SHIFT_BY simd_unit
-  in
-  let quotient:Libcrux_intrinsics.Avx2_extract.t_Vec256 =
-    Libcrux_intrinsics.Avx2_extract.mm256_add_epi32 shifted
-      (Libcrux_intrinsics.Avx2_extract.mm256_set1_epi32 (mk_i32 1 <<! mk_i32 22 <: i32)
-        <:
-        Libcrux_intrinsics.Avx2_extract.t_Vec256)
-  in
-  let quotient:Libcrux_intrinsics.Avx2_extract.t_Vec256 =
-    Libcrux_intrinsics.Avx2_extract.mm256_srai_epi32 (mk_i32 23) quotient
-  in
-  let quotient_times_field_modulus:Libcrux_intrinsics.Avx2_extract.t_Vec256 =
-    Libcrux_intrinsics.Avx2_extract.mm256_mullo_epi32 quotient
-      (Libcrux_intrinsics.Avx2_extract.mm256_set1_epi32 Libcrux_ml_dsa.Simd.Traits.v_FIELD_MODULUS
-        <:
-        Libcrux_intrinsics.Avx2_extract.t_Vec256)
-  in
-  let simd_unit:Libcrux_intrinsics.Avx2_extract.t_Vec256 =
-    Libcrux_intrinsics.Avx2_extract.mm256_sub_epi32 shifted quotient_times_field_modulus
-  in
-  simd_unit
-
-=======
->>>>>>> a09ba242
-let to_unsigned_representatives_ret (t: Libcrux_intrinsics.Avx2_extract.t_Vec256) =
-  let signs:Libcrux_intrinsics.Avx2_extract.t_Vec256 =
-    Libcrux_intrinsics.Avx2_extract.mm256_srai_epi32 (mk_i32 31) t
-  in
-  let conditional_add_field_modulus:Libcrux_intrinsics.Avx2_extract.t_Vec256 =
-    Libcrux_intrinsics.Avx2_extract.mm256_and_si256 signs
-      (Libcrux_intrinsics.Avx2_extract.mm256_set1_epi32 Libcrux_ml_dsa.Simd.Traits.v_FIELD_MODULUS
-        <:
-        Libcrux_intrinsics.Avx2_extract.t_Vec256)
-  in
-  Libcrux_intrinsics.Avx2_extract.mm256_add_epi32 t conditional_add_field_modulus
-
-let to_unsigned_representatives (t: Libcrux_intrinsics.Avx2_extract.t_Vec256) =
-  let t:Libcrux_intrinsics.Avx2_extract.t_Vec256 = to_unsigned_representatives_ret t in
-  t
-
-<<<<<<< HEAD
-let power2round (r0 r1: Libcrux_intrinsics.Avx2_extract.t_Vec256) =
-  let r0:Libcrux_intrinsics.Avx2_extract.t_Vec256 = to_unsigned_representatives r0 in
-  let r1:Libcrux_intrinsics.Avx2_extract.t_Vec256 =
-    Libcrux_intrinsics.Avx2_extract.mm256_add_epi32 r0
-      (Libcrux_intrinsics.Avx2_extract.mm256_set1_epi32 ((mk_i32 1 <<!
-              (Libcrux_ml_dsa.Constants.v_BITS_IN_LOWER_PART_OF_T -! mk_usize 1 <: usize)
-              <:
-              i32) -!
-            mk_i32 1
-            <:
-            i32)
-        <:
-        Libcrux_intrinsics.Avx2_extract.t_Vec256)
-  in
-  let r1:Libcrux_intrinsics.Avx2_extract.t_Vec256 =
-    Libcrux_intrinsics.Avx2_extract.mm256_srai_epi32 (mk_i32 13) r1
-  in
-  let tmp:Libcrux_intrinsics.Avx2_extract.t_Vec256 =
-    Libcrux_intrinsics.Avx2_extract.mm256_slli_epi32 (mk_i32 13) r1
-=======
-let add (lhs rhs: Libcrux_intrinsics.Avx2_extract.t_Vec256) =
-  let lhs:Libcrux_intrinsics.Avx2_extract.t_Vec256 =
-    Libcrux_intrinsics.Avx2_extract.mm256_add_epi32 lhs rhs
->>>>>>> a09ba242
-  in
-  lhs
-
-let subtract (lhs rhs: Libcrux_intrinsics.Avx2_extract.t_Vec256) =
-  let lhs:Libcrux_intrinsics.Avx2_extract.t_Vec256 =
-    Libcrux_intrinsics.Avx2_extract.mm256_sub_epi32 lhs rhs
-  in
-  lhs
-
 let montgomery_multiply_by_constant (lhs: Libcrux_intrinsics.Avx2_extract.t_Vec256) (constant: i32) =
   let rhs:Libcrux_intrinsics.Avx2_extract.t_Vec256 =
     Libcrux_intrinsics.Avx2_extract.mm256_set1_epi32 constant
@@ -169,11 +50,11 @@
   in
   let prod13:Libcrux_intrinsics.Avx2_extract.t_Vec256 =
     Libcrux_intrinsics.Avx2_extract.mm256_mul_epi32 (Libcrux_intrinsics.Avx2_extract.mm256_shuffle_epi32
-          (mk_i32 245)
+          245l
           lhs
         <:
         Libcrux_intrinsics.Avx2_extract.t_Vec256)
-      (Libcrux_intrinsics.Avx2_extract.mm256_shuffle_epi32 (mk_i32 245) rhs
+      (Libcrux_intrinsics.Avx2_extract.mm256_shuffle_epi32 245l rhs
         <:
         Libcrux_intrinsics.Avx2_extract.t_Vec256)
   in
@@ -196,16 +77,9 @@
     Libcrux_intrinsics.Avx2_extract.mm256_sub_epi32 prod13 c13
   in
   let res02_shifted:Libcrux_intrinsics.Avx2_extract.t_Vec256 =
-    Libcrux_intrinsics.Avx2_extract.mm256_shuffle_epi32 (mk_i32 245) res02
-  in
-<<<<<<< HEAD
-  let lhs:Libcrux_intrinsics.Avx2_extract.t_Vec256 =
-    Libcrux_intrinsics.Avx2_extract.mm256_blend_epi32 (mk_i32 170) res02_shifted res13
-  in
-  lhs
-=======
+    Libcrux_intrinsics.Avx2_extract.mm256_shuffle_epi32 245l res02
+  in
   Libcrux_intrinsics.Avx2_extract.mm256_blend_epi32 170l res02_shifted res13
->>>>>>> a09ba242
 
 let montgomery_multiply (lhs rhs: Libcrux_intrinsics.Avx2_extract.t_Vec256) =
   let field_modulus:Libcrux_intrinsics.Avx2_extract.t_Vec256 =
@@ -223,11 +97,11 @@
   in
   let prod13:Libcrux_intrinsics.Avx2_extract.t_Vec256 =
     Libcrux_intrinsics.Avx2_extract.mm256_mul_epi32 (Libcrux_intrinsics.Avx2_extract.mm256_shuffle_epi32
-          (mk_i32 245)
+          245l
           lhs
         <:
         Libcrux_intrinsics.Avx2_extract.t_Vec256)
-      (Libcrux_intrinsics.Avx2_extract.mm256_shuffle_epi32 (mk_i32 245) rhs
+      (Libcrux_intrinsics.Avx2_extract.mm256_shuffle_epi32 245l rhs
         <:
         Libcrux_intrinsics.Avx2_extract.t_Vec256)
   in
@@ -250,11 +124,8 @@
     Libcrux_intrinsics.Avx2_extract.mm256_sub_epi32 prod13 c13
   in
   let res02_shifted:Libcrux_intrinsics.Avx2_extract.t_Vec256 =
-    Libcrux_intrinsics.Avx2_extract.mm256_shuffle_epi32 (mk_i32 245) res02
-  in
-<<<<<<< HEAD
-  Libcrux_intrinsics.Avx2_extract.mm256_blend_epi32 (mk_i32 170) res02_shifted res13
-=======
+    Libcrux_intrinsics.Avx2_extract.mm256_shuffle_epi32 245l res02
+  in
   let lhs:Libcrux_intrinsics.Avx2_extract.t_Vec256 =
     Libcrux_intrinsics.Avx2_extract.mm256_blend_epi32 170l res02_shifted res13
   in
@@ -323,46 +194,45 @@
     Libcrux_intrinsics.Avx2_extract.mm256_sub_epi32 r0 tmp
   in
   r0, r1 <: (Libcrux_intrinsics.Avx2_extract.t_Vec256 & Libcrux_intrinsics.Avx2_extract.t_Vec256)
->>>>>>> a09ba242
 
 let decompose (gamma2: i32) (r r0 r1: Libcrux_intrinsics.Avx2_extract.t_Vec256) =
   let r:Libcrux_intrinsics.Avx2_extract.t_Vec256 = to_unsigned_representatives_ret r in
   let ceil_of_r_by_128_:Libcrux_intrinsics.Avx2_extract.t_Vec256 =
     Libcrux_intrinsics.Avx2_extract.mm256_add_epi32 r
-      (Libcrux_intrinsics.Avx2_extract.mm256_set1_epi32 (mk_i32 127)
+      (Libcrux_intrinsics.Avx2_extract.mm256_set1_epi32 127l
         <:
         Libcrux_intrinsics.Avx2_extract.t_Vec256)
   in
   let ceil_of_r_by_128_:Libcrux_intrinsics.Avx2_extract.t_Vec256 =
-    Libcrux_intrinsics.Avx2_extract.mm256_srai_epi32 (mk_i32 7) ceil_of_r_by_128_
+    Libcrux_intrinsics.Avx2_extract.mm256_srai_epi32 7l ceil_of_r_by_128_
   in
   let r1:Libcrux_intrinsics.Avx2_extract.t_Vec256 =
     match gamma2 <: i32 with
-    | Rust_primitives.Integers.MkInt 95232 ->
+    | 95232l ->
       let result:Libcrux_intrinsics.Avx2_extract.t_Vec256 =
         Libcrux_intrinsics.Avx2_extract.mm256_mullo_epi32 ceil_of_r_by_128_
-          (Libcrux_intrinsics.Avx2_extract.mm256_set1_epi32 (mk_i32 11275)
+          (Libcrux_intrinsics.Avx2_extract.mm256_set1_epi32 11275l
             <:
             Libcrux_intrinsics.Avx2_extract.t_Vec256)
       in
       let result:Libcrux_intrinsics.Avx2_extract.t_Vec256 =
         Libcrux_intrinsics.Avx2_extract.mm256_add_epi32 result
-          (Libcrux_intrinsics.Avx2_extract.mm256_set1_epi32 (mk_i32 1 <<! mk_i32 23 <: i32)
-            <:
-            Libcrux_intrinsics.Avx2_extract.t_Vec256)
-      in
-      let result:Libcrux_intrinsics.Avx2_extract.t_Vec256 =
-        Libcrux_intrinsics.Avx2_extract.mm256_srai_epi32 (mk_i32 24) result
+          (Libcrux_intrinsics.Avx2_extract.mm256_set1_epi32 (1l <<! 23l <: i32)
+            <:
+            Libcrux_intrinsics.Avx2_extract.t_Vec256)
+      in
+      let result:Libcrux_intrinsics.Avx2_extract.t_Vec256 =
+        Libcrux_intrinsics.Avx2_extract.mm256_srai_epi32 24l result
       in
       let mask:Libcrux_intrinsics.Avx2_extract.t_Vec256 =
         Libcrux_intrinsics.Avx2_extract.mm256_sub_epi32 (Libcrux_intrinsics.Avx2_extract.mm256_set1_epi32
-              (mk_i32 43)
+              43l
             <:
             Libcrux_intrinsics.Avx2_extract.t_Vec256)
           result
       in
       let mask:Libcrux_intrinsics.Avx2_extract.t_Vec256 =
-        Libcrux_intrinsics.Avx2_extract.mm256_srai_epi32 (mk_i32 31) mask
+        Libcrux_intrinsics.Avx2_extract.mm256_srai_epi32 31l mask
       in
       let not_result:Libcrux_intrinsics.Avx2_extract.t_Vec256 =
         Libcrux_intrinsics.Avx2_extract.mm256_xor_si256 result mask
@@ -371,32 +241,32 @@
         Libcrux_intrinsics.Avx2_extract.mm256_and_si256 result not_result
       in
       r1
-    | Rust_primitives.Integers.MkInt 261888 ->
+    | 261888l ->
       let result:Libcrux_intrinsics.Avx2_extract.t_Vec256 =
         Libcrux_intrinsics.Avx2_extract.mm256_mullo_epi32 ceil_of_r_by_128_
-          (Libcrux_intrinsics.Avx2_extract.mm256_set1_epi32 (mk_i32 1025)
+          (Libcrux_intrinsics.Avx2_extract.mm256_set1_epi32 1025l
             <:
             Libcrux_intrinsics.Avx2_extract.t_Vec256)
       in
       let result:Libcrux_intrinsics.Avx2_extract.t_Vec256 =
         Libcrux_intrinsics.Avx2_extract.mm256_add_epi32 result
-          (Libcrux_intrinsics.Avx2_extract.mm256_set1_epi32 (mk_i32 1 <<! mk_i32 21 <: i32)
-            <:
-            Libcrux_intrinsics.Avx2_extract.t_Vec256)
-      in
-      let result:Libcrux_intrinsics.Avx2_extract.t_Vec256 =
-        Libcrux_intrinsics.Avx2_extract.mm256_srai_epi32 (mk_i32 22) result
+          (Libcrux_intrinsics.Avx2_extract.mm256_set1_epi32 (1l <<! 21l <: i32)
+            <:
+            Libcrux_intrinsics.Avx2_extract.t_Vec256)
+      in
+      let result:Libcrux_intrinsics.Avx2_extract.t_Vec256 =
+        Libcrux_intrinsics.Avx2_extract.mm256_srai_epi32 22l result
       in
       let r1:Libcrux_intrinsics.Avx2_extract.t_Vec256 =
         Libcrux_intrinsics.Avx2_extract.mm256_and_si256 result
-          (Libcrux_intrinsics.Avx2_extract.mm256_set1_epi32 (mk_i32 15)
+          (Libcrux_intrinsics.Avx2_extract.mm256_set1_epi32 15l
             <:
             Libcrux_intrinsics.Avx2_extract.t_Vec256)
       in
       r1
     | _ -> r1
   in
-  let alpha:i32 = gamma2 *! mk_i32 2 in
+  let alpha:i32 = gamma2 *! 2l in
   let r0_tmp:Libcrux_intrinsics.Avx2_extract.t_Vec256 =
     Libcrux_intrinsics.Avx2_extract.mm256_mullo_epi32 r1
       (Libcrux_intrinsics.Avx2_extract.mm256_set1_epi32 alpha
@@ -408,10 +278,10 @@
   in
   let field_modulus_halved:Libcrux_intrinsics.Avx2_extract.t_Vec256 =
     Libcrux_intrinsics.Avx2_extract.mm256_set1_epi32 ((Libcrux_ml_dsa.Simd.Traits.v_FIELD_MODULUS -!
-          mk_i32 1
+          1l
           <:
           i32) /!
-        mk_i32 2
+        2l
         <:
         i32)
   in
@@ -419,7 +289,7 @@
     Libcrux_intrinsics.Avx2_extract.mm256_sub_epi32 field_modulus_halved r0_tmp
   in
   let mask:Libcrux_intrinsics.Avx2_extract.t_Vec256 =
-    Libcrux_intrinsics.Avx2_extract.mm256_srai_epi32 (mk_i32 31) mask
+    Libcrux_intrinsics.Avx2_extract.mm256_srai_epi32 31l mask
   in
   let field_modulus_and_mask:Libcrux_intrinsics.Avx2_extract.t_Vec256 =
     Libcrux_intrinsics.Avx2_extract.mm256_and_si256 mask
@@ -496,7 +366,7 @@
     Libcrux_intrinsics.Avx2_extract.vec256_blendv_epi32 all_zeros hint r0
   in
   let negate_hints:Libcrux_intrinsics.Avx2_extract.t_Vec256 =
-    Libcrux_intrinsics.Avx2_extract.mm256_slli_epi32 (mk_i32 1) negate_hints
+    Libcrux_intrinsics.Avx2_extract.mm256_slli_epi32 1l negate_hints
   in
   let hints:Libcrux_intrinsics.Avx2_extract.t_Vec256 =
     Libcrux_intrinsics.Avx2_extract.mm256_sub_epi32 hint negate_hints
@@ -507,9 +377,9 @@
   let hint, r1_plus_hints:(Libcrux_intrinsics.Avx2_extract.t_Vec256 &
     Libcrux_intrinsics.Avx2_extract.t_Vec256) =
     match gamma2 <: i32 with
-    | Rust_primitives.Integers.MkInt 95232 ->
+    | 95232l ->
       let max:Libcrux_intrinsics.Avx2_extract.t_Vec256 =
-        Libcrux_intrinsics.Avx2_extract.mm256_set1_epi32 (mk_i32 43)
+        Libcrux_intrinsics.Avx2_extract.mm256_set1_epi32 43l
       in
       let r1_plus_hints:Libcrux_intrinsics.Avx2_extract.t_Vec256 =
         Libcrux_intrinsics.Avx2_extract.vec256_blendv_epi32 r1_plus_hints max r1_plus_hints
@@ -525,10 +395,10 @@
       hint, r1_plus_hints
       <:
       (Libcrux_intrinsics.Avx2_extract.t_Vec256 & Libcrux_intrinsics.Avx2_extract.t_Vec256)
-    | Rust_primitives.Integers.MkInt 261888 ->
+    | 261888l ->
       let hint:Libcrux_intrinsics.Avx2_extract.t_Vec256 =
         Libcrux_intrinsics.Avx2_extract.mm256_and_si256 r1_plus_hints
-          (Libcrux_intrinsics.Avx2_extract.mm256_set1_epi32 (mk_i32 15)
+          (Libcrux_intrinsics.Avx2_extract.mm256_set1_epi32 15l
             <:
             Libcrux_intrinsics.Avx2_extract.t_Vec256)
       in
