module Libcrux_ml_dsa.Constants
#set-options "--fuel 0 --ifuel 1 --z3rlimit 100"
open Core
open FStar.Mul

<<<<<<< HEAD
let discriminant_Eta_Four: isize = mk_isize 4

/// Eta values
type t_Eta =
  | Eta_Two : t_Eta
  | Eta_Four : t_Eta

let discriminant_Eta_Two: isize = mk_isize 2
=======
let v_FIELD_MODULUS: i32 = 8380417l

let v_COEFFICIENTS_IN_RING_ELEMENT: usize = sz 256
>>>>>>> a09ba242

let v_FIELD_MODULUS_MINUS_ONE_BIT_LENGTH: usize = sz 23

let v_BITS_IN_LOWER_PART_OF_T: usize = mk_usize 13

<<<<<<< HEAD
let v_BYTES_FOR_VERIFICATION_KEY_HASH: usize = mk_usize 64

let v_COEFFICIENTS_IN_RING_ELEMENT: usize = mk_usize 256

/// The length of `context` is serialized to a single `u8`.
let v_CONTEXT_MAX_LEN: usize = mk_usize 255

let v_FIELD_MODULUS: i32 = mk_i32 8380417

let v_FIELD_MODULUS_MINUS_ONE_BIT_LENGTH: usize = mk_usize 23
=======
let v_RING_ELEMENT_OF_T0S_SIZE: usize =
  (v_BITS_IN_LOWER_PART_OF_T *! v_COEFFICIENTS_IN_RING_ELEMENT <: usize) /! sz 8

let v_BITS_IN_UPPER_PART_OF_T: usize =
  v_FIELD_MODULUS_MINUS_ONE_BIT_LENGTH -! v_BITS_IN_LOWER_PART_OF_T

let v_RING_ELEMENT_OF_T1S_SIZE: usize =
  (v_BITS_IN_UPPER_PART_OF_T *! v_COEFFICIENTS_IN_RING_ELEMENT <: usize) /! sz 8

let v_SEED_FOR_A_SIZE: usize = sz 32
>>>>>>> a09ba242

let v_SEED_FOR_ERROR_VECTORS_SIZE: usize = sz 64

<<<<<<< HEAD
let v_GAMMA2_V261_888_: i32 = mk_i32 261888

let v_GAMMA2_V95_232_: i32 = mk_i32 95232
=======
let v_BYTES_FOR_VERIFICATION_KEY_HASH: usize = sz 64

let v_SEED_FOR_SIGNING_SIZE: usize = sz 32
>>>>>>> a09ba242

/// Number of bytes of entropy required for key generation.
let v_KEY_GENERATION_RANDOMNESS_SIZE: usize = mk_usize 32

<<<<<<< HEAD
let v_MASK_SEED_SIZE: usize = mk_usize 64
=======
/// Number of bytes of entropy required for signing.
let v_SIGNING_RANDOMNESS_SIZE: usize = sz 32
>>>>>>> a09ba242

let v_MESSAGE_REPRESENTATIVE_SIZE: usize = mk_usize 64

<<<<<<< HEAD
let v_REJECTION_SAMPLE_BOUND_SIGN: usize = mk_usize 814

let v_RING_ELEMENT_OF_T0S_SIZE: usize =
  (v_BITS_IN_LOWER_PART_OF_T *! v_COEFFICIENTS_IN_RING_ELEMENT <: usize) /! mk_usize 8

let v_RING_ELEMENT_OF_T1S_SIZE: usize =
  (v_BITS_IN_UPPER_PART_OF_T *! v_COEFFICIENTS_IN_RING_ELEMENT <: usize) /! mk_usize 8

let v_SEED_FOR_A_SIZE: usize = mk_usize 32

let v_SEED_FOR_ERROR_VECTORS_SIZE: usize = mk_usize 64

let v_SEED_FOR_SIGNING_SIZE: usize = mk_usize 32

/// Number of bytes of entropy required for signing.
let v_SIGNING_RANDOMNESS_SIZE: usize = mk_usize 32
=======
let v_MASK_SEED_SIZE: usize = sz 64

let v_REJECTION_SAMPLE_BOUND_SIGN: usize = sz 814

/// The length of `context` is serialized to a single `u8`.
let v_CONTEXT_MAX_LEN: usize = sz 255

/// Eta values
type t_Eta =
  | Eta_Two : t_Eta
  | Eta_Four : t_Eta

let discriminant_Eta_Two: isize = isz 2

let discriminant_Eta_Four: isize = isz 4

val t_Eta_cast_to_repr (x: t_Eta) : Prims.Pure isize Prims.l_True (fun _ -> Prims.l_True)

[@@ FStar.Tactics.Typeclasses.tcinstance]
val impl:Core.Clone.t_Clone t_Eta
>>>>>>> a09ba242

[@@ FStar.Tactics.Typeclasses.tcinstance]
val impl_1:Core.Marker.t_Copy t_Eta

let v_GAMMA2_V261_888_: i32 = 261888l

let v_GAMMA2_V95_232_: i32 = 95232l

val beta (ones_in_verifier_challenge: usize) (eta: t_Eta)
    : Prims.Pure i32 Prims.l_True (fun _ -> Prims.l_True)

val error_ring_element_size (bits_per_error_coefficient: usize)
    : Prims.Pure usize Prims.l_True (fun _ -> Prims.l_True)

val gamma1_ring_element_size (bits_per_gamma1_coefficient: usize)
    : Prims.Pure usize Prims.l_True (fun _ -> Prims.l_True)

val commitment_ring_element_size (bits_per_commitment_coefficient: usize)
    : Prims.Pure usize Prims.l_True (fun _ -> Prims.l_True)

val commitment_vector_size (bits_per_commitment_coefficient rows_in_a: usize)
    : Prims.Pure usize Prims.l_True (fun _ -> Prims.l_True)

val signing_key_size (rows_in_a columns_in_a error_ring_element_size: usize)
    : Prims.Pure usize Prims.l_True (fun _ -> Prims.l_True)

val verification_key_size (rows_in_a: usize) : Prims.Pure usize Prims.l_True (fun _ -> Prims.l_True)

val signature_size
      (rows_in_a columns_in_a max_ones_in_hint commitment_hash_size bits_per_gamma1_coefficient:
          usize)
    : Prims.Pure usize Prims.l_True (fun _ -> Prims.l_True)<|MERGE_RESOLUTION|>--- conflicted
+++ resolved
@@ -3,37 +3,14 @@
 open Core
 open FStar.Mul
 
-<<<<<<< HEAD
-let discriminant_Eta_Four: isize = mk_isize 4
-
-/// Eta values
-type t_Eta =
-  | Eta_Two : t_Eta
-  | Eta_Four : t_Eta
-
-let discriminant_Eta_Two: isize = mk_isize 2
-=======
 let v_FIELD_MODULUS: i32 = 8380417l
 
 let v_COEFFICIENTS_IN_RING_ELEMENT: usize = sz 256
->>>>>>> a09ba242
 
 let v_FIELD_MODULUS_MINUS_ONE_BIT_LENGTH: usize = sz 23
 
-let v_BITS_IN_LOWER_PART_OF_T: usize = mk_usize 13
+let v_BITS_IN_LOWER_PART_OF_T: usize = sz 13
 
-<<<<<<< HEAD
-let v_BYTES_FOR_VERIFICATION_KEY_HASH: usize = mk_usize 64
-
-let v_COEFFICIENTS_IN_RING_ELEMENT: usize = mk_usize 256
-
-/// The length of `context` is serialized to a single `u8`.
-let v_CONTEXT_MAX_LEN: usize = mk_usize 255
-
-let v_FIELD_MODULUS: i32 = mk_i32 8380417
-
-let v_FIELD_MODULUS_MINUS_ONE_BIT_LENGTH: usize = mk_usize 23
-=======
 let v_RING_ELEMENT_OF_T0S_SIZE: usize =
   (v_BITS_IN_LOWER_PART_OF_T *! v_COEFFICIENTS_IN_RING_ELEMENT <: usize) /! sz 8
 
@@ -44,50 +21,21 @@
   (v_BITS_IN_UPPER_PART_OF_T *! v_COEFFICIENTS_IN_RING_ELEMENT <: usize) /! sz 8
 
 let v_SEED_FOR_A_SIZE: usize = sz 32
->>>>>>> a09ba242
 
 let v_SEED_FOR_ERROR_VECTORS_SIZE: usize = sz 64
 
-<<<<<<< HEAD
-let v_GAMMA2_V261_888_: i32 = mk_i32 261888
-
-let v_GAMMA2_V95_232_: i32 = mk_i32 95232
-=======
 let v_BYTES_FOR_VERIFICATION_KEY_HASH: usize = sz 64
 
 let v_SEED_FOR_SIGNING_SIZE: usize = sz 32
->>>>>>> a09ba242
 
 /// Number of bytes of entropy required for key generation.
-let v_KEY_GENERATION_RANDOMNESS_SIZE: usize = mk_usize 32
+let v_KEY_GENERATION_RANDOMNESS_SIZE: usize = sz 32
 
-<<<<<<< HEAD
-let v_MASK_SEED_SIZE: usize = mk_usize 64
-=======
 /// Number of bytes of entropy required for signing.
 let v_SIGNING_RANDOMNESS_SIZE: usize = sz 32
->>>>>>> a09ba242
 
-let v_MESSAGE_REPRESENTATIVE_SIZE: usize = mk_usize 64
+let v_MESSAGE_REPRESENTATIVE_SIZE: usize = sz 64
 
-<<<<<<< HEAD
-let v_REJECTION_SAMPLE_BOUND_SIGN: usize = mk_usize 814
-
-let v_RING_ELEMENT_OF_T0S_SIZE: usize =
-  (v_BITS_IN_LOWER_PART_OF_T *! v_COEFFICIENTS_IN_RING_ELEMENT <: usize) /! mk_usize 8
-
-let v_RING_ELEMENT_OF_T1S_SIZE: usize =
-  (v_BITS_IN_UPPER_PART_OF_T *! v_COEFFICIENTS_IN_RING_ELEMENT <: usize) /! mk_usize 8
-
-let v_SEED_FOR_A_SIZE: usize = mk_usize 32
-
-let v_SEED_FOR_ERROR_VECTORS_SIZE: usize = mk_usize 64
-
-let v_SEED_FOR_SIGNING_SIZE: usize = mk_usize 32
-
-/// Number of bytes of entropy required for signing.
-let v_SIGNING_RANDOMNESS_SIZE: usize = mk_usize 32
-=======
 let v_MASK_SEED_SIZE: usize = sz 64
 
 let v_REJECTION_SAMPLE_BOUND_SIGN: usize = sz 814
@@ -108,7 +56,6 @@
 
 [@@ FStar.Tactics.Typeclasses.tcinstance]
 val impl:Core.Clone.t_Clone t_Eta
->>>>>>> a09ba242
 
 [@@ FStar.Tactics.Typeclasses.tcinstance]
 val impl_1:Core.Marker.t_Copy t_Eta
