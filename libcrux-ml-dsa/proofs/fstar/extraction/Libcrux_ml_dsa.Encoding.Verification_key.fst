--- conflicted
+++ resolved
@@ -9,66 +9,6 @@
   let open Libcrux_ml_dsa.Simd.Traits in
   ()
 
-<<<<<<< HEAD
-let deserialize
-      (#v_SIMDUnit: Type0)
-      (#[FStar.Tactics.Typeclasses.tcresolve ()]
-          i1:
-          Libcrux_ml_dsa.Simd.Traits.t_Operations v_SIMDUnit)
-      (rows_in_a verification_key_size: usize)
-      (serialized: t_Slice u8)
-      (t1: t_Slice (Libcrux_ml_dsa.Polynomial.t_PolynomialRingElement v_SIMDUnit))
-     =
-  let _:Prims.unit =
-    if true
-    then
-      let _:Prims.unit =
-        Hax_lib.v_assert ((Core.Slice.impl__len #u8 serialized <: usize) =.
-            (verification_key_size -! Libcrux_ml_dsa.Constants.v_SEED_FOR_A_SIZE <: usize)
-            <:
-            bool)
-      in
-      ()
-  in
-  let t1:t_Slice (Libcrux_ml_dsa.Polynomial.t_PolynomialRingElement v_SIMDUnit) =
-    Rust_primitives.Hax.Folds.fold_range (mk_usize 0)
-      rows_in_a
-      (fun t1 temp_1_ ->
-          let t1:t_Slice (Libcrux_ml_dsa.Polynomial.t_PolynomialRingElement v_SIMDUnit) = t1 in
-          let _:usize = temp_1_ in
-          true)
-      t1
-      (fun t1 i ->
-          let t1:t_Slice (Libcrux_ml_dsa.Polynomial.t_PolynomialRingElement v_SIMDUnit) = t1 in
-          let i:usize = i in
-          Rust_primitives.Hax.Monomorphized_update_at.update_at_usize t1
-            i
-            (Libcrux_ml_dsa.Encoding.T1.deserialize #v_SIMDUnit
-                (serialized.[ {
-                      Core.Ops.Range.f_start
-                      =
-                      i *! Libcrux_ml_dsa.Constants.v_RING_ELEMENT_OF_T1S_SIZE <: usize;
-                      Core.Ops.Range.f_end
-                      =
-                      (i +! mk_usize 1 <: usize) *!
-                      Libcrux_ml_dsa.Constants.v_RING_ELEMENT_OF_T1S_SIZE
-                      <:
-                      usize
-                    }
-                    <:
-                    Core.Ops.Range.t_Range usize ]
-                  <:
-                  t_Slice u8)
-                (t1.[ i ] <: Libcrux_ml_dsa.Polynomial.t_PolynomialRingElement v_SIMDUnit)
-              <:
-              Libcrux_ml_dsa.Polynomial.t_PolynomialRingElement v_SIMDUnit)
-          <:
-          t_Slice (Libcrux_ml_dsa.Polynomial.t_PolynomialRingElement v_SIMDUnit))
-  in
-  t1
-
-=======
->>>>>>> a09ba242
 let generate_serialized
       (#v_SIMDUnit: Type0)
       (#[FStar.Tactics.Typeclasses.tcresolve ()]
@@ -81,14 +21,14 @@
   let verification_key_serialized:t_Slice u8 =
     Rust_primitives.Hax.Monomorphized_update_at.update_at_range verification_key_serialized
       ({
-          Core.Ops.Range.f_start = mk_usize 0;
+          Core.Ops.Range.f_start = sz 0;
           Core.Ops.Range.f_end = Libcrux_ml_dsa.Constants.v_SEED_FOR_A_SIZE
         }
         <:
         Core.Ops.Range.t_Range usize)
       (Core.Slice.impl__copy_from_slice #u8
           (verification_key_serialized.[ {
-                Core.Ops.Range.f_start = mk_usize 0;
+                Core.Ops.Range.f_start = sz 0;
                 Core.Ops.Range.f_end = Libcrux_ml_dsa.Constants.v_SEED_FOR_A_SIZE
               }
               <:
