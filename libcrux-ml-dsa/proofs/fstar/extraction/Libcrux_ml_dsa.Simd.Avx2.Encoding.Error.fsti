--- conflicted
+++ resolved
@@ -3,24 +3,12 @@
 open Core
 open FStar.Mul
 
-<<<<<<< HEAD
-let deserialize_to_unsigned_when_eta_is_2___COEFFICIENT_MASK: i32 =
-  (mk_i32 1 <<! mk_i32 3 <: i32) -! mk_i32 1
-
-let deserialize_to_unsigned_when_eta_is_4___COEFFICIENT_MASK: i32 =
-  (mk_i32 1 <<! mk_i32 4 <: i32) -! mk_i32 1
-
-let serialize_when_eta_is_2___ETA: i32 = mk_i32 2
-
-let serialize_when_eta_is_4___ETA: i32 = mk_i32 4
-=======
 let serialize_when_eta_is_2___ETA: i32 = 2l
 
 val serialize_when_eta_is_2_ (simd_unit: Libcrux_intrinsics.Avx2_extract.t_Vec256) (out: t_Slice u8)
     : Prims.Pure (t_Slice u8) Prims.l_True (fun _ -> Prims.l_True)
 
 let serialize_when_eta_is_4___ETA: i32 = 4l
->>>>>>> a09ba242
 
 val serialize_when_eta_is_4_ (simd_unit: Libcrux_intrinsics.Avx2_extract.t_Vec256) (out: t_Slice u8)
     : Prims.Pure (t_Slice u8) Prims.l_True (fun _ -> Prims.l_True)
