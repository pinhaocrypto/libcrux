--- conflicted
+++ resolved
@@ -8,11 +8,7 @@
  * Eurydice: 60f543ddc60a777138070968daaf7620ec48170d
  * Karamel: 1d81d757d5d9e16dd6463ccc72324e587c707959
  * F*: 7cd06c5562fc47ec14cd35c38034d5558a5ff762
-<<<<<<< HEAD
- * Libcrux: 291d865c12c21c323fdd343d65241b564e427e24
-=======
  * Libcrux: b58bd8d411ef8bf85b51f5d0233854517147f423
->>>>>>> a11e2555
  */
 
 #ifndef __libcrux_mldsa65_portable_H
@@ -1665,52 +1661,73 @@
                                                            gamma1_exponent);
 }
 
+static KRML_MUSTINLINE uint8_t
+libcrux_ml_dsa_simd_portable_encoding_commitment_encode_4(
+    Eurydice_slice coefficients) {
+  uint8_t coefficient0 = (uint8_t)Eurydice_slice_index(coefficients, (size_t)0U,
+                                                       int32_t, int32_t *);
+  uint8_t coefficient1 = (uint8_t)Eurydice_slice_index(coefficients, (size_t)1U,
+                                                       int32_t, int32_t *);
+  return (uint32_t)coefficient1 << 4U | (uint32_t)coefficient0;
+}
+
 static KRML_MUSTINLINE void
 libcrux_ml_dsa_simd_portable_encoding_commitment_serialize_4(
     libcrux_ml_dsa_simd_portable_vector_type_Coefficients *simd_unit,
     Eurydice_slice serialized) {
-  uint8_t coefficient0 = (uint8_t)simd_unit->values[0U];
-  uint8_t coefficient1 = (uint8_t)simd_unit->values[1U];
-  uint8_t coefficient2 = (uint8_t)simd_unit->values[2U];
-  uint8_t coefficient3 = (uint8_t)simd_unit->values[3U];
-  uint8_t coefficient4 = (uint8_t)simd_unit->values[4U];
-  uint8_t coefficient5 = (uint8_t)simd_unit->values[5U];
-  uint8_t coefficient6 = (uint8_t)simd_unit->values[6U];
-  uint8_t coefficient7 = (uint8_t)simd_unit->values[7U];
-  uint8_t byte0 = (uint32_t)coefficient1 << 4U | (uint32_t)coefficient0;
-  uint8_t byte1 = (uint32_t)coefficient3 << 4U | (uint32_t)coefficient2;
-  uint8_t byte2 = (uint32_t)coefficient5 << 4U | (uint32_t)coefficient4;
-  uint8_t byte3 = (uint32_t)coefficient7 << 4U | (uint32_t)coefficient6;
-  Eurydice_slice_index(serialized, (size_t)0U, uint8_t, uint8_t *) = byte0;
-  Eurydice_slice_index(serialized, (size_t)1U, uint8_t, uint8_t *) = byte1;
-  Eurydice_slice_index(serialized, (size_t)2U, uint8_t, uint8_t *) = byte2;
-  Eurydice_slice_index(serialized, (size_t)3U, uint8_t, uint8_t *) = byte3;
+  for (size_t i = (size_t)0U;
+       i < Eurydice_slice_len(
+               Eurydice_array_to_slice((size_t)8U, simd_unit->values, int32_t),
+               int32_t) /
+               (size_t)2U;
+       i++) {
+    size_t i0 = i;
+    Eurydice_slice coefficients =
+        Eurydice_array_to_subslice2(simd_unit->values, i0 * (size_t)2U,
+                                    i0 * (size_t)2U + (size_t)2U, int32_t);
+    Eurydice_slice_index(serialized, i0, uint8_t, uint8_t *) =
+        libcrux_ml_dsa_simd_portable_encoding_commitment_encode_4(coefficients);
+  }
+}
+
+static KRML_MUSTINLINE void
+libcrux_ml_dsa_simd_portable_encoding_commitment_encode_6(
+    Eurydice_slice coefficients, Eurydice_slice bytes) {
+  uint8_t coefficient0 = (uint8_t)Eurydice_slice_index(coefficients, (size_t)0U,
+                                                       int32_t, int32_t *);
+  uint8_t coefficient1 = (uint8_t)Eurydice_slice_index(coefficients, (size_t)1U,
+                                                       int32_t, int32_t *);
+  uint8_t coefficient2 = (uint8_t)Eurydice_slice_index(coefficients, (size_t)2U,
+                                                       int32_t, int32_t *);
+  uint8_t coefficient3 = (uint8_t)Eurydice_slice_index(coefficients, (size_t)3U,
+                                                       int32_t, int32_t *);
+  uint8_t byte0 = (uint32_t)coefficient1 << 6U | (uint32_t)coefficient0;
+  uint8_t byte1 = (uint32_t)coefficient2 << 4U | (uint32_t)coefficient1 >> 2U;
+  uint8_t byte2 = (uint32_t)coefficient3 << 2U | (uint32_t)coefficient2 >> 4U;
+  Eurydice_slice_index(bytes, (size_t)0U, uint8_t, uint8_t *) = byte0;
+  Eurydice_slice_index(bytes, (size_t)1U, uint8_t, uint8_t *) = byte1;
+  Eurydice_slice_index(bytes, (size_t)2U, uint8_t, uint8_t *) = byte2;
 }
 
 static KRML_MUSTINLINE void
 libcrux_ml_dsa_simd_portable_encoding_commitment_serialize_6(
     libcrux_ml_dsa_simd_portable_vector_type_Coefficients *simd_unit,
     Eurydice_slice serialized) {
-  uint8_t coefficient0 = (uint8_t)simd_unit->values[0U];
-  uint8_t coefficient1 = (uint8_t)simd_unit->values[1U];
-  uint8_t coefficient2 = (uint8_t)simd_unit->values[2U];
-  uint8_t coefficient3 = (uint8_t)simd_unit->values[3U];
-  uint8_t coefficient4 = (uint8_t)simd_unit->values[4U];
-  uint8_t coefficient5 = (uint8_t)simd_unit->values[5U];
-  uint8_t coefficient6 = (uint8_t)simd_unit->values[6U];
-  uint8_t coefficient7 = (uint8_t)simd_unit->values[7U];
-  uint8_t byte0 = (uint32_t)coefficient1 << 6U | (uint32_t)coefficient0;
-  uint8_t byte1 = (uint32_t)coefficient2 << 4U | (uint32_t)coefficient1 >> 2U;
-  uint8_t byte2 = (uint32_t)coefficient3 << 2U | (uint32_t)coefficient2 >> 4U;
-  uint8_t byte3 = (uint32_t)coefficient5 << 6U | (uint32_t)coefficient4;
-  uint8_t byte4 = (uint32_t)coefficient6 << 4U | (uint32_t)coefficient5 >> 2U;
-  uint8_t byte5 = (uint32_t)coefficient7 << 2U | (uint32_t)coefficient6 >> 4U;
-  Eurydice_slice_index(serialized, (size_t)0U, uint8_t, uint8_t *) = byte0;
-  Eurydice_slice_index(serialized, (size_t)1U, uint8_t, uint8_t *) = byte1;
-  Eurydice_slice_index(serialized, (size_t)2U, uint8_t, uint8_t *) = byte2;
-  Eurydice_slice_index(serialized, (size_t)3U, uint8_t, uint8_t *) = byte3;
-  Eurydice_slice_index(serialized, (size_t)4U, uint8_t, uint8_t *) = byte4;
-  Eurydice_slice_index(serialized, (size_t)5U, uint8_t, uint8_t *) = byte5;
+  for (size_t i = (size_t)0U;
+       i < Eurydice_slice_len(
+               Eurydice_array_to_slice((size_t)8U, simd_unit->values, int32_t),
+               int32_t) /
+               (size_t)4U;
+       i++) {
+    size_t i0 = i;
+    Eurydice_slice coefficients =
+        Eurydice_array_to_subslice2(simd_unit->values, i0 * (size_t)4U,
+                                    i0 * (size_t)4U + (size_t)4U, int32_t);
+    libcrux_ml_dsa_simd_portable_encoding_commitment_encode_6(
+        coefficients,
+        Eurydice_slice_subslice2(serialized, (size_t)3U * i0,
+                                 (size_t)3U * i0 + (size_t)3U, uint8_t));
+  }
 }
 
 static KRML_MUSTINLINE void
