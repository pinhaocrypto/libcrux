--- conflicted
+++ resolved
@@ -29,14 +29,9 @@
 pqcrypto-dilithium = { version = "0.5.0" }         #, default-features = false
 
 [features]
-<<<<<<< HEAD
 simd128 = ["libcrux-sha3/simd128", "libcrux-intrinsics/simd128"]
 simd256 = ["libcrux-sha3/simd256", "libcrux-intrinsics/simd256"]
-=======
-simd128 = []
-simd256 = []
 acvp = [] # expose internal API for ACVP testing
->>>>>>> 9f0de7fd
 
 [[bench]]
 name = "manual44"
