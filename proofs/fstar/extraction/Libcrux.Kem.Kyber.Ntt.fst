module Libcrux.Kem.Kyber.Ntt
#set-options "--fuel 0 --ifuel 1 --z3rlimit 15"
open Core

let v_ZETAS_MONTGOMERY_DOMAIN: t_Array i32 (sz 128) =
  let list =
    [
      (-1044l); (-758l); (-359l); (-1517l); 1493l; 1422l; 287l; 202l; (-171l); 622l; 1577l; 182l;
      962l; (-1202l); (-1474l); 1468l; 573l; (-1325l); 264l; 383l; (-829l); 1458l; (-1602l); (-130l);
      (-681l); 1017l; 732l; 608l; (-1542l); 411l; (-205l); (-1571l); 1223l; 652l; (-552l); 1015l;
      (-1293l); 1491l; (-282l); (-1544l); 516l; (-8l); (-320l); (-666l); (-1618l); (-1162l); 126l;
      1469l; (-853l); (-90l); (-271l); 830l; 107l; (-1421l); (-247l); (-951l); (-398l); 961l;
      (-1508l); (-725l); 448l; (-1065l); 677l; (-1275l); (-1103l); 430l; 555l; 843l; (-1251l); 871l;
      1550l; 105l; 422l; 587l; 177l; (-235l); (-291l); (-460l); 1574l; 1653l; (-246l); 778l; 1159l;
      (-147l); (-777l); 1483l; (-602l); 1119l; (-1590l); 644l; (-872l); 349l; 418l; 329l; (-156l);
      (-75l); 817l; 1097l; 603l; 610l; 1322l; (-1285l); (-1465l); 384l; (-1215l); (-136l); 1218l;
      (-1335l); (-874l); 220l; (-1187l); (-1659l); (-1185l); (-1530l); (-1278l); 794l; (-1510l);
      (-854l); (-870l); 478l; (-108l); (-308l); 996l; 991l; 958l; (-1460l); 1522l; 1628l
    ]
  in
  FStar.Pervasives.assert_norm (Prims.eq2 (List.Tot.length list) 128);
  Rust_primitives.Hax.array_of_list list

let ntt_binomially_sampled_ring_element
      (re: Libcrux.Kem.Kyber.Arithmetic.t_KyberPolynomialRingElement)
    : Libcrux.Kem.Kyber.Arithmetic.t_KyberPolynomialRingElement =
  let initial_coefficient_bound:i32 = 3l in
  let _:Prims.unit =
    if true
    then
      let _, out:(Core.Array.Iter.t_IntoIter i32 (sz 256) & bool) =
        Core.Iter.Traits.Iterator.f_all (Core.Iter.Traits.Collect.f_into_iter re
                .Libcrux.Kem.Kyber.Arithmetic.f_coefficients
            <:
            Core.Array.Iter.t_IntoIter i32 (sz 256))
          (fun coefficient ->
<<<<<<< HEAD
              (Core.Num.impl__i32__abs coefficient <: i32) <=. coefficient_bound <: bool)
=======
              (Core.Num.impl__i32__abs coefficient <: i32) <=. initial_coefficient_bound <: bool)
>>>>>>> 4ec50300
      in
      let _:Prims.unit =
        if ~.out
        then
          Rust_primitives.Hax.never_to_any (Core.Panicking.panic "assertion failed: re.coefficients.into_iter().all(|coefficient|\\n        coefficient.abs() <= initial_coefficient_bound)"

              <:
              Rust_primitives.Hax.t_Never)
      in
      ()
  in
  let zeta_i:usize = sz 0 in
  let re, zeta_i:(Libcrux.Kem.Kyber.Arithmetic.t_KyberPolynomialRingElement & usize) =
    Core.Iter.Traits.Iterator.f_fold (Core.Iter.Traits.Collect.f_into_iter (Core.Iter.Traits.Iterator.f_step_by
              ({
                  Core.Ops.Range.f_start = sz 0;
                  Core.Ops.Range.f_end
                  =
                  Libcrux.Kem.Kyber.Constants.v_COEFFICIENTS_IN_RING_ELEMENT -! sz 128 <: usize
                })
              (sz 2 *! sz 128 <: usize)
            <:
            Core.Iter.Adapters.Step_by.t_StepBy (Core.Ops.Range.t_Range usize))
        <:
        Core.Iter.Adapters.Step_by.t_StepBy (Core.Ops.Range.t_Range usize))
      (re, zeta_i)
      (fun (re, zeta_i) offset ->
          let zeta_i:usize = zeta_i +! sz 1 in
          let re:Libcrux.Kem.Kyber.Arithmetic.t_KyberPolynomialRingElement =
            Core.Iter.Traits.Iterator.f_fold (Core.Iter.Traits.Collect.f_into_iter ({
                      Core.Ops.Range.f_start = offset;
                      Core.Ops.Range.f_end = offset +! sz 128 <: usize
                    })
                <:
                Core.Ops.Range.t_Range usize)
              re
              (fun re j ->
                  let t:i32 =
                    (re.Libcrux.Kem.Kyber.Arithmetic.f_coefficients.[ j +! sz 128 <: usize ] <: i32) *!
                    (-1600l)
                  in
                  let re:Libcrux.Kem.Kyber.Arithmetic.t_KyberPolynomialRingElement =
                    {
                      re with
                      Libcrux.Kem.Kyber.Arithmetic.f_coefficients
                      =
                      Rust_primitives.Hax.update_at re.Libcrux.Kem.Kyber.Arithmetic.f_coefficients
                        (j +! sz 128 <: usize)
                        ((re.Libcrux.Kem.Kyber.Arithmetic.f_coefficients.[ j ] <: i32) -! t <: i32)
                    }
                  in
                  let re:Libcrux.Kem.Kyber.Arithmetic.t_KyberPolynomialRingElement =
                    {
                      re with
                      Libcrux.Kem.Kyber.Arithmetic.f_coefficients
                      =
                      Rust_primitives.Hax.update_at re.Libcrux.Kem.Kyber.Arithmetic.f_coefficients
                        j
                        ((re.Libcrux.Kem.Kyber.Arithmetic.f_coefficients.[ j ] <: i32) +! t <: i32)
                    }
                  in
                  re)
          in
          re, zeta_i)
  in
  let _:Prims.unit =
    if true
    then
      let _, out:(Core.Array.Iter.t_IntoIter i32 (sz 256) & bool) =
        Core.Iter.Traits.Iterator.f_all (Core.Iter.Traits.Collect.f_into_iter re
                .Libcrux.Kem.Kyber.Arithmetic.f_coefficients
            <:
            Core.Array.Iter.t_IntoIter i32 (sz 256))
          (fun coefficient ->
              (Core.Num.impl__i32__abs coefficient <: i32) <.
<<<<<<< HEAD
              (coefficient_bound +!
                ((layer_number *! 3l <: i32) *!
                  (Libcrux.Kem.Kyber.Constants.v_FIELD_MODULUS /! 2l <: i32)
                  <:
                  i32)
=======
              (initial_coefficient_bound +!
                (3l *! (Libcrux.Kem.Kyber.Constants.v_FIELD_MODULUS /! 2l <: i32) <: i32)
>>>>>>> 4ec50300
                <:
                i32)
              <:
              bool)
      in
      let _:Prims.unit =
        if ~.out
        then
          Rust_primitives.Hax.never_to_any (Core.Panicking.panic "assertion failed: re.coefficients.into_iter().all(|coefficient|\\n        {\\n            coefficient.abs() <\\n                initial_coefficient_bound + (3 * (FIELD_MODULUS / 2))\\n        })"

              <:
              Rust_primitives.Hax.t_Never)
      in
      ()
  in
  let layer_jump:usize = sz 1 <<! 6l in
  let re, zeta_i:(Libcrux.Kem.Kyber.Arithmetic.t_KyberPolynomialRingElement & usize) =
    Core.Iter.Traits.Iterator.f_fold (Core.Iter.Traits.Collect.f_into_iter (Core.Iter.Traits.Iterator.f_step_by
              ({
                  Core.Ops.Range.f_start = sz 0;
                  Core.Ops.Range.f_end
                  =
                  Libcrux.Kem.Kyber.Constants.v_COEFFICIENTS_IN_RING_ELEMENT -! layer_jump <: usize
                })
              (sz 2 *! layer_jump <: usize)
            <:
            Core.Iter.Adapters.Step_by.t_StepBy (Core.Ops.Range.t_Range usize))
        <:
        Core.Iter.Adapters.Step_by.t_StepBy (Core.Ops.Range.t_Range usize))
      (re, zeta_i)
      (fun (re, zeta_i) offset ->
          let zeta_i:usize = zeta_i +! sz 1 in
          let re:Libcrux.Kem.Kyber.Arithmetic.t_KyberPolynomialRingElement =
            Core.Iter.Traits.Iterator.f_fold (Core.Iter.Traits.Collect.f_into_iter ({
                      Core.Ops.Range.f_start = offset;
                      Core.Ops.Range.f_end = offset +! layer_jump <: usize
                    })
                <:
                Core.Ops.Range.t_Range usize)
              re
              (fun re j ->
                  let t:i32 =
                    Libcrux.Kem.Kyber.Arithmetic.montgomery_reduce ((re
                            .Libcrux.Kem.Kyber.Arithmetic.f_coefficients.[ j +! layer_jump <: usize
                          ]
                          <:
                          i32) *!
                        (v_ZETAS_MONTGOMERY_DOMAIN.[ zeta_i ] <: i32)
                        <:
                        i32)
                  in
                  let re:Libcrux.Kem.Kyber.Arithmetic.t_KyberPolynomialRingElement =
                    {
                      re with
                      Libcrux.Kem.Kyber.Arithmetic.f_coefficients
                      =
                      Rust_primitives.Hax.update_at re.Libcrux.Kem.Kyber.Arithmetic.f_coefficients
                        (j +! layer_jump <: usize)
                        ((re.Libcrux.Kem.Kyber.Arithmetic.f_coefficients.[ j ] <: i32) -! t <: i32)
                    }
                  in
                  let re:Libcrux.Kem.Kyber.Arithmetic.t_KyberPolynomialRingElement =
                    {
                      re with
                      Libcrux.Kem.Kyber.Arithmetic.f_coefficients
                      =
                      Rust_primitives.Hax.update_at re.Libcrux.Kem.Kyber.Arithmetic.f_coefficients
                        j
                        ((re.Libcrux.Kem.Kyber.Arithmetic.f_coefficients.[ j ] <: i32) +! t <: i32)
                    }
                  in
                  re)
          in
          re, zeta_i)
  in
  let _:Prims.unit =
    if true
    then
      let _, out:(Core.Array.Iter.t_IntoIter i32 (sz 256) & bool) =
        Core.Iter.Traits.Iterator.f_all (Core.Iter.Traits.Collect.f_into_iter re
                .Libcrux.Kem.Kyber.Arithmetic.f_coefficients
            <:
            Core.Array.Iter.t_IntoIter i32 (sz 256))
          (fun coefficient ->
              (Core.Num.impl__i32__abs coefficient <: i32) <.
<<<<<<< HEAD
              (coefficient_bound +!
                ((layer_number *! 3l <: i32) *!
=======
              (initial_coefficient_bound +!
                (((8l -! 6l <: i32) *! 3l <: i32) *!
>>>>>>> 4ec50300
                  (Libcrux.Kem.Kyber.Constants.v_FIELD_MODULUS /! 2l <: i32)
                  <:
                  i32)
                <:
                i32)
              <:
              bool)
      in
      let _:Prims.unit =
        if ~.out
        then
          Rust_primitives.Hax.never_to_any (Core.Panicking.panic "assertion failed: re.coefficients.into_iter().all(|coefficient|\\n        {\\n            coefficient.abs() <\\n                initial_coefficient_bound +\\n                    ((8 - 6) * 3 * (FIELD_MODULUS / 2))\\n        })"

              <:
              Rust_primitives.Hax.t_Never)
      in
      ()
  in
  let layer_jump:usize = sz 1 <<! 5l in
  let re, zeta_i:(Libcrux.Kem.Kyber.Arithmetic.t_KyberPolynomialRingElement & usize) =
    Core.Iter.Traits.Iterator.f_fold (Core.Iter.Traits.Collect.f_into_iter (Core.Iter.Traits.Iterator.f_step_by
              ({
                  Core.Ops.Range.f_start = sz 0;
                  Core.Ops.Range.f_end
                  =
                  Libcrux.Kem.Kyber.Constants.v_COEFFICIENTS_IN_RING_ELEMENT -! layer_jump <: usize
                })
              (sz 2 *! layer_jump <: usize)
            <:
            Core.Iter.Adapters.Step_by.t_StepBy (Core.Ops.Range.t_Range usize))
        <:
        Core.Iter.Adapters.Step_by.t_StepBy (Core.Ops.Range.t_Range usize))
      (re, zeta_i)
      (fun (re, zeta_i) offset ->
          let zeta_i:usize = zeta_i +! sz 1 in
          let re:Libcrux.Kem.Kyber.Arithmetic.t_KyberPolynomialRingElement =
            Core.Iter.Traits.Iterator.f_fold (Core.Iter.Traits.Collect.f_into_iter ({
                      Core.Ops.Range.f_start = offset;
                      Core.Ops.Range.f_end = offset +! layer_jump <: usize
                    })
                <:
                Core.Ops.Range.t_Range usize)
              re
              (fun re j ->
                  let t:i32 =
                    Libcrux.Kem.Kyber.Arithmetic.montgomery_reduce ((re
                            .Libcrux.Kem.Kyber.Arithmetic.f_coefficients.[ j +! layer_jump <: usize
                          ]
                          <:
                          i32) *!
                        (v_ZETAS_MONTGOMERY_DOMAIN.[ zeta_i ] <: i32)
                        <:
                        i32)
                  in
                  let re:Libcrux.Kem.Kyber.Arithmetic.t_KyberPolynomialRingElement =
                    {
                      re with
                      Libcrux.Kem.Kyber.Arithmetic.f_coefficients
                      =
                      Rust_primitives.Hax.update_at re.Libcrux.Kem.Kyber.Arithmetic.f_coefficients
                        (j +! layer_jump <: usize)
                        ((re.Libcrux.Kem.Kyber.Arithmetic.f_coefficients.[ j ] <: i32) -! t <: i32)
                    }
                  in
                  let re:Libcrux.Kem.Kyber.Arithmetic.t_KyberPolynomialRingElement =
                    {
                      re with
                      Libcrux.Kem.Kyber.Arithmetic.f_coefficients
                      =
                      Rust_primitives.Hax.update_at re.Libcrux.Kem.Kyber.Arithmetic.f_coefficients
                        j
                        ((re.Libcrux.Kem.Kyber.Arithmetic.f_coefficients.[ j ] <: i32) +! t <: i32)
                    }
                  in
                  re)
          in
          re, zeta_i)
  in
  let _:Prims.unit =
    if true
    then
      let _, out:(Core.Array.Iter.t_IntoIter i32 (sz 256) & bool) =
        Core.Iter.Traits.Iterator.f_all (Core.Iter.Traits.Collect.f_into_iter re
                .Libcrux.Kem.Kyber.Arithmetic.f_coefficients
            <:
            Core.Array.Iter.t_IntoIter i32 (sz 256))
          (fun coefficient ->
              (Core.Num.impl__i32__abs coefficient <: i32) <.
<<<<<<< HEAD
              (coefficient_bound +!
                ((layer_number *! 3l <: i32) *!
=======
              (initial_coefficient_bound +!
                (((8l -! 5l <: i32) *! 3l <: i32) *!
>>>>>>> 4ec50300
                  (Libcrux.Kem.Kyber.Constants.v_FIELD_MODULUS /! 2l <: i32)
                  <:
                  i32)
                <:
                i32)
              <:
              bool)
      in
      let _:Prims.unit =
        if ~.out
        then
          Rust_primitives.Hax.never_to_any (Core.Panicking.panic "assertion failed: re.coefficients.into_iter().all(|coefficient|\\n        {\\n            coefficient.abs() <\\n                initial_coefficient_bound +\\n                    ((8 - 5) * 3 * (FIELD_MODULUS / 2))\\n        })"

              <:
              Rust_primitives.Hax.t_Never)
      in
      ()
  in
  let layer_jump:usize = sz 1 <<! 4l in
  let re, zeta_i:(Libcrux.Kem.Kyber.Arithmetic.t_KyberPolynomialRingElement & usize) =
    Core.Iter.Traits.Iterator.f_fold (Core.Iter.Traits.Collect.f_into_iter (Core.Iter.Traits.Iterator.f_step_by
              ({
                  Core.Ops.Range.f_start = sz 0;
                  Core.Ops.Range.f_end
                  =
                  Libcrux.Kem.Kyber.Constants.v_COEFFICIENTS_IN_RING_ELEMENT -! layer_jump <: usize
                })
              (sz 2 *! layer_jump <: usize)
            <:
            Core.Iter.Adapters.Step_by.t_StepBy (Core.Ops.Range.t_Range usize))
        <:
        Core.Iter.Adapters.Step_by.t_StepBy (Core.Ops.Range.t_Range usize))
      (re, zeta_i)
      (fun (re, zeta_i) offset ->
          let zeta_i:usize = zeta_i +! sz 1 in
          let re:Libcrux.Kem.Kyber.Arithmetic.t_KyberPolynomialRingElement =
            Core.Iter.Traits.Iterator.f_fold (Core.Iter.Traits.Collect.f_into_iter ({
                      Core.Ops.Range.f_start = offset;
                      Core.Ops.Range.f_end = offset +! layer_jump <: usize
                    })
                <:
                Core.Ops.Range.t_Range usize)
              re
              (fun re j ->
                  let t:i32 =
                    Libcrux.Kem.Kyber.Arithmetic.montgomery_reduce ((re
                            .Libcrux.Kem.Kyber.Arithmetic.f_coefficients.[ j +! layer_jump <: usize
                          ]
                          <:
                          i32) *!
                        (v_ZETAS_MONTGOMERY_DOMAIN.[ zeta_i ] <: i32)
                        <:
                        i32)
                  in
                  let re:Libcrux.Kem.Kyber.Arithmetic.t_KyberPolynomialRingElement =
                    {
                      re with
                      Libcrux.Kem.Kyber.Arithmetic.f_coefficients
                      =
                      Rust_primitives.Hax.update_at re.Libcrux.Kem.Kyber.Arithmetic.f_coefficients
                        (j +! layer_jump <: usize)
                        ((re.Libcrux.Kem.Kyber.Arithmetic.f_coefficients.[ j ] <: i32) -! t <: i32)
                    }
                  in
                  let re:Libcrux.Kem.Kyber.Arithmetic.t_KyberPolynomialRingElement =
                    {
                      re with
                      Libcrux.Kem.Kyber.Arithmetic.f_coefficients
                      =
                      Rust_primitives.Hax.update_at re.Libcrux.Kem.Kyber.Arithmetic.f_coefficients
                        j
                        ((re.Libcrux.Kem.Kyber.Arithmetic.f_coefficients.[ j ] <: i32) +! t <: i32)
                    }
                  in
                  re)
          in
          re, zeta_i)
  in
  let _:Prims.unit =
    if true
    then
      let _, out:(Core.Array.Iter.t_IntoIter i32 (sz 256) & bool) =
        Core.Iter.Traits.Iterator.f_all (Core.Iter.Traits.Collect.f_into_iter re
                .Libcrux.Kem.Kyber.Arithmetic.f_coefficients
            <:
            Core.Array.Iter.t_IntoIter i32 (sz 256))
          (fun coefficient ->
              (Core.Num.impl__i32__abs coefficient <: i32) <.
<<<<<<< HEAD
              (coefficient_bound +!
                ((layer_number *! 3l <: i32) *!
=======
              (initial_coefficient_bound +!
                (((8l -! 4l <: i32) *! 3l <: i32) *!
>>>>>>> 4ec50300
                  (Libcrux.Kem.Kyber.Constants.v_FIELD_MODULUS /! 2l <: i32)
                  <:
                  i32)
                <:
                i32)
              <:
              bool)
      in
      let _:Prims.unit =
        if ~.out
        then
          Rust_primitives.Hax.never_to_any (Core.Panicking.panic "assertion failed: re.coefficients.into_iter().all(|coefficient|\\n        {\\n            coefficient.abs() <\\n                initial_coefficient_bound +\\n                    ((8 - 4) * 3 * (FIELD_MODULUS / 2))\\n        })"

              <:
              Rust_primitives.Hax.t_Never)
      in
      ()
  in
  let layer_jump:usize = sz 1 <<! 3l in
  let re, zeta_i:(Libcrux.Kem.Kyber.Arithmetic.t_KyberPolynomialRingElement & usize) =
    Core.Iter.Traits.Iterator.f_fold (Core.Iter.Traits.Collect.f_into_iter (Core.Iter.Traits.Iterator.f_step_by
              ({
                  Core.Ops.Range.f_start = sz 0;
                  Core.Ops.Range.f_end
                  =
                  Libcrux.Kem.Kyber.Constants.v_COEFFICIENTS_IN_RING_ELEMENT -! layer_jump <: usize
                })
              (sz 2 *! layer_jump <: usize)
            <:
            Core.Iter.Adapters.Step_by.t_StepBy (Core.Ops.Range.t_Range usize))
        <:
        Core.Iter.Adapters.Step_by.t_StepBy (Core.Ops.Range.t_Range usize))
      (re, zeta_i)
      (fun (re, zeta_i) offset ->
          let zeta_i:usize = zeta_i +! sz 1 in
          let re:Libcrux.Kem.Kyber.Arithmetic.t_KyberPolynomialRingElement =
            Core.Iter.Traits.Iterator.f_fold (Core.Iter.Traits.Collect.f_into_iter ({
                      Core.Ops.Range.f_start = offset;
                      Core.Ops.Range.f_end = offset +! layer_jump <: usize
                    })
                <:
                Core.Ops.Range.t_Range usize)
              re
              (fun re j ->
                  let t:i32 =
                    Libcrux.Kem.Kyber.Arithmetic.montgomery_reduce ((re
                            .Libcrux.Kem.Kyber.Arithmetic.f_coefficients.[ j +! layer_jump <: usize
                          ]
                          <:
                          i32) *!
                        (v_ZETAS_MONTGOMERY_DOMAIN.[ zeta_i ] <: i32)
                        <:
                        i32)
                  in
                  let re:Libcrux.Kem.Kyber.Arithmetic.t_KyberPolynomialRingElement =
                    {
                      re with
                      Libcrux.Kem.Kyber.Arithmetic.f_coefficients
                      =
                      Rust_primitives.Hax.update_at re.Libcrux.Kem.Kyber.Arithmetic.f_coefficients
                        (j +! layer_jump <: usize)
                        ((re.Libcrux.Kem.Kyber.Arithmetic.f_coefficients.[ j ] <: i32) -! t <: i32)
                    }
                  in
                  let re:Libcrux.Kem.Kyber.Arithmetic.t_KyberPolynomialRingElement =
                    {
                      re with
                      Libcrux.Kem.Kyber.Arithmetic.f_coefficients
                      =
                      Rust_primitives.Hax.update_at re.Libcrux.Kem.Kyber.Arithmetic.f_coefficients
                        j
                        ((re.Libcrux.Kem.Kyber.Arithmetic.f_coefficients.[ j ] <: i32) +! t <: i32)
                    }
                  in
                  re)
          in
          re, zeta_i)
  in
  let _:Prims.unit =
    if true
    then
      let _, out:(Core.Array.Iter.t_IntoIter i32 (sz 256) & bool) =
        Core.Iter.Traits.Iterator.f_all (Core.Iter.Traits.Collect.f_into_iter re
                .Libcrux.Kem.Kyber.Arithmetic.f_coefficients
            <:
            Core.Array.Iter.t_IntoIter i32 (sz 256))
          (fun coefficient ->
              (Core.Num.impl__i32__abs coefficient <: i32) <.
<<<<<<< HEAD
              (coefficient_bound +!
                ((layer_number *! 3l <: i32) *!
=======
              (initial_coefficient_bound +!
                (((8l -! 3l <: i32) *! 3l <: i32) *!
>>>>>>> 4ec50300
                  (Libcrux.Kem.Kyber.Constants.v_FIELD_MODULUS /! 2l <: i32)
                  <:
                  i32)
                <:
                i32)
              <:
              bool)
      in
      let _:Prims.unit =
        if ~.out
        then
          Rust_primitives.Hax.never_to_any (Core.Panicking.panic "assertion failed: re.coefficients.into_iter().all(|coefficient|\\n        {\\n            coefficient.abs() <\\n                initial_coefficient_bound +\\n                    ((8 - 3) * 3 * (FIELD_MODULUS / 2))\\n        })"

              <:
              Rust_primitives.Hax.t_Never)
      in
      ()
  in
  let layer_jump:usize = sz 1 <<! 2l in
  let re, zeta_i:(Libcrux.Kem.Kyber.Arithmetic.t_KyberPolynomialRingElement & usize) =
    Core.Iter.Traits.Iterator.f_fold (Core.Iter.Traits.Collect.f_into_iter (Core.Iter.Traits.Iterator.f_step_by
              ({
                  Core.Ops.Range.f_start = sz 0;
                  Core.Ops.Range.f_end
                  =
                  Libcrux.Kem.Kyber.Constants.v_COEFFICIENTS_IN_RING_ELEMENT -! layer_jump <: usize
                })
              (sz 2 *! layer_jump <: usize)
            <:
            Core.Iter.Adapters.Step_by.t_StepBy (Core.Ops.Range.t_Range usize))
        <:
        Core.Iter.Adapters.Step_by.t_StepBy (Core.Ops.Range.t_Range usize))
      (re, zeta_i)
      (fun (re, zeta_i) offset ->
          let zeta_i:usize = zeta_i +! sz 1 in
          let re:Libcrux.Kem.Kyber.Arithmetic.t_KyberPolynomialRingElement =
            Core.Iter.Traits.Iterator.f_fold (Core.Iter.Traits.Collect.f_into_iter ({
                      Core.Ops.Range.f_start = offset;
                      Core.Ops.Range.f_end = offset +! layer_jump <: usize
                    })
                <:
                Core.Ops.Range.t_Range usize)
              re
              (fun re j ->
                  let t:i32 =
                    Libcrux.Kem.Kyber.Arithmetic.montgomery_reduce ((re
                            .Libcrux.Kem.Kyber.Arithmetic.f_coefficients.[ j +! layer_jump <: usize
                          ]
                          <:
                          i32) *!
                        (v_ZETAS_MONTGOMERY_DOMAIN.[ zeta_i ] <: i32)
                        <:
                        i32)
                  in
                  let re:Libcrux.Kem.Kyber.Arithmetic.t_KyberPolynomialRingElement =
                    {
                      re with
                      Libcrux.Kem.Kyber.Arithmetic.f_coefficients
                      =
                      Rust_primitives.Hax.update_at re.Libcrux.Kem.Kyber.Arithmetic.f_coefficients
                        (j +! layer_jump <: usize)
                        ((re.Libcrux.Kem.Kyber.Arithmetic.f_coefficients.[ j ] <: i32) -! t <: i32)
                    }
                  in
                  let re:Libcrux.Kem.Kyber.Arithmetic.t_KyberPolynomialRingElement =
                    {
                      re with
                      Libcrux.Kem.Kyber.Arithmetic.f_coefficients
                      =
                      Rust_primitives.Hax.update_at re.Libcrux.Kem.Kyber.Arithmetic.f_coefficients
                        j
                        ((re.Libcrux.Kem.Kyber.Arithmetic.f_coefficients.[ j ] <: i32) +! t <: i32)
                    }
                  in
                  re)
          in
          re, zeta_i)
  in
  let _:Prims.unit =
    if true
    then
      let _, out:(Core.Array.Iter.t_IntoIter i32 (sz 256) & bool) =
        Core.Iter.Traits.Iterator.f_all (Core.Iter.Traits.Collect.f_into_iter re
                .Libcrux.Kem.Kyber.Arithmetic.f_coefficients
            <:
            Core.Array.Iter.t_IntoIter i32 (sz 256))
          (fun coefficient ->
              (Core.Num.impl__i32__abs coefficient <: i32) <.
<<<<<<< HEAD
              (coefficient_bound +!
                ((layer_number *! 3l <: i32) *!
=======
              (initial_coefficient_bound +!
                (((8l -! 2l <: i32) *! 3l <: i32) *!
>>>>>>> 4ec50300
                  (Libcrux.Kem.Kyber.Constants.v_FIELD_MODULUS /! 2l <: i32)
                  <:
                  i32)
                <:
                i32)
              <:
              bool)
      in
      let _:Prims.unit =
        if ~.out
        then
          Rust_primitives.Hax.never_to_any (Core.Panicking.panic "assertion failed: re.coefficients.into_iter().all(|coefficient|\\n        {\\n            coefficient.abs() <\\n                initial_coefficient_bound +\\n                    ((8 - 2) * 3 * (FIELD_MODULUS / 2))\\n        })"

              <:
              Rust_primitives.Hax.t_Never)
      in
      ()
  in
  let layer_jump:usize = sz 1 <<! 1l in
  let re, zeta_i:(Libcrux.Kem.Kyber.Arithmetic.t_KyberPolynomialRingElement & usize) =
    Core.Iter.Traits.Iterator.f_fold (Core.Iter.Traits.Collect.f_into_iter (Core.Iter.Traits.Iterator.f_step_by
              ({
                  Core.Ops.Range.f_start = sz 0;
                  Core.Ops.Range.f_end
                  =
                  Libcrux.Kem.Kyber.Constants.v_COEFFICIENTS_IN_RING_ELEMENT -! layer_jump <: usize
                })
              (sz 2 *! layer_jump <: usize)
            <:
            Core.Iter.Adapters.Step_by.t_StepBy (Core.Ops.Range.t_Range usize))
        <:
        Core.Iter.Adapters.Step_by.t_StepBy (Core.Ops.Range.t_Range usize))
      (re, zeta_i)
      (fun (re, zeta_i) offset ->
          let zeta_i:usize = zeta_i +! sz 1 in
          let re:Libcrux.Kem.Kyber.Arithmetic.t_KyberPolynomialRingElement =
            Core.Iter.Traits.Iterator.f_fold (Core.Iter.Traits.Collect.f_into_iter ({
                      Core.Ops.Range.f_start = offset;
                      Core.Ops.Range.f_end = offset +! layer_jump <: usize
                    })
                <:
                Core.Ops.Range.t_Range usize)
              re
              (fun re j ->
                  let t:i32 =
                    Libcrux.Kem.Kyber.Arithmetic.montgomery_reduce ((re
                            .Libcrux.Kem.Kyber.Arithmetic.f_coefficients.[ j +! layer_jump <: usize
                          ]
                          <:
                          i32) *!
                        (v_ZETAS_MONTGOMERY_DOMAIN.[ zeta_i ] <: i32)
                        <:
                        i32)
                  in
                  let re:Libcrux.Kem.Kyber.Arithmetic.t_KyberPolynomialRingElement =
                    {
                      re with
                      Libcrux.Kem.Kyber.Arithmetic.f_coefficients
                      =
                      Rust_primitives.Hax.update_at re.Libcrux.Kem.Kyber.Arithmetic.f_coefficients
                        (j +! layer_jump <: usize)
                        ((re.Libcrux.Kem.Kyber.Arithmetic.f_coefficients.[ j ] <: i32) -! t <: i32)
                    }
                  in
                  let re:Libcrux.Kem.Kyber.Arithmetic.t_KyberPolynomialRingElement =
                    {
                      re with
                      Libcrux.Kem.Kyber.Arithmetic.f_coefficients
                      =
                      Rust_primitives.Hax.update_at re.Libcrux.Kem.Kyber.Arithmetic.f_coefficients
                        j
                        ((re.Libcrux.Kem.Kyber.Arithmetic.f_coefficients.[ j ] <: i32) +! t <: i32)
                    }
                  in
                  re)
          in
          re, zeta_i)
  in
  let _:Prims.unit =
    if true
    then
      let _, out:(Core.Array.Iter.t_IntoIter i32 (sz 256) & bool) =
        Core.Iter.Traits.Iterator.f_all (Core.Iter.Traits.Collect.f_into_iter re
                .Libcrux.Kem.Kyber.Arithmetic.f_coefficients
            <:
            Core.Array.Iter.t_IntoIter i32 (sz 256))
          (fun coefficient ->
              (Core.Num.impl__i32__abs coefficient <: i32) <.
<<<<<<< HEAD
              (coefficient_bound +!
                ((layer_number *! 3l <: i32) *!
=======
              (initial_coefficient_bound +!
                (((8l -! 1l <: i32) *! 3l <: i32) *!
>>>>>>> 4ec50300
                  (Libcrux.Kem.Kyber.Constants.v_FIELD_MODULUS /! 2l <: i32)
                  <:
                  i32)
                <:
                i32)
              <:
              bool)
      in
      let _:Prims.unit =
        if ~.out
        then
          Rust_primitives.Hax.never_to_any (Core.Panicking.panic "assertion failed: re.coefficients.into_iter().all(|coefficient|\\n        {\\n            coefficient.abs() <\\n                initial_coefficient_bound +\\n                    ((8 - 1) * 3 * (FIELD_MODULUS / 2))\\n        })"

              <:
              Rust_primitives.Hax.t_Never)
      in
      ()
  in
  let re:Libcrux.Kem.Kyber.Arithmetic.t_KyberPolynomialRingElement =
    {
      re with
      Libcrux.Kem.Kyber.Arithmetic.f_coefficients
      =
      Core.Array.impl_23__map re.Libcrux.Kem.Kyber.Arithmetic.f_coefficients
        Libcrux.Kem.Kyber.Arithmetic.barrett_reduce
    }
  in
  re

let ntt_vector_u
      (#v_VECTOR_U_COMPRESSION_FACTOR: usize)
      (re: Libcrux.Kem.Kyber.Arithmetic.t_KyberPolynomialRingElement)
    : Libcrux.Kem.Kyber.Arithmetic.t_KyberPolynomialRingElement =
  let initial_coefficient_bound:i32 = 3328l in
  let _:Prims.unit =
    if true
    then
      let _, out:(Core.Array.Iter.t_IntoIter i32 (sz 256) & bool) =
        Core.Iter.Traits.Iterator.f_all (Core.Iter.Traits.Collect.f_into_iter re
                .Libcrux.Kem.Kyber.Arithmetic.f_coefficients
            <:
            Core.Array.Iter.t_IntoIter i32 (sz 256))
          (fun coefficient ->
              (Core.Num.impl__i32__abs coefficient <: i32) <=. initial_coefficient_bound <: bool)
      in
      let _:Prims.unit =
        if ~.out
        then
          Rust_primitives.Hax.never_to_any (Core.Panicking.panic "assertion failed: re.coefficients.into_iter().all(|coefficient|\\n        coefficient.abs() <= initial_coefficient_bound)"

              <:
              Rust_primitives.Hax.t_Never)
      in
      ()
  in
  let zeta_i:usize = sz 0 in
  let layer_jump:usize = sz 1 <<! 7l in
  let re, zeta_i:(Libcrux.Kem.Kyber.Arithmetic.t_KyberPolynomialRingElement & usize) =
    Core.Iter.Traits.Iterator.f_fold (Core.Iter.Traits.Collect.f_into_iter (Core.Iter.Traits.Iterator.f_step_by
              ({
                  Core.Ops.Range.f_start = sz 0;
                  Core.Ops.Range.f_end
                  =
                  Libcrux.Kem.Kyber.Constants.v_COEFFICIENTS_IN_RING_ELEMENT -! layer_jump <: usize
                })
              (sz 2 *! layer_jump <: usize)
            <:
            Core.Iter.Adapters.Step_by.t_StepBy (Core.Ops.Range.t_Range usize))
        <:
        Core.Iter.Adapters.Step_by.t_StepBy (Core.Ops.Range.t_Range usize))
      (re, zeta_i)
      (fun (re, zeta_i) offset ->
          let zeta_i:usize = zeta_i +! sz 1 in
          let re:Libcrux.Kem.Kyber.Arithmetic.t_KyberPolynomialRingElement =
            Core.Iter.Traits.Iterator.f_fold (Core.Iter.Traits.Collect.f_into_iter ({
                      Core.Ops.Range.f_start = offset;
                      Core.Ops.Range.f_end = offset +! layer_jump <: usize
                    })
                <:
                Core.Ops.Range.t_Range usize)
              re
              (fun re j ->
                  let t:i32 =
                    Libcrux.Kem.Kyber.Arithmetic.montgomery_reduce ((re
                            .Libcrux.Kem.Kyber.Arithmetic.f_coefficients.[ j +! layer_jump <: usize
                          ]
                          <:
                          i32) *!
                        (v_ZETAS_MONTGOMERY_DOMAIN.[ zeta_i ] <: i32)
                        <:
                        i32)
                  in
                  let re:Libcrux.Kem.Kyber.Arithmetic.t_KyberPolynomialRingElement =
                    {
                      re with
                      Libcrux.Kem.Kyber.Arithmetic.f_coefficients
                      =
                      Rust_primitives.Hax.update_at re.Libcrux.Kem.Kyber.Arithmetic.f_coefficients
                        (j +! layer_jump <: usize)
                        ((re.Libcrux.Kem.Kyber.Arithmetic.f_coefficients.[ j ] <: i32) -! t <: i32)
                    }
                  in
                  let re:Libcrux.Kem.Kyber.Arithmetic.t_KyberPolynomialRingElement =
                    {
                      re with
                      Libcrux.Kem.Kyber.Arithmetic.f_coefficients
                      =
                      Rust_primitives.Hax.update_at re.Libcrux.Kem.Kyber.Arithmetic.f_coefficients
                        j
                        ((re.Libcrux.Kem.Kyber.Arithmetic.f_coefficients.[ j ] <: i32) +! t <: i32)
                    }
                  in
                  re)
          in
          re, zeta_i)
  in
  let _:Prims.unit =
    if true
    then
      let _, out:(Core.Array.Iter.t_IntoIter i32 (sz 256) & bool) =
        Core.Iter.Traits.Iterator.f_all (Core.Iter.Traits.Collect.f_into_iter re
                .Libcrux.Kem.Kyber.Arithmetic.f_coefficients
            <:
            Core.Array.Iter.t_IntoIter i32 (sz 256))
          (fun coefficient ->
              (Core.Num.impl__i32__abs coefficient <: i32) <.
              (initial_coefficient_bound +!
                (((8l -! 7l <: i32) *! 3l <: i32) *!
                  (Libcrux.Kem.Kyber.Constants.v_FIELD_MODULUS /! 2l <: i32)
                  <:
                  i32)
                <:
                i32)
              <:
              bool)
      in
      let _:Prims.unit =
        if ~.out
        then
          Rust_primitives.Hax.never_to_any (Core.Panicking.panic "assertion failed: re.coefficients.into_iter().all(|coefficient|\\n        {\\n            coefficient.abs() <\\n                initial_coefficient_bound +\\n                    ((8 - 7) * 3 * (FIELD_MODULUS / 2))\\n        })"

              <:
              Rust_primitives.Hax.t_Never)
      in
      ()
  in
  let layer_jump:usize = sz 1 <<! 6l in
  let re, zeta_i:(Libcrux.Kem.Kyber.Arithmetic.t_KyberPolynomialRingElement & usize) =
    Core.Iter.Traits.Iterator.f_fold (Core.Iter.Traits.Collect.f_into_iter (Core.Iter.Traits.Iterator.f_step_by
              ({
                  Core.Ops.Range.f_start = sz 0;
                  Core.Ops.Range.f_end
                  =
                  Libcrux.Kem.Kyber.Constants.v_COEFFICIENTS_IN_RING_ELEMENT -! layer_jump <: usize
                })
              (sz 2 *! layer_jump <: usize)
            <:
            Core.Iter.Adapters.Step_by.t_StepBy (Core.Ops.Range.t_Range usize))
        <:
        Core.Iter.Adapters.Step_by.t_StepBy (Core.Ops.Range.t_Range usize))
      (re, zeta_i)
      (fun (re, zeta_i) offset ->
          let zeta_i:usize = zeta_i +! sz 1 in
          let re:Libcrux.Kem.Kyber.Arithmetic.t_KyberPolynomialRingElement =
            Core.Iter.Traits.Iterator.f_fold (Core.Iter.Traits.Collect.f_into_iter ({
                      Core.Ops.Range.f_start = offset;
                      Core.Ops.Range.f_end = offset +! layer_jump <: usize
                    })
                <:
                Core.Ops.Range.t_Range usize)
              re
              (fun re j ->
                  let t:i32 =
                    Libcrux.Kem.Kyber.Arithmetic.montgomery_reduce ((re
                            .Libcrux.Kem.Kyber.Arithmetic.f_coefficients.[ j +! layer_jump <: usize
                          ]
                          <:
                          i32) *!
                        (v_ZETAS_MONTGOMERY_DOMAIN.[ zeta_i ] <: i32)
                        <:
                        i32)
                  in
                  let re:Libcrux.Kem.Kyber.Arithmetic.t_KyberPolynomialRingElement =
                    {
                      re with
                      Libcrux.Kem.Kyber.Arithmetic.f_coefficients
                      =
                      Rust_primitives.Hax.update_at re.Libcrux.Kem.Kyber.Arithmetic.f_coefficients
                        (j +! layer_jump <: usize)
                        ((re.Libcrux.Kem.Kyber.Arithmetic.f_coefficients.[ j ] <: i32) -! t <: i32)
                    }
                  in
                  let re:Libcrux.Kem.Kyber.Arithmetic.t_KyberPolynomialRingElement =
                    {
                      re with
                      Libcrux.Kem.Kyber.Arithmetic.f_coefficients
                      =
                      Rust_primitives.Hax.update_at re.Libcrux.Kem.Kyber.Arithmetic.f_coefficients
                        j
                        ((re.Libcrux.Kem.Kyber.Arithmetic.f_coefficients.[ j ] <: i32) +! t <: i32)
                    }
                  in
                  re)
          in
          re, zeta_i)
  in
  let _:Prims.unit =
    if true
    then
      let _, out:(Core.Array.Iter.t_IntoIter i32 (sz 256) & bool) =
        Core.Iter.Traits.Iterator.f_all (Core.Iter.Traits.Collect.f_into_iter re
                .Libcrux.Kem.Kyber.Arithmetic.f_coefficients
            <:
            Core.Array.Iter.t_IntoIter i32 (sz 256))
          (fun coefficient ->
              (Core.Num.impl__i32__abs coefficient <: i32) <.
              (initial_coefficient_bound +!
                (((8l -! 6l <: i32) *! 3l <: i32) *!
                  (Libcrux.Kem.Kyber.Constants.v_FIELD_MODULUS /! 2l <: i32)
                  <:
                  i32)
                <:
                i32)
              <:
              bool)
      in
      let _:Prims.unit =
        if ~.out
        then
          Rust_primitives.Hax.never_to_any (Core.Panicking.panic "assertion failed: re.coefficients.into_iter().all(|coefficient|\\n        {\\n            coefficient.abs() <\\n                initial_coefficient_bound +\\n                    ((8 - 6) * 3 * (FIELD_MODULUS / 2))\\n        })"

              <:
              Rust_primitives.Hax.t_Never)
      in
      ()
  in
  let layer_jump:usize = sz 1 <<! 5l in
  let re, zeta_i:(Libcrux.Kem.Kyber.Arithmetic.t_KyberPolynomialRingElement & usize) =
    Core.Iter.Traits.Iterator.f_fold (Core.Iter.Traits.Collect.f_into_iter (Core.Iter.Traits.Iterator.f_step_by
              ({
                  Core.Ops.Range.f_start = sz 0;
                  Core.Ops.Range.f_end
                  =
                  Libcrux.Kem.Kyber.Constants.v_COEFFICIENTS_IN_RING_ELEMENT -! layer_jump <: usize
                })
              (sz 2 *! layer_jump <: usize)
            <:
            Core.Iter.Adapters.Step_by.t_StepBy (Core.Ops.Range.t_Range usize))
        <:
        Core.Iter.Adapters.Step_by.t_StepBy (Core.Ops.Range.t_Range usize))
      (re, zeta_i)
      (fun (re, zeta_i) offset ->
          let zeta_i:usize = zeta_i +! sz 1 in
          let re:Libcrux.Kem.Kyber.Arithmetic.t_KyberPolynomialRingElement =
            Core.Iter.Traits.Iterator.f_fold (Core.Iter.Traits.Collect.f_into_iter ({
                      Core.Ops.Range.f_start = offset;
                      Core.Ops.Range.f_end = offset +! layer_jump <: usize
                    })
                <:
                Core.Ops.Range.t_Range usize)
              re
              (fun re j ->
                  let t:i32 =
                    Libcrux.Kem.Kyber.Arithmetic.montgomery_reduce ((re
                            .Libcrux.Kem.Kyber.Arithmetic.f_coefficients.[ j +! layer_jump <: usize
                          ]
                          <:
                          i32) *!
                        (v_ZETAS_MONTGOMERY_DOMAIN.[ zeta_i ] <: i32)
                        <:
                        i32)
                  in
                  let re:Libcrux.Kem.Kyber.Arithmetic.t_KyberPolynomialRingElement =
                    {
                      re with
                      Libcrux.Kem.Kyber.Arithmetic.f_coefficients
                      =
                      Rust_primitives.Hax.update_at re.Libcrux.Kem.Kyber.Arithmetic.f_coefficients
                        (j +! layer_jump <: usize)
                        ((re.Libcrux.Kem.Kyber.Arithmetic.f_coefficients.[ j ] <: i32) -! t <: i32)
                    }
                  in
                  let re:Libcrux.Kem.Kyber.Arithmetic.t_KyberPolynomialRingElement =
                    {
                      re with
                      Libcrux.Kem.Kyber.Arithmetic.f_coefficients
                      =
                      Rust_primitives.Hax.update_at re.Libcrux.Kem.Kyber.Arithmetic.f_coefficients
                        j
                        ((re.Libcrux.Kem.Kyber.Arithmetic.f_coefficients.[ j ] <: i32) +! t <: i32)
                    }
                  in
                  re)
          in
          re, zeta_i)
  in
  let _:Prims.unit =
    if true
    then
      let _, out:(Core.Array.Iter.t_IntoIter i32 (sz 256) & bool) =
        Core.Iter.Traits.Iterator.f_all (Core.Iter.Traits.Collect.f_into_iter re
                .Libcrux.Kem.Kyber.Arithmetic.f_coefficients
            <:
            Core.Array.Iter.t_IntoIter i32 (sz 256))
          (fun coefficient ->
              (Core.Num.impl__i32__abs coefficient <: i32) <.
              (initial_coefficient_bound +!
                (((8l -! 5l <: i32) *! 3l <: i32) *!
                  (Libcrux.Kem.Kyber.Constants.v_FIELD_MODULUS /! 2l <: i32)
                  <:
                  i32)
                <:
                i32)
              <:
              bool)
      in
      let _:Prims.unit =
        if ~.out
        then
          Rust_primitives.Hax.never_to_any (Core.Panicking.panic "assertion failed: re.coefficients.into_iter().all(|coefficient|\\n        {\\n            coefficient.abs() <\\n                initial_coefficient_bound +\\n                    ((8 - 5) * 3 * (FIELD_MODULUS / 2))\\n        })"

              <:
              Rust_primitives.Hax.t_Never)
      in
      ()
  in
  let layer_jump:usize = sz 1 <<! 4l in
  let re, zeta_i:(Libcrux.Kem.Kyber.Arithmetic.t_KyberPolynomialRingElement & usize) =
    Core.Iter.Traits.Iterator.f_fold (Core.Iter.Traits.Collect.f_into_iter (Core.Iter.Traits.Iterator.f_step_by
              ({
                  Core.Ops.Range.f_start = sz 0;
                  Core.Ops.Range.f_end
                  =
                  Libcrux.Kem.Kyber.Constants.v_COEFFICIENTS_IN_RING_ELEMENT -! layer_jump <: usize
                })
              (sz 2 *! layer_jump <: usize)
            <:
            Core.Iter.Adapters.Step_by.t_StepBy (Core.Ops.Range.t_Range usize))
        <:
        Core.Iter.Adapters.Step_by.t_StepBy (Core.Ops.Range.t_Range usize))
      (re, zeta_i)
      (fun (re, zeta_i) offset ->
          let zeta_i:usize = zeta_i +! sz 1 in
          let re:Libcrux.Kem.Kyber.Arithmetic.t_KyberPolynomialRingElement =
            Core.Iter.Traits.Iterator.f_fold (Core.Iter.Traits.Collect.f_into_iter ({
                      Core.Ops.Range.f_start = offset;
                      Core.Ops.Range.f_end = offset +! layer_jump <: usize
                    })
                <:
                Core.Ops.Range.t_Range usize)
              re
              (fun re j ->
                  let t:i32 =
                    Libcrux.Kem.Kyber.Arithmetic.montgomery_reduce ((re
                            .Libcrux.Kem.Kyber.Arithmetic.f_coefficients.[ j +! layer_jump <: usize
                          ]
                          <:
                          i32) *!
                        (v_ZETAS_MONTGOMERY_DOMAIN.[ zeta_i ] <: i32)
                        <:
                        i32)
                  in
                  let re:Libcrux.Kem.Kyber.Arithmetic.t_KyberPolynomialRingElement =
                    {
                      re with
                      Libcrux.Kem.Kyber.Arithmetic.f_coefficients
                      =
                      Rust_primitives.Hax.update_at re.Libcrux.Kem.Kyber.Arithmetic.f_coefficients
                        (j +! layer_jump <: usize)
                        ((re.Libcrux.Kem.Kyber.Arithmetic.f_coefficients.[ j ] <: i32) -! t <: i32)
                    }
                  in
                  let re:Libcrux.Kem.Kyber.Arithmetic.t_KyberPolynomialRingElement =
                    {
                      re with
                      Libcrux.Kem.Kyber.Arithmetic.f_coefficients
                      =
                      Rust_primitives.Hax.update_at re.Libcrux.Kem.Kyber.Arithmetic.f_coefficients
                        j
                        ((re.Libcrux.Kem.Kyber.Arithmetic.f_coefficients.[ j ] <: i32) +! t <: i32)
                    }
                  in
                  re)
          in
          re, zeta_i)
  in
  let _:Prims.unit =
    if true
    then
      let _, out:(Core.Array.Iter.t_IntoIter i32 (sz 256) & bool) =
        Core.Iter.Traits.Iterator.f_all (Core.Iter.Traits.Collect.f_into_iter re
                .Libcrux.Kem.Kyber.Arithmetic.f_coefficients
            <:
            Core.Array.Iter.t_IntoIter i32 (sz 256))
          (fun coefficient ->
              (Core.Num.impl__i32__abs coefficient <: i32) <.
              (initial_coefficient_bound +!
                (((8l -! 4l <: i32) *! 3l <: i32) *!
                  (Libcrux.Kem.Kyber.Constants.v_FIELD_MODULUS /! 2l <: i32)
                  <:
                  i32)
                <:
                i32)
              <:
              bool)
      in
      let _:Prims.unit =
        if ~.out
        then
          Rust_primitives.Hax.never_to_any (Core.Panicking.panic "assertion failed: re.coefficients.into_iter().all(|coefficient|\\n        {\\n            coefficient.abs() <\\n                initial_coefficient_bound +\\n                    ((8 - 4) * 3 * (FIELD_MODULUS / 2))\\n        })"

              <:
              Rust_primitives.Hax.t_Never)
      in
      ()
  in
  let layer_jump:usize = sz 1 <<! 3l in
  let re, zeta_i:(Libcrux.Kem.Kyber.Arithmetic.t_KyberPolynomialRingElement & usize) =
    Core.Iter.Traits.Iterator.f_fold (Core.Iter.Traits.Collect.f_into_iter (Core.Iter.Traits.Iterator.f_step_by
              ({
                  Core.Ops.Range.f_start = sz 0;
                  Core.Ops.Range.f_end
                  =
                  Libcrux.Kem.Kyber.Constants.v_COEFFICIENTS_IN_RING_ELEMENT -! layer_jump <: usize
                })
              (sz 2 *! layer_jump <: usize)
            <:
            Core.Iter.Adapters.Step_by.t_StepBy (Core.Ops.Range.t_Range usize))
        <:
        Core.Iter.Adapters.Step_by.t_StepBy (Core.Ops.Range.t_Range usize))
      (re, zeta_i)
      (fun (re, zeta_i) offset ->
          let zeta_i:usize = zeta_i +! sz 1 in
          let re:Libcrux.Kem.Kyber.Arithmetic.t_KyberPolynomialRingElement =
            Core.Iter.Traits.Iterator.f_fold (Core.Iter.Traits.Collect.f_into_iter ({
                      Core.Ops.Range.f_start = offset;
                      Core.Ops.Range.f_end = offset +! layer_jump <: usize
                    })
                <:
                Core.Ops.Range.t_Range usize)
              re
              (fun re j ->
                  let t:i32 =
                    Libcrux.Kem.Kyber.Arithmetic.montgomery_reduce ((re
                            .Libcrux.Kem.Kyber.Arithmetic.f_coefficients.[ j +! layer_jump <: usize
                          ]
                          <:
                          i32) *!
                        (v_ZETAS_MONTGOMERY_DOMAIN.[ zeta_i ] <: i32)
                        <:
                        i32)
                  in
                  let re:Libcrux.Kem.Kyber.Arithmetic.t_KyberPolynomialRingElement =
                    {
                      re with
                      Libcrux.Kem.Kyber.Arithmetic.f_coefficients
                      =
                      Rust_primitives.Hax.update_at re.Libcrux.Kem.Kyber.Arithmetic.f_coefficients
                        (j +! layer_jump <: usize)
                        ((re.Libcrux.Kem.Kyber.Arithmetic.f_coefficients.[ j ] <: i32) -! t <: i32)
                    }
                  in
                  let re:Libcrux.Kem.Kyber.Arithmetic.t_KyberPolynomialRingElement =
                    {
                      re with
                      Libcrux.Kem.Kyber.Arithmetic.f_coefficients
                      =
                      Rust_primitives.Hax.update_at re.Libcrux.Kem.Kyber.Arithmetic.f_coefficients
                        j
                        ((re.Libcrux.Kem.Kyber.Arithmetic.f_coefficients.[ j ] <: i32) +! t <: i32)
                    }
                  in
                  re)
          in
          re, zeta_i)
  in
  let _:Prims.unit =
    if true
    then
      let _, out:(Core.Array.Iter.t_IntoIter i32 (sz 256) & bool) =
        Core.Iter.Traits.Iterator.f_all (Core.Iter.Traits.Collect.f_into_iter re
                .Libcrux.Kem.Kyber.Arithmetic.f_coefficients
            <:
            Core.Array.Iter.t_IntoIter i32 (sz 256))
          (fun coefficient ->
              (Core.Num.impl__i32__abs coefficient <: i32) <.
              (initial_coefficient_bound +!
                (((8l -! 3l <: i32) *! 3l <: i32) *!
                  (Libcrux.Kem.Kyber.Constants.v_FIELD_MODULUS /! 2l <: i32)
                  <:
                  i32)
                <:
                i32)
              <:
              bool)
      in
      let _:Prims.unit =
        if ~.out
        then
          Rust_primitives.Hax.never_to_any (Core.Panicking.panic "assertion failed: re.coefficients.into_iter().all(|coefficient|\\n        {\\n            coefficient.abs() <\\n                initial_coefficient_bound +\\n                    ((8 - 3) * 3 * (FIELD_MODULUS / 2))\\n        })"

              <:
              Rust_primitives.Hax.t_Never)
      in
      ()
  in
  let layer_jump:usize = sz 1 <<! 2l in
  let re, zeta_i:(Libcrux.Kem.Kyber.Arithmetic.t_KyberPolynomialRingElement & usize) =
    Core.Iter.Traits.Iterator.f_fold (Core.Iter.Traits.Collect.f_into_iter (Core.Iter.Traits.Iterator.f_step_by
              ({
                  Core.Ops.Range.f_start = sz 0;
                  Core.Ops.Range.f_end
                  =
                  Libcrux.Kem.Kyber.Constants.v_COEFFICIENTS_IN_RING_ELEMENT -! layer_jump <: usize
                })
              (sz 2 *! layer_jump <: usize)
            <:
            Core.Iter.Adapters.Step_by.t_StepBy (Core.Ops.Range.t_Range usize))
        <:
        Core.Iter.Adapters.Step_by.t_StepBy (Core.Ops.Range.t_Range usize))
      (re, zeta_i)
      (fun (re, zeta_i) offset ->
          let zeta_i:usize = zeta_i +! sz 1 in
          let re:Libcrux.Kem.Kyber.Arithmetic.t_KyberPolynomialRingElement =
            Core.Iter.Traits.Iterator.f_fold (Core.Iter.Traits.Collect.f_into_iter ({
                      Core.Ops.Range.f_start = offset;
                      Core.Ops.Range.f_end = offset +! layer_jump <: usize
                    })
                <:
                Core.Ops.Range.t_Range usize)
              re
              (fun re j ->
                  let t:i32 =
                    Libcrux.Kem.Kyber.Arithmetic.montgomery_reduce ((re
                            .Libcrux.Kem.Kyber.Arithmetic.f_coefficients.[ j +! layer_jump <: usize
                          ]
                          <:
                          i32) *!
                        (v_ZETAS_MONTGOMERY_DOMAIN.[ zeta_i ] <: i32)
                        <:
                        i32)
                  in
                  let re:Libcrux.Kem.Kyber.Arithmetic.t_KyberPolynomialRingElement =
                    {
                      re with
                      Libcrux.Kem.Kyber.Arithmetic.f_coefficients
                      =
                      Rust_primitives.Hax.update_at re.Libcrux.Kem.Kyber.Arithmetic.f_coefficients
                        (j +! layer_jump <: usize)
                        ((re.Libcrux.Kem.Kyber.Arithmetic.f_coefficients.[ j ] <: i32) -! t <: i32)
                    }
                  in
                  let re:Libcrux.Kem.Kyber.Arithmetic.t_KyberPolynomialRingElement =
                    {
                      re with
                      Libcrux.Kem.Kyber.Arithmetic.f_coefficients
                      =
                      Rust_primitives.Hax.update_at re.Libcrux.Kem.Kyber.Arithmetic.f_coefficients
                        j
                        ((re.Libcrux.Kem.Kyber.Arithmetic.f_coefficients.[ j ] <: i32) +! t <: i32)
                    }
                  in
                  re)
          in
          re, zeta_i)
  in
<<<<<<< HEAD
  let re, zeta_i:(Libcrux.Kem.Kyber.Arithmetic.t_KyberPolynomialRingElement & usize) =
    Core.Iter.Traits.Iterator.f_fold (Core.Iter.Traits.Collect.f_into_iter (Core.Iter.Traits.Iterator.f_step_by
              ({
                  Core.Ops.Range.f_start = sz 0;
                  Core.Ops.Range.f_end
                  =
                  Libcrux.Kem.Kyber.Constants.v_COEFFICIENTS_IN_RING_ELEMENT -! sz 2 <: usize
                })
              (sz 2 *! sz 2 <: usize)
            <:
=======
  let _:Prims.unit =
    if true
    then
      let _, out:(Core.Array.Iter.t_IntoIter i32 (sz 256) & bool) =
        Core.Iter.Traits.Iterator.f_all (Core.Iter.Traits.Collect.f_into_iter re
                .Libcrux.Kem.Kyber.Arithmetic.f_coefficients
            <:
            Core.Array.Iter.t_IntoIter i32 (sz 256))
          (fun coefficient ->
              (Core.Num.impl__i32__abs coefficient <: i32) <.
              (initial_coefficient_bound +!
                (((8l -! 2l <: i32) *! 3l <: i32) *!
                  (Libcrux.Kem.Kyber.Constants.v_FIELD_MODULUS /! 2l <: i32)
                  <:
                  i32)
                <:
                i32)
              <:
              bool)
      in
      let _:Prims.unit =
        if ~.out
        then
          Rust_primitives.Hax.never_to_any (Core.Panicking.panic "assertion failed: re.coefficients.into_iter().all(|coefficient|\\n        {\\n            coefficient.abs() <\\n                initial_coefficient_bound +\\n                    ((8 - 2) * 3 * (FIELD_MODULUS / 2))\\n        })"

              <:
              Rust_primitives.Hax.t_Never)
      in
      ()
  in
  let layer_jump:usize = sz 1 <<! 1l in
  let re, zeta_i:(Libcrux.Kem.Kyber.Arithmetic.t_KyberPolynomialRingElement & usize) =
    Core.Iter.Traits.Iterator.f_fold (Core.Iter.Traits.Collect.f_into_iter (Core.Iter.Traits.Iterator.f_step_by
              ({
                  Core.Ops.Range.f_start = sz 0;
                  Core.Ops.Range.f_end
                  =
                  Libcrux.Kem.Kyber.Constants.v_COEFFICIENTS_IN_RING_ELEMENT -! layer_jump <: usize
                })
              (sz 2 *! layer_jump <: usize)
            <:
>>>>>>> 4ec50300
            Core.Iter.Adapters.Step_by.t_StepBy (Core.Ops.Range.t_Range usize))
        <:
        Core.Iter.Adapters.Step_by.t_StepBy (Core.Ops.Range.t_Range usize))
      (re, zeta_i)
      (fun (re, zeta_i) offset ->
          let zeta_i:usize = zeta_i +! sz 1 in
          let re:Libcrux.Kem.Kyber.Arithmetic.t_KyberPolynomialRingElement =
            Core.Iter.Traits.Iterator.f_fold (Core.Iter.Traits.Collect.f_into_iter ({
                      Core.Ops.Range.f_start = offset;
                      Core.Ops.Range.f_end = offset +! layer_jump <: usize
                    })
                <:
                Core.Ops.Range.t_Range usize)
              re
              (fun re j ->
                  let t:i32 =
                    Libcrux.Kem.Kyber.Arithmetic.montgomery_reduce ((re
                            .Libcrux.Kem.Kyber.Arithmetic.f_coefficients.[ j +! layer_jump <: usize
                          ]
                          <:
                          i32) *!
                        (v_ZETAS_MONTGOMERY_DOMAIN.[ zeta_i ] <: i32)
                        <:
                        i32)
                  in
                  let re:Libcrux.Kem.Kyber.Arithmetic.t_KyberPolynomialRingElement =
                    {
                      re with
                      Libcrux.Kem.Kyber.Arithmetic.f_coefficients
                      =
                      Rust_primitives.Hax.update_at re.Libcrux.Kem.Kyber.Arithmetic.f_coefficients
                        (j +! layer_jump <: usize)
                        ((re.Libcrux.Kem.Kyber.Arithmetic.f_coefficients.[ j ] <: i32) -! t <: i32)
                    }
                  in
                  let re:Libcrux.Kem.Kyber.Arithmetic.t_KyberPolynomialRingElement =
                    {
                      re with
                      Libcrux.Kem.Kyber.Arithmetic.f_coefficients
                      =
                      Rust_primitives.Hax.update_at re.Libcrux.Kem.Kyber.Arithmetic.f_coefficients
                        j
                        ((re.Libcrux.Kem.Kyber.Arithmetic.f_coefficients.[ j ] <: i32) +! t <: i32)
                    }
                  in
                  re)
          in
          re, zeta_i)
  in
  let _:Prims.unit =
    if true
    then
      let _, out:(Core.Array.Iter.t_IntoIter i32 (sz 256) & bool) =
        Core.Iter.Traits.Iterator.f_all (Core.Iter.Traits.Collect.f_into_iter re
                .Libcrux.Kem.Kyber.Arithmetic.f_coefficients
            <:
            Core.Array.Iter.t_IntoIter i32 (sz 256))
          (fun coefficient ->
              (Core.Num.impl__i32__abs coefficient <: i32) <.
              (initial_coefficient_bound +!
                (((8l -! 1l <: i32) *! 3l <: i32) *!
                  (Libcrux.Kem.Kyber.Constants.v_FIELD_MODULUS /! 2l <: i32)
                  <:
                  i32)
                <:
                i32)
              <:
              bool)
      in
      let _:Prims.unit =
        if ~.out
        then
          Rust_primitives.Hax.never_to_any (Core.Panicking.panic "assertion failed: re.coefficients.into_iter().all(|coefficient|\\n        {\\n            coefficient.abs() <\\n                initial_coefficient_bound +\\n                    ((8 - 1) * 3 * (FIELD_MODULUS / 2))\\n        })"

              <:
              Rust_primitives.Hax.t_Never)
      in
      ()
  in
  let re:Libcrux.Kem.Kyber.Arithmetic.t_KyberPolynomialRingElement =
    {
      re with
      Libcrux.Kem.Kyber.Arithmetic.f_coefficients
      =
      Core.Array.impl_23__map re.Libcrux.Kem.Kyber.Arithmetic.f_coefficients
        Libcrux.Kem.Kyber.Arithmetic.barrett_reduce
    }
  in
  re

let invert_ntt_montgomery (re: Libcrux.Kem.Kyber.Arithmetic.t_KyberPolynomialRingElement)
    : Libcrux.Kem.Kyber.Arithmetic.t_KyberPolynomialRingElement =
  let zeta_i:usize = Libcrux.Kem.Kyber.Constants.v_COEFFICIENTS_IN_RING_ELEMENT /! sz 2 in
  let re, zeta_i:(Libcrux.Kem.Kyber.Arithmetic.t_KyberPolynomialRingElement & usize) =
    Core.Iter.Traits.Iterator.f_fold (Core.Iter.Traits.Collect.f_into_iter (Core.Iter.Traits.Iterator.f_step_by
              ({
                  Core.Ops.Range.f_start = sz 0;
                  Core.Ops.Range.f_end
                  =
                  Libcrux.Kem.Kyber.Constants.v_COEFFICIENTS_IN_RING_ELEMENT -! sz 2 <: usize
                })
              (sz 2 *! sz 2 <: usize)
            <:
            Core.Iter.Adapters.Step_by.t_StepBy (Core.Ops.Range.t_Range usize))
        <:
        Core.Iter.Adapters.Step_by.t_StepBy (Core.Ops.Range.t_Range usize))
      (re, zeta_i)
      (fun (re, zeta_i) offset ->
          let zeta_i:usize = zeta_i -! sz 1 in
          let zeta_i_value:i32 = v_ZETAS_MONTGOMERY_DOMAIN.[ zeta_i ] in
          let v_end:usize = offset +! sz 2 in
          let re:Libcrux.Kem.Kyber.Arithmetic.t_KyberPolynomialRingElement =
            Core.Iter.Traits.Iterator.f_fold (Core.Iter.Traits.Collect.f_into_iter ({
                      Core.Ops.Range.f_start = offset;
                      Core.Ops.Range.f_end = v_end
                    })
                <:
                Core.Ops.Range.t_Range usize)
              re
              (fun re j ->
                  let a_minus_b:i32 =
                    (re.Libcrux.Kem.Kyber.Arithmetic.f_coefficients.[ j +! sz 2 <: usize ] <: i32) -!
                    (re.Libcrux.Kem.Kyber.Arithmetic.f_coefficients.[ j ] <: i32)
                  in
                  let re:Libcrux.Kem.Kyber.Arithmetic.t_KyberPolynomialRingElement =
                    {
                      re with
                      Libcrux.Kem.Kyber.Arithmetic.f_coefficients
                      =
                      Rust_primitives.Hax.update_at re.Libcrux.Kem.Kyber.Arithmetic.f_coefficients
                        j
                        ((re.Libcrux.Kem.Kyber.Arithmetic.f_coefficients.[ j ] <: i32) +!
                          (re.Libcrux.Kem.Kyber.Arithmetic.f_coefficients.[ j +! sz 2 <: usize ]
                            <:
                            i32)
                          <:
                          i32)
                    }
                  in
                  let re:Libcrux.Kem.Kyber.Arithmetic.t_KyberPolynomialRingElement =
                    {
                      re with
                      Libcrux.Kem.Kyber.Arithmetic.f_coefficients
                      =
                      Rust_primitives.Hax.update_at re.Libcrux.Kem.Kyber.Arithmetic.f_coefficients
                        (j +! sz 2 <: usize)
                        (Libcrux.Kem.Kyber.Arithmetic.montgomery_reduce (a_minus_b *! zeta_i_value
                              <:
                              i32)
                          <:
                          i32)
                    }
                  in
                  re)
          in
          re, zeta_i)
  in
  let re, zeta_i:(Libcrux.Kem.Kyber.Arithmetic.t_KyberPolynomialRingElement & usize) =
    Core.Iter.Traits.Iterator.f_fold (Core.Iter.Traits.Collect.f_into_iter (Core.Iter.Traits.Iterator.f_step_by
              ({
                  Core.Ops.Range.f_start = sz 0;
                  Core.Ops.Range.f_end
                  =
                  Libcrux.Kem.Kyber.Constants.v_COEFFICIENTS_IN_RING_ELEMENT -! sz 4 <: usize
                })
              (sz 2 *! sz 4 <: usize)
            <:
            Core.Iter.Adapters.Step_by.t_StepBy (Core.Ops.Range.t_Range usize))
        <:
        Core.Iter.Adapters.Step_by.t_StepBy (Core.Ops.Range.t_Range usize))
      (re, zeta_i)
      (fun (re, zeta_i) offset ->
          let zeta_i:usize = zeta_i -! sz 1 in
          let zeta_i_value:i32 = v_ZETAS_MONTGOMERY_DOMAIN.[ zeta_i ] in
          let v_end:usize = offset +! sz 4 in
          let re:Libcrux.Kem.Kyber.Arithmetic.t_KyberPolynomialRingElement =
            Core.Iter.Traits.Iterator.f_fold (Core.Iter.Traits.Collect.f_into_iter ({
                      Core.Ops.Range.f_start = offset;
                      Core.Ops.Range.f_end = v_end
                    })
                <:
                Core.Ops.Range.t_Range usize)
              re
              (fun re j ->
                  let a_minus_b:i32 =
                    (re.Libcrux.Kem.Kyber.Arithmetic.f_coefficients.[ j +! sz 4 <: usize ] <: i32) -!
                    (re.Libcrux.Kem.Kyber.Arithmetic.f_coefficients.[ j ] <: i32)
                  in
                  let re:Libcrux.Kem.Kyber.Arithmetic.t_KyberPolynomialRingElement =
                    {
                      re with
                      Libcrux.Kem.Kyber.Arithmetic.f_coefficients
                      =
                      Rust_primitives.Hax.update_at re.Libcrux.Kem.Kyber.Arithmetic.f_coefficients
                        j
                        ((re.Libcrux.Kem.Kyber.Arithmetic.f_coefficients.[ j ] <: i32) +!
                          (re.Libcrux.Kem.Kyber.Arithmetic.f_coefficients.[ j +! sz 4 <: usize ]
                            <:
                            i32)
                          <:
                          i32)
                    }
                  in
                  let re:Libcrux.Kem.Kyber.Arithmetic.t_KyberPolynomialRingElement =
                    {
                      re with
                      Libcrux.Kem.Kyber.Arithmetic.f_coefficients
                      =
                      Rust_primitives.Hax.update_at re.Libcrux.Kem.Kyber.Arithmetic.f_coefficients
                        (j +! sz 4 <: usize)
                        (Libcrux.Kem.Kyber.Arithmetic.montgomery_reduce (a_minus_b *! zeta_i_value
                              <:
                              i32)
                          <:
                          i32)
                    }
                  in
                  re)
          in
          re, zeta_i)
  in
  let re, zeta_i:(Libcrux.Kem.Kyber.Arithmetic.t_KyberPolynomialRingElement & usize) =
    Core.Iter.Traits.Iterator.f_fold (Core.Iter.Traits.Collect.f_into_iter (Core.Iter.Traits.Iterator.f_step_by
              ({
                  Core.Ops.Range.f_start = sz 0;
                  Core.Ops.Range.f_end
                  =
                  Libcrux.Kem.Kyber.Constants.v_COEFFICIENTS_IN_RING_ELEMENT -! sz 8 <: usize
                })
              (sz 2 *! sz 8 <: usize)
            <:
            Core.Iter.Adapters.Step_by.t_StepBy (Core.Ops.Range.t_Range usize))
        <:
        Core.Iter.Adapters.Step_by.t_StepBy (Core.Ops.Range.t_Range usize))
      (re, zeta_i)
      (fun (re, zeta_i) offset ->
          let zeta_i:usize = zeta_i -! sz 1 in
          let zeta_i_value:i32 = v_ZETAS_MONTGOMERY_DOMAIN.[ zeta_i ] in
          let v_end:usize = offset +! sz 8 in
          let re:Libcrux.Kem.Kyber.Arithmetic.t_KyberPolynomialRingElement =
            Core.Iter.Traits.Iterator.f_fold (Core.Iter.Traits.Collect.f_into_iter ({
                      Core.Ops.Range.f_start = offset;
                      Core.Ops.Range.f_end = v_end
                    })
                <:
                Core.Ops.Range.t_Range usize)
              re
              (fun re j ->
                  let a_minus_b:i32 =
                    (re.Libcrux.Kem.Kyber.Arithmetic.f_coefficients.[ j +! sz 8 <: usize ] <: i32) -!
                    (re.Libcrux.Kem.Kyber.Arithmetic.f_coefficients.[ j ] <: i32)
                  in
                  let re:Libcrux.Kem.Kyber.Arithmetic.t_KyberPolynomialRingElement =
                    {
                      re with
                      Libcrux.Kem.Kyber.Arithmetic.f_coefficients
                      =
                      Rust_primitives.Hax.update_at re.Libcrux.Kem.Kyber.Arithmetic.f_coefficients
                        j
                        ((re.Libcrux.Kem.Kyber.Arithmetic.f_coefficients.[ j ] <: i32) +!
                          (re.Libcrux.Kem.Kyber.Arithmetic.f_coefficients.[ j +! sz 8 <: usize ]
                            <:
                            i32)
                          <:
                          i32)
                    }
                  in
                  let re:Libcrux.Kem.Kyber.Arithmetic.t_KyberPolynomialRingElement =
                    {
                      re with
                      Libcrux.Kem.Kyber.Arithmetic.f_coefficients
                      =
                      Rust_primitives.Hax.update_at re.Libcrux.Kem.Kyber.Arithmetic.f_coefficients
                        (j +! sz 8 <: usize)
                        (Libcrux.Kem.Kyber.Arithmetic.montgomery_reduce (a_minus_b *! zeta_i_value
                              <:
                              i32)
                          <:
                          i32)
                    }
                  in
                  re)
          in
          re, zeta_i)
  in
  let re, zeta_i:(Libcrux.Kem.Kyber.Arithmetic.t_KyberPolynomialRingElement & usize) =
    Core.Iter.Traits.Iterator.f_fold (Core.Iter.Traits.Collect.f_into_iter (Core.Iter.Traits.Iterator.f_step_by
              ({
                  Core.Ops.Range.f_start = sz 0;
                  Core.Ops.Range.f_end
                  =
                  Libcrux.Kem.Kyber.Constants.v_COEFFICIENTS_IN_RING_ELEMENT -! sz 16 <: usize
                })
              (sz 2 *! sz 16 <: usize)
            <:
            Core.Iter.Adapters.Step_by.t_StepBy (Core.Ops.Range.t_Range usize))
        <:
        Core.Iter.Adapters.Step_by.t_StepBy (Core.Ops.Range.t_Range usize))
      (re, zeta_i)
      (fun (re, zeta_i) offset ->
          let zeta_i:usize = zeta_i -! sz 1 in
          let zeta_i_value:i32 = v_ZETAS_MONTGOMERY_DOMAIN.[ zeta_i ] in
          let v_end:usize = offset +! sz 16 in
          let re:Libcrux.Kem.Kyber.Arithmetic.t_KyberPolynomialRingElement =
            Core.Iter.Traits.Iterator.f_fold (Core.Iter.Traits.Collect.f_into_iter ({
                      Core.Ops.Range.f_start = offset;
                      Core.Ops.Range.f_end = v_end
                    })
                <:
                Core.Ops.Range.t_Range usize)
              re
              (fun re j ->
                  let a_minus_b:i32 =
                    (re.Libcrux.Kem.Kyber.Arithmetic.f_coefficients.[ j +! sz 16 <: usize ] <: i32) -!
                    (re.Libcrux.Kem.Kyber.Arithmetic.f_coefficients.[ j ] <: i32)
                  in
                  let re:Libcrux.Kem.Kyber.Arithmetic.t_KyberPolynomialRingElement =
                    {
                      re with
                      Libcrux.Kem.Kyber.Arithmetic.f_coefficients
                      =
                      Rust_primitives.Hax.update_at re.Libcrux.Kem.Kyber.Arithmetic.f_coefficients
                        j
                        ((re.Libcrux.Kem.Kyber.Arithmetic.f_coefficients.[ j ] <: i32) +!
                          (re.Libcrux.Kem.Kyber.Arithmetic.f_coefficients.[ j +! sz 16 <: usize ]
                            <:
                            i32)
                          <:
                          i32)
                    }
                  in
                  let re:Libcrux.Kem.Kyber.Arithmetic.t_KyberPolynomialRingElement =
                    {
                      re with
                      Libcrux.Kem.Kyber.Arithmetic.f_coefficients
                      =
                      Rust_primitives.Hax.update_at re.Libcrux.Kem.Kyber.Arithmetic.f_coefficients
                        (j +! sz 16 <: usize)
                        (Libcrux.Kem.Kyber.Arithmetic.montgomery_reduce (a_minus_b *! zeta_i_value
                              <:
                              i32)
                          <:
                          i32)
                    }
                  in
                  re)
          in
          re, zeta_i)
  in
  let re, zeta_i:(Libcrux.Kem.Kyber.Arithmetic.t_KyberPolynomialRingElement & usize) =
    Core.Iter.Traits.Iterator.f_fold (Core.Iter.Traits.Collect.f_into_iter (Core.Iter.Traits.Iterator.f_step_by
              ({
                  Core.Ops.Range.f_start = sz 0;
                  Core.Ops.Range.f_end
                  =
                  Libcrux.Kem.Kyber.Constants.v_COEFFICIENTS_IN_RING_ELEMENT -! sz 32 <: usize
                })
              (sz 2 *! sz 32 <: usize)
            <:
            Core.Iter.Adapters.Step_by.t_StepBy (Core.Ops.Range.t_Range usize))
        <:
        Core.Iter.Adapters.Step_by.t_StepBy (Core.Ops.Range.t_Range usize))
      (re, zeta_i)
      (fun (re, zeta_i) offset ->
          let zeta_i:usize = zeta_i -! sz 1 in
          let zeta_i_value:i32 = v_ZETAS_MONTGOMERY_DOMAIN.[ zeta_i ] in
          let v_end:usize = offset +! sz 32 in
          let re:Libcrux.Kem.Kyber.Arithmetic.t_KyberPolynomialRingElement =
            Core.Iter.Traits.Iterator.f_fold (Core.Iter.Traits.Collect.f_into_iter ({
                      Core.Ops.Range.f_start = offset;
                      Core.Ops.Range.f_end = v_end
                    })
                <:
                Core.Ops.Range.t_Range usize)
              re
              (fun re j ->
                  let a_minus_b:i32 =
                    (re.Libcrux.Kem.Kyber.Arithmetic.f_coefficients.[ j +! sz 32 <: usize ] <: i32) -!
                    (re.Libcrux.Kem.Kyber.Arithmetic.f_coefficients.[ j ] <: i32)
                  in
                  let re:Libcrux.Kem.Kyber.Arithmetic.t_KyberPolynomialRingElement =
                    {
                      re with
                      Libcrux.Kem.Kyber.Arithmetic.f_coefficients
                      =
                      Rust_primitives.Hax.update_at re.Libcrux.Kem.Kyber.Arithmetic.f_coefficients
                        j
                        ((re.Libcrux.Kem.Kyber.Arithmetic.f_coefficients.[ j ] <: i32) +!
                          (re.Libcrux.Kem.Kyber.Arithmetic.f_coefficients.[ j +! sz 32 <: usize ]
                            <:
                            i32)
                          <:
                          i32)
                    }
                  in
                  let re:Libcrux.Kem.Kyber.Arithmetic.t_KyberPolynomialRingElement =
                    {
                      re with
                      Libcrux.Kem.Kyber.Arithmetic.f_coefficients
                      =
                      Rust_primitives.Hax.update_at re.Libcrux.Kem.Kyber.Arithmetic.f_coefficients
                        (j +! sz 32 <: usize)
                        (Libcrux.Kem.Kyber.Arithmetic.montgomery_reduce (a_minus_b *! zeta_i_value
                              <:
                              i32)
                          <:
                          i32)
                    }
                  in
                  re)
          in
          re, zeta_i)
  in
  let re, zeta_i:(Libcrux.Kem.Kyber.Arithmetic.t_KyberPolynomialRingElement & usize) =
    Core.Iter.Traits.Iterator.f_fold (Core.Iter.Traits.Collect.f_into_iter (Core.Iter.Traits.Iterator.f_step_by
              ({
                  Core.Ops.Range.f_start = sz 0;
                  Core.Ops.Range.f_end
                  =
                  Libcrux.Kem.Kyber.Constants.v_COEFFICIENTS_IN_RING_ELEMENT -! sz 64 <: usize
                })
              (sz 2 *! sz 64 <: usize)
            <:
            Core.Iter.Adapters.Step_by.t_StepBy (Core.Ops.Range.t_Range usize))
        <:
        Core.Iter.Adapters.Step_by.t_StepBy (Core.Ops.Range.t_Range usize))
      (re, zeta_i)
      (fun (re, zeta_i) offset ->
          let zeta_i:usize = zeta_i -! sz 1 in
          let zeta_i_value:i32 = v_ZETAS_MONTGOMERY_DOMAIN.[ zeta_i ] in
          let v_end:usize = offset +! sz 64 in
          let re:Libcrux.Kem.Kyber.Arithmetic.t_KyberPolynomialRingElement =
            Core.Iter.Traits.Iterator.f_fold (Core.Iter.Traits.Collect.f_into_iter ({
                      Core.Ops.Range.f_start = offset;
                      Core.Ops.Range.f_end = v_end
                    })
                <:
                Core.Ops.Range.t_Range usize)
              re
              (fun re j ->
                  let a_minus_b:i32 =
                    (re.Libcrux.Kem.Kyber.Arithmetic.f_coefficients.[ j +! sz 64 <: usize ] <: i32) -!
                    (re.Libcrux.Kem.Kyber.Arithmetic.f_coefficients.[ j ] <: i32)
                  in
                  let re:Libcrux.Kem.Kyber.Arithmetic.t_KyberPolynomialRingElement =
                    {
                      re with
                      Libcrux.Kem.Kyber.Arithmetic.f_coefficients
                      =
                      Rust_primitives.Hax.update_at re.Libcrux.Kem.Kyber.Arithmetic.f_coefficients
                        j
                        ((re.Libcrux.Kem.Kyber.Arithmetic.f_coefficients.[ j ] <: i32) +!
                          (re.Libcrux.Kem.Kyber.Arithmetic.f_coefficients.[ j +! sz 64 <: usize ]
                            <:
                            i32)
                          <:
                          i32)
                    }
                  in
                  let re:Libcrux.Kem.Kyber.Arithmetic.t_KyberPolynomialRingElement =
                    {
                      re with
                      Libcrux.Kem.Kyber.Arithmetic.f_coefficients
                      =
                      Rust_primitives.Hax.update_at re.Libcrux.Kem.Kyber.Arithmetic.f_coefficients
                        (j +! sz 64 <: usize)
                        (Libcrux.Kem.Kyber.Arithmetic.montgomery_reduce (a_minus_b *! zeta_i_value
                              <:
                              i32)
                          <:
                          i32)
                    }
                  in
                  re)
          in
          re, zeta_i)
  in
  let re, zeta_i:(Libcrux.Kem.Kyber.Arithmetic.t_KyberPolynomialRingElement & usize) =
    Core.Iter.Traits.Iterator.f_fold (Core.Iter.Traits.Collect.f_into_iter (Core.Iter.Traits.Iterator.f_step_by
              ({
                  Core.Ops.Range.f_start = sz 0;
                  Core.Ops.Range.f_end
                  =
                  Libcrux.Kem.Kyber.Constants.v_COEFFICIENTS_IN_RING_ELEMENT -! sz 128 <: usize
                })
              (sz 2 *! sz 128 <: usize)
            <:
            Core.Iter.Adapters.Step_by.t_StepBy (Core.Ops.Range.t_Range usize))
        <:
        Core.Iter.Adapters.Step_by.t_StepBy (Core.Ops.Range.t_Range usize))
      (re, zeta_i)
      (fun (re, zeta_i) offset ->
          let zeta_i:usize = zeta_i -! sz 1 in
          let zeta_i_value:i32 = v_ZETAS_MONTGOMERY_DOMAIN.[ zeta_i ] in
          let v_end:usize = offset +! sz 128 in
          let re:Libcrux.Kem.Kyber.Arithmetic.t_KyberPolynomialRingElement =
            Core.Iter.Traits.Iterator.f_fold (Core.Iter.Traits.Collect.f_into_iter ({
                      Core.Ops.Range.f_start = offset;
                      Core.Ops.Range.f_end = v_end
                    })
                <:
                Core.Ops.Range.t_Range usize)
              re
              (fun re j ->
                  let a_minus_b:i32 =
                    (re.Libcrux.Kem.Kyber.Arithmetic.f_coefficients.[ j +! sz 128 <: usize ] <: i32) -!
                    (re.Libcrux.Kem.Kyber.Arithmetic.f_coefficients.[ j ] <: i32)
                  in
                  let re:Libcrux.Kem.Kyber.Arithmetic.t_KyberPolynomialRingElement =
                    {
                      re with
                      Libcrux.Kem.Kyber.Arithmetic.f_coefficients
                      =
                      Rust_primitives.Hax.update_at re.Libcrux.Kem.Kyber.Arithmetic.f_coefficients
                        j
                        ((re.Libcrux.Kem.Kyber.Arithmetic.f_coefficients.[ j ] <: i32) +!
                          (re.Libcrux.Kem.Kyber.Arithmetic.f_coefficients.[ j +! sz 128 <: usize ]
                            <:
                            i32)
                          <:
                          i32)
                    }
                  in
                  let re:Libcrux.Kem.Kyber.Arithmetic.t_KyberPolynomialRingElement =
                    {
                      re with
                      Libcrux.Kem.Kyber.Arithmetic.f_coefficients
                      =
                      Rust_primitives.Hax.update_at re.Libcrux.Kem.Kyber.Arithmetic.f_coefficients
                        (j +! sz 128 <: usize)
                        (Libcrux.Kem.Kyber.Arithmetic.montgomery_reduce (a_minus_b *! zeta_i_value
                              <:
                              i32)
                          <:
                          i32)
                    }
                  in
                  re)
          in
          re, zeta_i)
  in
  re

let ntt_multiply_binomials (a0, a1: (i32 & i32)) (b0, b1: (i32 & i32)) (zeta: i32) : (i32 & i32) =
  Libcrux.Kem.Kyber.Arithmetic.montgomery_reduce ((a0 *! b0 <: i32) +!
      ((Libcrux.Kem.Kyber.Arithmetic.montgomery_reduce (a1 *! b1 <: i32) <: i32) *! zeta <: i32)
      <:
      i32),
  Libcrux.Kem.Kyber.Arithmetic.montgomery_reduce ((a0 *! b1 <: i32) +! (a1 *! b0 <: i32) <: i32)

let ntt_multiply (left right: Libcrux.Kem.Kyber.Arithmetic.t_KyberPolynomialRingElement)
    : Libcrux.Kem.Kyber.Arithmetic.t_KyberPolynomialRingElement =
  let _:Prims.unit =
    if true
    then
      let _, out:(Core.Array.Iter.t_IntoIter i32 (sz 256) & bool) =
        Core.Iter.Traits.Iterator.f_all (Core.Iter.Traits.Collect.f_into_iter left
                .Libcrux.Kem.Kyber.Arithmetic.f_coefficients
            <:
            Core.Array.Iter.t_IntoIter i32 (sz 256))
          (fun coefficient -> (coefficient >=. 0l <: bool) && (coefficient <. 4096l <: bool))
      in
      let _:Prims.unit =
        if ~.out
        then
          Rust_primitives.Hax.never_to_any (Core.Panicking.panic "assertion failed: left.coefficients.into_iter().all(|coefficient|\\n        coefficient >= 0 && coefficient < 4096)"

              <:
              Rust_primitives.Hax.t_Never)
      in
      ()
  in
  let _:Prims.unit =
    if true
    then
      let _, out:(Core.Array.Iter.t_IntoIter i32 (sz 256) & bool) =
        Core.Iter.Traits.Iterator.f_all (Core.Iter.Traits.Collect.f_into_iter right
                .Libcrux.Kem.Kyber.Arithmetic.f_coefficients
            <:
            Core.Array.Iter.t_IntoIter i32 (sz 256))
          (fun coefficient ->
              (coefficient >.
                (Core.Ops.Arith.Neg.neg Libcrux.Kem.Kyber.Constants.v_FIELD_MODULUS <: i32)
                <:
                bool) &&
              (coefficient <. Libcrux.Kem.Kyber.Constants.v_FIELD_MODULUS <: bool))
      in
      let _:Prims.unit =
        if ~.out
        then
          Rust_primitives.Hax.never_to_any (Core.Panicking.panic "assertion failed: right.coefficients.into_iter().all(|coefficient|\\n        coefficient > -FIELD_MODULUS && coefficient < FIELD_MODULUS)"

              <:
              Rust_primitives.Hax.t_Never)
      in
      ()
  in
  let out:Libcrux.Kem.Kyber.Arithmetic.t_KyberPolynomialRingElement =
    Libcrux.Kem.Kyber.Arithmetic.impl__KyberPolynomialRingElement__ZERO
  in
  let out:Libcrux.Kem.Kyber.Arithmetic.t_KyberPolynomialRingElement =
    Core.Iter.Traits.Iterator.f_fold (Core.Iter.Traits.Collect.f_into_iter (Core.Iter.Traits.Iterator.f_step_by
              ({
                  Core.Ops.Range.f_start = sz 0;
                  Core.Ops.Range.f_end = Libcrux.Kem.Kyber.Constants.v_COEFFICIENTS_IN_RING_ELEMENT
                })
              (sz 4)
            <:
            Core.Iter.Adapters.Step_by.t_StepBy (Core.Ops.Range.t_Range usize))
        <:
        Core.Iter.Adapters.Step_by.t_StepBy (Core.Ops.Range.t_Range usize))
      out
      (fun out i ->
          let product:(i32 & i32) =
            ntt_multiply_binomials ((left.Libcrux.Kem.Kyber.Arithmetic.f_coefficients.[ i ] <: i32),
                (left.Libcrux.Kem.Kyber.Arithmetic.f_coefficients.[ i +! sz 1 <: usize ] <: i32))
              ((right.Libcrux.Kem.Kyber.Arithmetic.f_coefficients.[ i ] <: i32),
                (right.Libcrux.Kem.Kyber.Arithmetic.f_coefficients.[ i +! sz 1 <: usize ] <: i32))
              (v_ZETAS_MONTGOMERY_DOMAIN.[ sz 64 +! (i /! sz 4 <: usize) <: usize ] <: i32)
          in
          let out:Libcrux.Kem.Kyber.Arithmetic.t_KyberPolynomialRingElement =
            {
              out with
              Libcrux.Kem.Kyber.Arithmetic.f_coefficients
              =
              Rust_primitives.Hax.update_at out.Libcrux.Kem.Kyber.Arithmetic.f_coefficients
                i
                product._1
            }
          in
          let out:Libcrux.Kem.Kyber.Arithmetic.t_KyberPolynomialRingElement =
            {
              out with
              Libcrux.Kem.Kyber.Arithmetic.f_coefficients
              =
              Rust_primitives.Hax.update_at out.Libcrux.Kem.Kyber.Arithmetic.f_coefficients
                (i +! sz 1 <: usize)
                product._2
            }
          in
          let product:(i32 & i32) =
            ntt_multiply_binomials ((left.Libcrux.Kem.Kyber.Arithmetic.f_coefficients.[ i +! sz 2
                    <:
                    usize ]
                  <:
                  i32),
                (left.Libcrux.Kem.Kyber.Arithmetic.f_coefficients.[ i +! sz 3 <: usize ] <: i32))
              ((right.Libcrux.Kem.Kyber.Arithmetic.f_coefficients.[ i +! sz 2 <: usize ] <: i32),
                (right.Libcrux.Kem.Kyber.Arithmetic.f_coefficients.[ i +! sz 3 <: usize ] <: i32))
              (Core.Ops.Arith.Neg.neg (v_ZETAS_MONTGOMERY_DOMAIN.[ sz 64 +! (i /! sz 4 <: usize)
                      <:
                      usize ]
                    <:
                    i32)
                <:
                i32)
          in
          let out:Libcrux.Kem.Kyber.Arithmetic.t_KyberPolynomialRingElement =
            {
              out with
              Libcrux.Kem.Kyber.Arithmetic.f_coefficients
              =
              Rust_primitives.Hax.update_at out.Libcrux.Kem.Kyber.Arithmetic.f_coefficients
                (i +! sz 2 <: usize)
                product._1
            }
          in
          let out:Libcrux.Kem.Kyber.Arithmetic.t_KyberPolynomialRingElement =
            {
              out with
              Libcrux.Kem.Kyber.Arithmetic.f_coefficients
              =
              Rust_primitives.Hax.update_at out.Libcrux.Kem.Kyber.Arithmetic.f_coefficients
                (i +! sz 3 <: usize)
                product._2
            }
          in
          out)
  in
  let _:Prims.unit =
    if true
    then
      let _, out:(Core.Array.Iter.t_IntoIter i32 (sz 256) & bool) =
        Core.Iter.Traits.Iterator.f_all (Core.Iter.Traits.Collect.f_into_iter out
                .Libcrux.Kem.Kyber.Arithmetic.f_coefficients
            <:
            Core.Array.Iter.t_IntoIter i32 (sz 256))
          (fun coefficient ->
              (coefficient >.
                (Core.Ops.Arith.Neg.neg Libcrux.Kem.Kyber.Constants.v_FIELD_MODULUS <: i32)
                <:
                bool) &&
              (coefficient <. Libcrux.Kem.Kyber.Constants.v_FIELD_MODULUS <: bool))
      in
      let _:Prims.unit =
        if ~.out
        then
          Rust_primitives.Hax.never_to_any (Core.Panicking.panic "assertion failed: out.coefficients.into_iter().all(|coefficient|\\n        coefficient > -FIELD_MODULUS && coefficient < FIELD_MODULUS)"

              <:
              Rust_primitives.Hax.t_Never)
      in
      ()
  in
  out

let compute_message
      (#v_K: usize)
<<<<<<< HEAD
      (row_vector column_vector:
=======
      (v: Libcrux.Kem.Kyber.Arithmetic.t_KyberPolynomialRingElement)
      (secret_as_ntt u_as_ntt:
>>>>>>> 4ec50300
          t_Array Libcrux.Kem.Kyber.Arithmetic.t_KyberPolynomialRingElement v_K)
    : Libcrux.Kem.Kyber.Arithmetic.t_KyberPolynomialRingElement =
  let result:Libcrux.Kem.Kyber.Arithmetic.t_KyberPolynomialRingElement =
    Libcrux.Kem.Kyber.Arithmetic.impl__KyberPolynomialRingElement__ZERO
  in
  let result:Libcrux.Kem.Kyber.Arithmetic.t_KyberPolynomialRingElement =
    Core.Iter.Traits.Iterator.f_fold (Core.Iter.Traits.Collect.f_into_iter (Core.Iter.Traits.Iterator.f_zip
<<<<<<< HEAD
              (Core.Slice.impl__iter (Rust_primitives.unsize row_vector
=======
              (Core.Slice.impl__iter (Rust_primitives.unsize secret_as_ntt
>>>>>>> 4ec50300
                    <:
                    t_Slice Libcrux.Kem.Kyber.Arithmetic.t_KyberPolynomialRingElement)
                <:
                Core.Slice.Iter.t_Iter Libcrux.Kem.Kyber.Arithmetic.t_KyberPolynomialRingElement)
              (Core.Slice.impl__iter (Rust_primitives.unsize u_as_ntt
                    <:
                    t_Slice Libcrux.Kem.Kyber.Arithmetic.t_KyberPolynomialRingElement)
                <:
                Core.Slice.Iter.t_Iter Libcrux.Kem.Kyber.Arithmetic.t_KyberPolynomialRingElement)
            <:
            Core.Iter.Adapters.Zip.t_Zip
              (Core.Slice.Iter.t_Iter Libcrux.Kem.Kyber.Arithmetic.t_KyberPolynomialRingElement)
              (Core.Slice.Iter.t_Iter Libcrux.Kem.Kyber.Arithmetic.t_KyberPolynomialRingElement))
        <:
        Core.Iter.Adapters.Zip.t_Zip
          (Core.Slice.Iter.t_Iter Libcrux.Kem.Kyber.Arithmetic.t_KyberPolynomialRingElement)
          (Core.Slice.Iter.t_Iter Libcrux.Kem.Kyber.Arithmetic.t_KyberPolynomialRingElement))
      result
<<<<<<< HEAD
      (fun result (row_element, column_element) ->
          result +!
          (ntt_multiply row_element column_element
            <:
            Libcrux.Kem.Kyber.Arithmetic.t_KyberPolynomialRingElement)
          <:
          Libcrux.Kem.Kyber.Arithmetic.t_KyberPolynomialRingElement)
=======
      (fun result (secret_element, u_element) ->
          let product:Libcrux.Kem.Kyber.Arithmetic.t_KyberPolynomialRingElement =
            ntt_multiply secret_element u_element
          in
          let result:Libcrux.Kem.Kyber.Arithmetic.t_KyberPolynomialRingElement =
            Libcrux.Kem.Kyber.Arithmetic.add_to_ring_element result product
          in
          result)
>>>>>>> 4ec50300
  in
  let result:Libcrux.Kem.Kyber.Arithmetic.t_KyberPolynomialRingElement =
    {
      result with
      Libcrux.Kem.Kyber.Arithmetic.f_coefficients
      =
      Core.Array.impl_23__map result.Libcrux.Kem.Kyber.Arithmetic.f_coefficients
        Libcrux.Kem.Kyber.Arithmetic.barrett_reduce
    }
  in
  let result:Libcrux.Kem.Kyber.Arithmetic.t_KyberPolynomialRingElement =
    invert_ntt_montgomery result
  in
  let result:Libcrux.Kem.Kyber.Arithmetic.t_KyberPolynomialRingElement =
    Core.Iter.Traits.Iterator.f_fold (Core.Iter.Traits.Collect.f_into_iter ({
              Core.Ops.Range.f_start = sz 0;
              Core.Ops.Range.f_end
              =
              Core.Slice.impl__len (Rust_primitives.unsize result
                      .Libcrux.Kem.Kyber.Arithmetic.f_coefficients
                  <:
                  t_Slice i32)
              <:
              usize
            })
        <:
        Core.Ops.Range.t_Range usize)
      result
      (fun result i ->
          let coefficient_normal_form:i32 =
            Libcrux.Kem.Kyber.Arithmetic.montgomery_reduce ((result
                    .Libcrux.Kem.Kyber.Arithmetic.f_coefficients.[ i ]
                  <:
                  i32) *!
                1441l
                <:
                i32)
          in
          let result:Libcrux.Kem.Kyber.Arithmetic.t_KyberPolynomialRingElement =
            {
              result with
              Libcrux.Kem.Kyber.Arithmetic.f_coefficients
              =
              Rust_primitives.Hax.update_at result.Libcrux.Kem.Kyber.Arithmetic.f_coefficients
                i
                (Libcrux.Kem.Kyber.Arithmetic.barrett_reduce ((v
                          .Libcrux.Kem.Kyber.Arithmetic.f_coefficients.[ i ]
                        <:
                        i32) -!
                      coefficient_normal_form
                      <:
                      i32)
                  <:
                  i32)
            }
          in
          result)
  in
  result

let compute_ring_element_v
      (#v_K: usize)
      (tt_as_ntt r_as_ntt: t_Array Libcrux.Kem.Kyber.Arithmetic.t_KyberPolynomialRingElement v_K)
      (error_2_ message: Libcrux.Kem.Kyber.Arithmetic.t_KyberPolynomialRingElement)
    : Libcrux.Kem.Kyber.Arithmetic.t_KyberPolynomialRingElement =
  let result:Libcrux.Kem.Kyber.Arithmetic.t_KyberPolynomialRingElement =
    Libcrux.Kem.Kyber.Arithmetic.impl__KyberPolynomialRingElement__ZERO
  in
  let result:Libcrux.Kem.Kyber.Arithmetic.t_KyberPolynomialRingElement =
    Core.Iter.Traits.Iterator.f_fold (Core.Iter.Traits.Collect.f_into_iter (Core.Iter.Traits.Iterator.f_zip
              (Core.Slice.impl__iter (Rust_primitives.unsize tt_as_ntt
                    <:
                    t_Slice Libcrux.Kem.Kyber.Arithmetic.t_KyberPolynomialRingElement)
                <:
                Core.Slice.Iter.t_Iter Libcrux.Kem.Kyber.Arithmetic.t_KyberPolynomialRingElement)
              (Core.Slice.impl__iter (Rust_primitives.unsize r_as_ntt
                    <:
                    t_Slice Libcrux.Kem.Kyber.Arithmetic.t_KyberPolynomialRingElement)
                <:
                Core.Slice.Iter.t_Iter Libcrux.Kem.Kyber.Arithmetic.t_KyberPolynomialRingElement)
            <:
            Core.Iter.Adapters.Zip.t_Zip
              (Core.Slice.Iter.t_Iter Libcrux.Kem.Kyber.Arithmetic.t_KyberPolynomialRingElement)
              (Core.Slice.Iter.t_Iter Libcrux.Kem.Kyber.Arithmetic.t_KyberPolynomialRingElement))
        <:
        Core.Iter.Adapters.Zip.t_Zip
          (Core.Slice.Iter.t_Iter Libcrux.Kem.Kyber.Arithmetic.t_KyberPolynomialRingElement)
          (Core.Slice.Iter.t_Iter Libcrux.Kem.Kyber.Arithmetic.t_KyberPolynomialRingElement))
      result
      (fun result (tt_element, r_element) ->
          let product:Libcrux.Kem.Kyber.Arithmetic.t_KyberPolynomialRingElement =
            ntt_multiply tt_element r_element
          in
          let result:Libcrux.Kem.Kyber.Arithmetic.t_KyberPolynomialRingElement =
            Libcrux.Kem.Kyber.Arithmetic.add_to_ring_element result product
          in
          result)
  in
  let result:Libcrux.Kem.Kyber.Arithmetic.t_KyberPolynomialRingElement =
    invert_ntt_montgomery result
  in
  let result:Libcrux.Kem.Kyber.Arithmetic.t_KyberPolynomialRingElement =
    Core.Iter.Traits.Iterator.f_fold (Core.Iter.Traits.Collect.f_into_iter ({
              Core.Ops.Range.f_start = sz 0;
              Core.Ops.Range.f_end
              =
              Core.Slice.impl__len (Rust_primitives.unsize result
                      .Libcrux.Kem.Kyber.Arithmetic.f_coefficients
                  <:
                  t_Slice i32)
              <:
              usize
            })
        <:
        Core.Ops.Range.t_Range usize)
      result
      (fun result i ->
          let coefficient_normal_form:i32 =
            Libcrux.Kem.Kyber.Arithmetic.montgomery_reduce ((result
                    .Libcrux.Kem.Kyber.Arithmetic.f_coefficients.[ i ]
                  <:
                  i32) *!
                1441l
                <:
                i32)
          in
          let result:Libcrux.Kem.Kyber.Arithmetic.t_KyberPolynomialRingElement =
            {
              result with
              Libcrux.Kem.Kyber.Arithmetic.f_coefficients
              =
              Rust_primitives.Hax.update_at result.Libcrux.Kem.Kyber.Arithmetic.f_coefficients
                i
                (Libcrux.Kem.Kyber.Arithmetic.barrett_reduce ((coefficient_normal_form +!
                        (error_2_.Libcrux.Kem.Kyber.Arithmetic.f_coefficients.[ i ] <: i32)
                        <:
                        i32) +!
                      (message.Libcrux.Kem.Kyber.Arithmetic.f_coefficients.[ i ] <: i32)
                      <:
                      i32)
                  <:
                  i32)
            }
          in
          result)
  in
  result

let compute_vector_u
      (#v_K: usize)
<<<<<<< HEAD
      (matrix: t_Array (t_Array Libcrux.Kem.Kyber.Arithmetic.t_KyberPolynomialRingElement v_K) v_K)
      (vector: t_Array Libcrux.Kem.Kyber.Arithmetic.t_KyberPolynomialRingElement v_K)
=======
      (a_as_ntt:
          t_Array (t_Array Libcrux.Kem.Kyber.Arithmetic.t_KyberPolynomialRingElement v_K) v_K)
      (r_as_ntt error_1_: t_Array Libcrux.Kem.Kyber.Arithmetic.t_KyberPolynomialRingElement v_K)
>>>>>>> 4ec50300
    : t_Array Libcrux.Kem.Kyber.Arithmetic.t_KyberPolynomialRingElement v_K =
  let result:t_Array Libcrux.Kem.Kyber.Arithmetic.t_KyberPolynomialRingElement v_K =
    Rust_primitives.Hax.repeat Libcrux.Kem.Kyber.Arithmetic.impl__KyberPolynomialRingElement__ZERO
      v_K
  in
  let result:t_Array Libcrux.Kem.Kyber.Arithmetic.t_KyberPolynomialRingElement v_K =
    Core.Iter.Traits.Iterator.f_fold (Core.Iter.Traits.Collect.f_into_iter (Core.Iter.Traits.Iterator.f_enumerate
<<<<<<< HEAD
              (Core.Slice.impl__iter (Rust_primitives.unsize matrix
=======
              (Core.Slice.impl__iter (Rust_primitives.unsize a_as_ntt
>>>>>>> 4ec50300
                    <:
                    t_Slice (t_Array Libcrux.Kem.Kyber.Arithmetic.t_KyberPolynomialRingElement v_K))
                <:
                Core.Slice.Iter.t_Iter
                (t_Array Libcrux.Kem.Kyber.Arithmetic.t_KyberPolynomialRingElement v_K))
            <:
            Core.Iter.Adapters.Enumerate.t_Enumerate
            (Core.Slice.Iter.t_Iter
              (t_Array Libcrux.Kem.Kyber.Arithmetic.t_KyberPolynomialRingElement v_K)))
        <:
        Core.Iter.Adapters.Enumerate.t_Enumerate
        (Core.Slice.Iter.t_Iter
          (t_Array Libcrux.Kem.Kyber.Arithmetic.t_KyberPolynomialRingElement v_K)))
      result
      (fun result (i, row) ->
          let result:t_Array Libcrux.Kem.Kyber.Arithmetic.t_KyberPolynomialRingElement v_K =
            Core.Iter.Traits.Iterator.f_fold (Core.Iter.Traits.Collect.f_into_iter (Core.Iter.Traits.Iterator.f_enumerate
                      (Core.Slice.impl__iter (Rust_primitives.unsize row
                            <:
                            t_Slice Libcrux.Kem.Kyber.Arithmetic.t_KyberPolynomialRingElement)
                        <:
                        Core.Slice.Iter.t_Iter
                        Libcrux.Kem.Kyber.Arithmetic.t_KyberPolynomialRingElement)
                    <:
                    Core.Iter.Adapters.Enumerate.t_Enumerate
                    (Core.Slice.Iter.t_Iter
                      Libcrux.Kem.Kyber.Arithmetic.t_KyberPolynomialRingElement))
                <:
                Core.Iter.Adapters.Enumerate.t_Enumerate
                (Core.Slice.Iter.t_Iter Libcrux.Kem.Kyber.Arithmetic.t_KyberPolynomialRingElement))
              result
              (fun result (j, a_element) ->
                  let product:Libcrux.Kem.Kyber.Arithmetic.t_KyberPolynomialRingElement =
                    ntt_multiply a_element
                      (r_as_ntt.[ j ] <: Libcrux.Kem.Kyber.Arithmetic.t_KyberPolynomialRingElement)
                  in
                  let result:t_Array Libcrux.Kem.Kyber.Arithmetic.t_KyberPolynomialRingElement v_K =
                    Rust_primitives.Hax.update_at result
                      i
                      (Libcrux.Kem.Kyber.Arithmetic.add_to_ring_element (result.[ i ]
                            <:
                            Libcrux.Kem.Kyber.Arithmetic.t_KyberPolynomialRingElement)
                          product
                        <:
                        Libcrux.Kem.Kyber.Arithmetic.t_KyberPolynomialRingElement)
                  in
                  result)
          in
          let result:t_Array Libcrux.Kem.Kyber.Arithmetic.t_KyberPolynomialRingElement v_K =
            Rust_primitives.Hax.update_at result
              i
<<<<<<< HEAD
              ({
                  (result.[ i ] <: Libcrux.Kem.Kyber.Arithmetic.t_KyberPolynomialRingElement) with
                  Libcrux.Kem.Kyber.Arithmetic.f_coefficients
                  =
                  Core.Array.impl_23__map (result.[ i ]
                      <:
                      Libcrux.Kem.Kyber.Arithmetic.t_KyberPolynomialRingElement)
                      .Libcrux.Kem.Kyber.Arithmetic.f_coefficients
                    Libcrux.Kem.Kyber.Arithmetic.barrett_reduce
                  <:
                  t_Array i32 (sz 256)
                })
=======
              (invert_ntt_montgomery (result.[ i ]
                    <:
                    Libcrux.Kem.Kyber.Arithmetic.t_KyberPolynomialRingElement)
                <:
                Libcrux.Kem.Kyber.Arithmetic.t_KyberPolynomialRingElement)
>>>>>>> 4ec50300
          in
          Core.Iter.Traits.Iterator.f_fold (Core.Iter.Traits.Collect.f_into_iter ({
                    Core.Ops.Range.f_start = sz 0;
                    Core.Ops.Range.f_end
                    =
                    Core.Slice.impl__len (Rust_primitives.unsize (result.[ i ]
                            <:
                            Libcrux.Kem.Kyber.Arithmetic.t_KyberPolynomialRingElement)
                            .Libcrux.Kem.Kyber.Arithmetic.f_coefficients
                        <:
                        t_Slice i32)
                    <:
                    usize
                  })
              <:
              Core.Ops.Range.t_Range usize)
            result
            (fun result j ->
                let coefficient_normal_form:i32 =
                  Libcrux.Kem.Kyber.Arithmetic.montgomery_reduce (((result.[ i ]
                          <:
                          Libcrux.Kem.Kyber.Arithmetic.t_KyberPolynomialRingElement)
                          .Libcrux.Kem.Kyber.Arithmetic.f_coefficients.[ j ]
                        <:
                        i32) *!
                      1441l
                      <:
                      i32)
                in
                let result:t_Array Libcrux.Kem.Kyber.Arithmetic.t_KyberPolynomialRingElement v_K =
                  Rust_primitives.Hax.update_at result
                    i
                    ({
                        (result.[ i ] <: Libcrux.Kem.Kyber.Arithmetic.t_KyberPolynomialRingElement) with
                        Libcrux.Kem.Kyber.Arithmetic.f_coefficients
                        =
                        Rust_primitives.Hax.update_at (result.[ i ]
                            <:
                            Libcrux.Kem.Kyber.Arithmetic.t_KyberPolynomialRingElement)
                            .Libcrux.Kem.Kyber.Arithmetic.f_coefficients
                          j
                          (Libcrux.Kem.Kyber.Arithmetic.barrett_reduce (coefficient_normal_form +!
                                ((error_1_.[ i ]
                                    <:
                                    Libcrux.Kem.Kyber.Arithmetic.t_KyberPolynomialRingElement)
                                    .Libcrux.Kem.Kyber.Arithmetic.f_coefficients.[ j ]
                                  <:
                                  i32)
                                <:
                                i32)
                            <:
                            i32)
                        <:
                        Libcrux.Kem.Kyber.Arithmetic.t_KyberPolynomialRingElement
                      })
                in
                result))
  in
  result

let compute_As_plus_e
      (#v_K: usize)
      (matrix_A:
          t_Array (t_Array Libcrux.Kem.Kyber.Arithmetic.t_KyberPolynomialRingElement v_K) v_K)
      (s_as_ntt error_as_ntt: t_Array Libcrux.Kem.Kyber.Arithmetic.t_KyberPolynomialRingElement v_K)
    : t_Array Libcrux.Kem.Kyber.Arithmetic.t_KyberPolynomialRingElement v_K =
  let result:t_Array Libcrux.Kem.Kyber.Arithmetic.t_KyberPolynomialRingElement v_K =
    Rust_primitives.Hax.repeat Libcrux.Kem.Kyber.Arithmetic.impl__KyberPolynomialRingElement__ZERO
      v_K
  in
  let result:t_Array Libcrux.Kem.Kyber.Arithmetic.t_KyberPolynomialRingElement v_K =
    Core.Iter.Traits.Iterator.f_fold (Core.Iter.Traits.Collect.f_into_iter (Core.Iter.Traits.Iterator.f_enumerate
              (Core.Slice.impl__iter (Rust_primitives.unsize matrix_A
                    <:
                    t_Slice (t_Array Libcrux.Kem.Kyber.Arithmetic.t_KyberPolynomialRingElement v_K))
                <:
                Core.Slice.Iter.t_Iter
                (t_Array Libcrux.Kem.Kyber.Arithmetic.t_KyberPolynomialRingElement v_K))
            <:
            Core.Iter.Adapters.Enumerate.t_Enumerate
            (Core.Slice.Iter.t_Iter
              (t_Array Libcrux.Kem.Kyber.Arithmetic.t_KyberPolynomialRingElement v_K)))
        <:
        Core.Iter.Adapters.Enumerate.t_Enumerate
        (Core.Slice.Iter.t_Iter
          (t_Array Libcrux.Kem.Kyber.Arithmetic.t_KyberPolynomialRingElement v_K)))
      result
      (fun result (i, row) ->
          let result:t_Array Libcrux.Kem.Kyber.Arithmetic.t_KyberPolynomialRingElement v_K =
            Core.Iter.Traits.Iterator.f_fold (Core.Iter.Traits.Collect.f_into_iter (Core.Iter.Traits.Iterator.f_enumerate
                      (Core.Slice.impl__iter (Rust_primitives.unsize row
                            <:
                            t_Slice Libcrux.Kem.Kyber.Arithmetic.t_KyberPolynomialRingElement)
                        <:
                        Core.Slice.Iter.t_Iter
                        Libcrux.Kem.Kyber.Arithmetic.t_KyberPolynomialRingElement)
                    <:
                    Core.Iter.Adapters.Enumerate.t_Enumerate
                    (Core.Slice.Iter.t_Iter
                      Libcrux.Kem.Kyber.Arithmetic.t_KyberPolynomialRingElement))
                <:
                Core.Iter.Adapters.Enumerate.t_Enumerate
                (Core.Slice.Iter.t_Iter Libcrux.Kem.Kyber.Arithmetic.t_KyberPolynomialRingElement))
              result
              (fun result (j, matrix_element) ->
                  let product:Libcrux.Kem.Kyber.Arithmetic.t_KyberPolynomialRingElement =
                    ntt_multiply matrix_element
                      (s_as_ntt.[ j ] <: Libcrux.Kem.Kyber.Arithmetic.t_KyberPolynomialRingElement)
                  in
                  let result:t_Array Libcrux.Kem.Kyber.Arithmetic.t_KyberPolynomialRingElement v_K =
                    Rust_primitives.Hax.update_at result
                      i
                      (Libcrux.Kem.Kyber.Arithmetic.add_to_ring_element (result.[ i ]
                            <:
                            Libcrux.Kem.Kyber.Arithmetic.t_KyberPolynomialRingElement)
                          product
                        <:
                        Libcrux.Kem.Kyber.Arithmetic.t_KyberPolynomialRingElement)
                  in
                  result)
          in
          let _:Prims.unit =
            if true
            then
              let _, out:(Core.Array.Iter.t_IntoIter i32 (sz 256) & bool) =
                Core.Iter.Traits.Iterator.f_all (Core.Iter.Traits.Collect.f_into_iter (result.[ i ]
                        <:
                        Libcrux.Kem.Kyber.Arithmetic.t_KyberPolynomialRingElement)
                        .Libcrux.Kem.Kyber.Arithmetic.f_coefficients
                    <:
                    Core.Array.Iter.t_IntoIter i32 (sz 256))
                  (fun coefficient ->
                      (Core.Num.impl__i32__abs coefficient <: i32) <.
                      ((cast v_K <: i32) *! Libcrux.Kem.Kyber.Constants.v_FIELD_MODULUS <: i32)
                      <:
                      bool)
              in
              let _:Prims.unit =
                if ~.out
                then
                  Rust_primitives.Hax.never_to_any (Core.Panicking.panic "assertion failed: result[i].coefficients.into_iter().all(|coefficient|\\n        coefficient.abs() < (K as i32) * FIELD_MODULUS)"

                      <:
                      Rust_primitives.Hax.t_Never)
              in
              ()
          in
          Core.Iter.Traits.Iterator.f_fold (Core.Iter.Traits.Collect.f_into_iter ({
                    Core.Ops.Range.f_start = sz 0;
                    Core.Ops.Range.f_end
                    =
                    Core.Slice.impl__len (Rust_primitives.unsize (result.[ i ]
                            <:
                            Libcrux.Kem.Kyber.Arithmetic.t_KyberPolynomialRingElement)
                            .Libcrux.Kem.Kyber.Arithmetic.f_coefficients
                        <:
                        t_Slice i32)
                    <:
                    usize
                  })
              <:
              Core.Ops.Range.t_Range usize)
            result
            (fun result j ->
                let coefficient_normal_form:i32 =
                  Libcrux.Kem.Kyber.Arithmetic.montgomery_reduce (((result.[ i ]
                          <:
                          Libcrux.Kem.Kyber.Arithmetic.t_KyberPolynomialRingElement)
                          .Libcrux.Kem.Kyber.Arithmetic.f_coefficients.[ j ]
                        <:
                        i32) *!
                      1353l
                      <:
                      i32)
                in
                Rust_primitives.Hax.update_at result
                  i
                  ({
                      (result.[ i ] <: Libcrux.Kem.Kyber.Arithmetic.t_KyberPolynomialRingElement) with
                      Libcrux.Kem.Kyber.Arithmetic.f_coefficients
                      =
                      Rust_primitives.Hax.update_at (result.[ i ]
                          <:
                          Libcrux.Kem.Kyber.Arithmetic.t_KyberPolynomialRingElement)
                          .Libcrux.Kem.Kyber.Arithmetic.f_coefficients
                        j
                        (Libcrux.Kem.Kyber.Arithmetic.barrett_reduce (coefficient_normal_form +!
                              ((error_as_ntt.[ i ]
                                  <:
                                  Libcrux.Kem.Kyber.Arithmetic.t_KyberPolynomialRingElement)
                                  .Libcrux.Kem.Kyber.Arithmetic.f_coefficients.[ j ]
                                <:
                                i32)
                              <:
                              i32)
                          <:
                          i32)
                      <:
                      Libcrux.Kem.Kyber.Arithmetic.t_KyberPolynomialRingElement
                    })))
  in
  result<|MERGE_RESOLUTION|>--- conflicted
+++ resolved
@@ -34,11 +34,7 @@
             <:
             Core.Array.Iter.t_IntoIter i32 (sz 256))
           (fun coefficient ->
-<<<<<<< HEAD
-              (Core.Num.impl__i32__abs coefficient <: i32) <=. coefficient_bound <: bool)
-=======
               (Core.Num.impl__i32__abs coefficient <: i32) <=. initial_coefficient_bound <: bool)
->>>>>>> 4ec50300
       in
       let _:Prims.unit =
         if ~.out
@@ -114,16 +110,8 @@
             Core.Array.Iter.t_IntoIter i32 (sz 256))
           (fun coefficient ->
               (Core.Num.impl__i32__abs coefficient <: i32) <.
-<<<<<<< HEAD
-              (coefficient_bound +!
-                ((layer_number *! 3l <: i32) *!
-                  (Libcrux.Kem.Kyber.Constants.v_FIELD_MODULUS /! 2l <: i32)
-                  <:
-                  i32)
-=======
               (initial_coefficient_bound +!
                 (3l *! (Libcrux.Kem.Kyber.Constants.v_FIELD_MODULUS /! 2l <: i32) <: i32)
->>>>>>> 4ec50300
                 <:
                 i32)
               <:
@@ -209,13 +197,8 @@
             Core.Array.Iter.t_IntoIter i32 (sz 256))
           (fun coefficient ->
               (Core.Num.impl__i32__abs coefficient <: i32) <.
-<<<<<<< HEAD
-              (coefficient_bound +!
-                ((layer_number *! 3l <: i32) *!
-=======
               (initial_coefficient_bound +!
                 (((8l -! 6l <: i32) *! 3l <: i32) *!
->>>>>>> 4ec50300
                   (Libcrux.Kem.Kyber.Constants.v_FIELD_MODULUS /! 2l <: i32)
                   <:
                   i32)
@@ -304,13 +287,8 @@
             Core.Array.Iter.t_IntoIter i32 (sz 256))
           (fun coefficient ->
               (Core.Num.impl__i32__abs coefficient <: i32) <.
-<<<<<<< HEAD
-              (coefficient_bound +!
-                ((layer_number *! 3l <: i32) *!
-=======
               (initial_coefficient_bound +!
                 (((8l -! 5l <: i32) *! 3l <: i32) *!
->>>>>>> 4ec50300
                   (Libcrux.Kem.Kyber.Constants.v_FIELD_MODULUS /! 2l <: i32)
                   <:
                   i32)
@@ -399,13 +377,8 @@
             Core.Array.Iter.t_IntoIter i32 (sz 256))
           (fun coefficient ->
               (Core.Num.impl__i32__abs coefficient <: i32) <.
-<<<<<<< HEAD
-              (coefficient_bound +!
-                ((layer_number *! 3l <: i32) *!
-=======
               (initial_coefficient_bound +!
                 (((8l -! 4l <: i32) *! 3l <: i32) *!
->>>>>>> 4ec50300
                   (Libcrux.Kem.Kyber.Constants.v_FIELD_MODULUS /! 2l <: i32)
                   <:
                   i32)
@@ -494,13 +467,8 @@
             Core.Array.Iter.t_IntoIter i32 (sz 256))
           (fun coefficient ->
               (Core.Num.impl__i32__abs coefficient <: i32) <.
-<<<<<<< HEAD
-              (coefficient_bound +!
-                ((layer_number *! 3l <: i32) *!
-=======
               (initial_coefficient_bound +!
                 (((8l -! 3l <: i32) *! 3l <: i32) *!
->>>>>>> 4ec50300
                   (Libcrux.Kem.Kyber.Constants.v_FIELD_MODULUS /! 2l <: i32)
                   <:
                   i32)
@@ -589,13 +557,8 @@
             Core.Array.Iter.t_IntoIter i32 (sz 256))
           (fun coefficient ->
               (Core.Num.impl__i32__abs coefficient <: i32) <.
-<<<<<<< HEAD
-              (coefficient_bound +!
-                ((layer_number *! 3l <: i32) *!
-=======
               (initial_coefficient_bound +!
                 (((8l -! 2l <: i32) *! 3l <: i32) *!
->>>>>>> 4ec50300
                   (Libcrux.Kem.Kyber.Constants.v_FIELD_MODULUS /! 2l <: i32)
                   <:
                   i32)
@@ -684,13 +647,8 @@
             Core.Array.Iter.t_IntoIter i32 (sz 256))
           (fun coefficient ->
               (Core.Num.impl__i32__abs coefficient <: i32) <.
-<<<<<<< HEAD
-              (coefficient_bound +!
-                ((layer_number *! 3l <: i32) *!
-=======
               (initial_coefficient_bound +!
                 (((8l -! 1l <: i32) *! 3l <: i32) *!
->>>>>>> 4ec50300
                   (Libcrux.Kem.Kyber.Constants.v_FIELD_MODULUS /! 2l <: i32)
                   <:
                   i32)
@@ -1257,18 +1215,6 @@
           in
           re, zeta_i)
   in
-<<<<<<< HEAD
-  let re, zeta_i:(Libcrux.Kem.Kyber.Arithmetic.t_KyberPolynomialRingElement & usize) =
-    Core.Iter.Traits.Iterator.f_fold (Core.Iter.Traits.Collect.f_into_iter (Core.Iter.Traits.Iterator.f_step_by
-              ({
-                  Core.Ops.Range.f_start = sz 0;
-                  Core.Ops.Range.f_end
-                  =
-                  Libcrux.Kem.Kyber.Constants.v_COEFFICIENTS_IN_RING_ELEMENT -! sz 2 <: usize
-                })
-              (sz 2 *! sz 2 <: usize)
-            <:
-=======
   let _:Prims.unit =
     if true
     then
@@ -1310,7 +1256,6 @@
                 })
               (sz 2 *! layer_jump <: usize)
             <:
->>>>>>> 4ec50300
             Core.Iter.Adapters.Step_by.t_StepBy (Core.Ops.Range.t_Range usize))
         <:
         Core.Iter.Adapters.Step_by.t_StepBy (Core.Ops.Range.t_Range usize))
@@ -2019,12 +1964,8 @@
 
 let compute_message
       (#v_K: usize)
-<<<<<<< HEAD
-      (row_vector column_vector:
-=======
       (v: Libcrux.Kem.Kyber.Arithmetic.t_KyberPolynomialRingElement)
       (secret_as_ntt u_as_ntt:
->>>>>>> 4ec50300
           t_Array Libcrux.Kem.Kyber.Arithmetic.t_KyberPolynomialRingElement v_K)
     : Libcrux.Kem.Kyber.Arithmetic.t_KyberPolynomialRingElement =
   let result:Libcrux.Kem.Kyber.Arithmetic.t_KyberPolynomialRingElement =
@@ -2032,11 +1973,7 @@
   in
   let result:Libcrux.Kem.Kyber.Arithmetic.t_KyberPolynomialRingElement =
     Core.Iter.Traits.Iterator.f_fold (Core.Iter.Traits.Collect.f_into_iter (Core.Iter.Traits.Iterator.f_zip
-<<<<<<< HEAD
-              (Core.Slice.impl__iter (Rust_primitives.unsize row_vector
-=======
               (Core.Slice.impl__iter (Rust_primitives.unsize secret_as_ntt
->>>>>>> 4ec50300
                     <:
                     t_Slice Libcrux.Kem.Kyber.Arithmetic.t_KyberPolynomialRingElement)
                 <:
@@ -2055,15 +1992,6 @@
           (Core.Slice.Iter.t_Iter Libcrux.Kem.Kyber.Arithmetic.t_KyberPolynomialRingElement)
           (Core.Slice.Iter.t_Iter Libcrux.Kem.Kyber.Arithmetic.t_KyberPolynomialRingElement))
       result
-<<<<<<< HEAD
-      (fun result (row_element, column_element) ->
-          result +!
-          (ntt_multiply row_element column_element
-            <:
-            Libcrux.Kem.Kyber.Arithmetic.t_KyberPolynomialRingElement)
-          <:
-          Libcrux.Kem.Kyber.Arithmetic.t_KyberPolynomialRingElement)
-=======
       (fun result (secret_element, u_element) ->
           let product:Libcrux.Kem.Kyber.Arithmetic.t_KyberPolynomialRingElement =
             ntt_multiply secret_element u_element
@@ -2072,7 +2000,6 @@
             Libcrux.Kem.Kyber.Arithmetic.add_to_ring_element result product
           in
           result)
->>>>>>> 4ec50300
   in
   let result:Libcrux.Kem.Kyber.Arithmetic.t_KyberPolynomialRingElement =
     {
@@ -2223,14 +2150,9 @@
 
 let compute_vector_u
       (#v_K: usize)
-<<<<<<< HEAD
-      (matrix: t_Array (t_Array Libcrux.Kem.Kyber.Arithmetic.t_KyberPolynomialRingElement v_K) v_K)
-      (vector: t_Array Libcrux.Kem.Kyber.Arithmetic.t_KyberPolynomialRingElement v_K)
-=======
       (a_as_ntt:
           t_Array (t_Array Libcrux.Kem.Kyber.Arithmetic.t_KyberPolynomialRingElement v_K) v_K)
       (r_as_ntt error_1_: t_Array Libcrux.Kem.Kyber.Arithmetic.t_KyberPolynomialRingElement v_K)
->>>>>>> 4ec50300
     : t_Array Libcrux.Kem.Kyber.Arithmetic.t_KyberPolynomialRingElement v_K =
   let result:t_Array Libcrux.Kem.Kyber.Arithmetic.t_KyberPolynomialRingElement v_K =
     Rust_primitives.Hax.repeat Libcrux.Kem.Kyber.Arithmetic.impl__KyberPolynomialRingElement__ZERO
@@ -2238,11 +2160,7 @@
   in
   let result:t_Array Libcrux.Kem.Kyber.Arithmetic.t_KyberPolynomialRingElement v_K =
     Core.Iter.Traits.Iterator.f_fold (Core.Iter.Traits.Collect.f_into_iter (Core.Iter.Traits.Iterator.f_enumerate
-<<<<<<< HEAD
-              (Core.Slice.impl__iter (Rust_primitives.unsize matrix
-=======
               (Core.Slice.impl__iter (Rust_primitives.unsize a_as_ntt
->>>>>>> 4ec50300
                     <:
                     t_Slice (t_Array Libcrux.Kem.Kyber.Arithmetic.t_KyberPolynomialRingElement v_K))
                 <:
@@ -2294,26 +2212,11 @@
           let result:t_Array Libcrux.Kem.Kyber.Arithmetic.t_KyberPolynomialRingElement v_K =
             Rust_primitives.Hax.update_at result
               i
-<<<<<<< HEAD
-              ({
-                  (result.[ i ] <: Libcrux.Kem.Kyber.Arithmetic.t_KyberPolynomialRingElement) with
-                  Libcrux.Kem.Kyber.Arithmetic.f_coefficients
-                  =
-                  Core.Array.impl_23__map (result.[ i ]
-                      <:
-                      Libcrux.Kem.Kyber.Arithmetic.t_KyberPolynomialRingElement)
-                      .Libcrux.Kem.Kyber.Arithmetic.f_coefficients
-                    Libcrux.Kem.Kyber.Arithmetic.barrett_reduce
-                  <:
-                  t_Array i32 (sz 256)
-                })
-=======
               (invert_ntt_montgomery (result.[ i ]
                     <:
                     Libcrux.Kem.Kyber.Arithmetic.t_KyberPolynomialRingElement)
                 <:
                 Libcrux.Kem.Kyber.Arithmetic.t_KyberPolynomialRingElement)
->>>>>>> 4ec50300
           in
           Core.Iter.Traits.Iterator.f_fold (Core.Iter.Traits.Collect.f_into_iter ({
                     Core.Ops.Range.f_start = sz 0;
