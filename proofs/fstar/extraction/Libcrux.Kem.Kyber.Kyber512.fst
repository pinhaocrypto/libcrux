--- conflicted
+++ resolved
@@ -58,21 +58,14 @@
 
 let v_ETA2_RANDOMNESS_SIZE: usize = v_ETA2 *! sz 64
 
-<<<<<<< HEAD
-let t_Kyber512Ciphertext = Libcrux.Kem.Kyber.Types.t_KyberCiphertext (sz 768)
-=======
 let v_IMPLICIT_REJECTION_HASH_INPUT_SIZE: usize =
   Libcrux.Kem.Kyber.Constants.v_SHARED_SECRET_SIZE +! v_CPA_PKE_CIPHERTEXT_SIZE_512_
 
-let t_Kyber512Ciphertext = Libcrux.Kem.Kyber.t_KyberCiphertext (sz 768)
->>>>>>> 4ec50300
+let t_Kyber512Ciphertext = Libcrux.Kem.Kyber.Types.t_KyberCiphertext (sz 768)
 
 let t_Kyber512PrivateKey = Libcrux.Kem.Kyber.Types.t_KyberPrivateKey (sz 1632)
 
 let t_Kyber512PublicKey = Libcrux.Kem.Kyber.Types.t_KyberPublicKey (sz 800)
-
-<<<<<<< HEAD
-let t_Kyber512SharedSecret = Libcrux.Kem.Kyber.Types.t_KyberSharedSecret (sz 32)
 
 let generate_key_pair_512_ (randomness: t_Array u8 (sz 64))
     : Core.Result.t_Result (Libcrux.Kem.Kyber.Types.t_KyberKeyPair (sz 1632) (sz 800))
@@ -81,29 +74,10 @@
 let encapsulate_512_
       (public_key: Libcrux.Kem.Kyber.Types.t_KyberPublicKey (sz 800))
       (randomness: t_Array u8 (sz 32))
-    : Core.Result.t_Result
-      (Libcrux.Kem.Kyber.Types.t_KyberCiphertext (sz 768) &
-        Libcrux.Kem.Kyber.Types.t_KyberSharedSecret (sz 32)) Libcrux.Kem.Kyber.Types.t_Error =
-  Libcrux.Kem.Kyber.encapsulate public_key randomness
+    : Core.Result.t_Result (Libcrux.Kem.Kyber.Types.t_KyberCiphertext (sz 768) & t_Array u8 (sz 32))
+      Libcrux.Kem.Kyber.Types.t_Error = Libcrux.Kem.Kyber.encapsulate public_key randomness
 
 let decapsulate_512_
       (secret_key: Libcrux.Kem.Kyber.Types.t_KyberPrivateKey (sz 1632))
       (ciphertext: Libcrux.Kem.Kyber.Types.t_KyberCiphertext (sz 768))
-=======
-let generate_key_pair_512_ (randomness: t_Array u8 (sz 64))
-    : Core.Result.t_Result (Libcrux.Kem.Kyber.t_KyberKeyPair (sz 1632) (sz 800))
-      Libcrux.Kem.Kyber.t_BadRejectionSamplingRandomnessError =
-  Libcrux.Kem.Kyber.generate_keypair randomness
-
-let encapsulate_512_
-      (public_key: Libcrux.Kem.Kyber.t_KyberPublicKey (sz 800))
-      (randomness: t_Array u8 (sz 32))
-    : Core.Result.t_Result (Libcrux.Kem.Kyber.t_KyberCiphertext (sz 768) & t_Array u8 (sz 32))
-      Libcrux.Kem.Kyber.t_BadRejectionSamplingRandomnessError =
-  Libcrux.Kem.Kyber.encapsulate public_key randomness
-
-let decapsulate_512_
-      (secret_key: Libcrux.Kem.Kyber.t_KyberPrivateKey (sz 1632))
-      (ciphertext: Libcrux.Kem.Kyber.t_KyberCiphertext (sz 768))
->>>>>>> 4ec50300
     : t_Array u8 (sz 32) = Libcrux.Kem.Kyber.decapsulate secret_key ciphertext