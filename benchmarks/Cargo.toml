[package]
name = "benchmarks"
version.workspace = true
authors.workspace = true
license.workspace = true
homepage.workspace = true
edition.workspace = true
repository.workspace = true
readme.workspace = true
publish = false

[lib]
bench = false # so libtest doesn't eat the arguments for criterion

[dependencies]
rand = { version = "0.9" }

[dev-dependencies]
libcrux = { path = "../", features = ["rand", "tests"] }
libcrux-chacha20poly1305 = { path = "../chacha20poly1305" }
libcrux-ecdh = { path = "../libcrux-ecdh" }
libcrux-ed25519 = { path = "../ed25519" }
libcrux-kem = { path = "../libcrux-kem", features = ["tests"] }
libcrux-ml-kem = { path = "../libcrux-ml-kem" }
rand_core_old = { version = "0.6", package = "rand_core" }
libcrux-sha2 = { path = "../sha2" }
<<<<<<< HEAD
libcrux-ecdsa = { path = "../ecdsa" }
rand_core = { version = "0.6" }
=======
libcrux-rsa = { path = "../rsa" }
rand_core = { version = "0.9" }
>>>>>>> 16d626cb
# Benchmarking "RustCrypto"
chacha20poly1305 = "0.10"
sha2 = "0.10"
ed25519-dalek = { version = "2.1.1", features = ["rand_core"] }
x25519-dalek-ng = "1.1"
sha3 = "0.10"
p256 = { version = "0.13", features = ["ecdh"] }
# Benchmarking "Ring"
ring = "0.17"
# For inputs to `ring` ed25519 verification
untrusted = "0.9.0"
rsa = { version = "0.9.7", features = ["sha2"] }
# Benchmarking "Dalek X25519"
x25519-dalek = "2.0.1"
# Benchmarking "Dalek Ristretto"
curve25519-dalek = "4.1.2"

# helpers needed for key conversion
der = "0.7"
pkcs1 = "0.7.5"


# We always link this on linux, even if it may not be built.
# We check that in the build instead.
[target.'cfg(all(target_arch = "x86_64", target_os = "linux", crypto_lib25519))'.dev-dependencies]
lib25519 = { path = "../sys/lib25519" }

[target.'cfg(not(target_arch = "wasm32"))'.dev-dependencies]
criterion = "0.5"
# libcrux-pqclean = { version = "0.0.2-alpha.1", path = "sys/pqclean" }
pqcrypto-kyber = { version = "0.8.0" }

# Benchmarking "OpenSSL"
# XXX: We don't do this for Windows or wasm right now.
#      x86 is usally a cross compilation where this won't work either.
[target.'cfg(all(not(windows), not(target_arch = "wasm32"), not(target_arch = "x86")))'.dev-dependencies]
openssl = "0.10"

[target.'cfg(all(not(target_os = "windows"), target_arch = "x86_64"))'.dev-dependencies]
libjade-sys = { version = "=0.0.2-beta.2", path = "../sys/libjade" }

[[bench]]
name = "sha2"
harness = false

[[bench]]
name = "sha3"
harness = false

[[bench]]
name = "x25519"
harness = false

[[bench]]
name = "p256"
harness = false

[[bench]]
name = "chacha20poly1305"
harness = false

[[bench]]
name = "ed25519"
harness = false

[[bench]]
name = "hpke"
harness = false

[[bench]]
name = "drbg"
harness = false

[[bench]]
name = "kyber768"
harness = false

[[bench]]
<<<<<<< HEAD
name = "ecdsa_p256"
=======
name = "rsa"
>>>>>>> 16d626cb
harness = false<|MERGE_RESOLUTION|>--- conflicted
+++ resolved
@@ -24,13 +24,9 @@
 libcrux-ml-kem = { path = "../libcrux-ml-kem" }
 rand_core_old = { version = "0.6", package = "rand_core" }
 libcrux-sha2 = { path = "../sha2" }
-<<<<<<< HEAD
 libcrux-ecdsa = { path = "../ecdsa" }
-rand_core = { version = "0.6" }
-=======
 libcrux-rsa = { path = "../rsa" }
 rand_core = { version = "0.9" }
->>>>>>> 16d626cb
 # Benchmarking "RustCrypto"
 chacha20poly1305 = "0.10"
 sha2 = "0.10"
@@ -72,6 +68,9 @@
 [target.'cfg(all(not(target_os = "windows"), target_arch = "x86_64"))'.dev-dependencies]
 libjade-sys = { version = "=0.0.2-beta.2", path = "../sys/libjade" }
 
+[lints.rust]
+unexpected_cfgs = { level = "warn", check-cfg = ['cfg(crypto_lib25519)'] }
+
 [[bench]]
 name = "sha2"
 harness = false
@@ -109,9 +108,9 @@
 harness = false
 
 [[bench]]
-<<<<<<< HEAD
+name = "rsa"
+harness = false
+
+[[bench]]
 name = "ecdsa_p256"
-=======
-name = "rsa"
->>>>>>> 16d626cb
 harness = false