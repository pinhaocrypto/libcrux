//! # Key Encapsulation Mechanism
//!
//! A KEM interface.
//!
//! For ECDH structs, check the [`ecdh`] module.
//!
//! Available algorithms:
//! * [`Algorithm::X25519`]\: x25519 ECDH KEM. Also see [`ecdh#x25519`].
//! * [`Algorithm::Secp256r1`]\: NIST P256 ECDH KEM. Also see [`ecdh#P256`].
//! * [`Algorithm::MlKem512`]\: ML-KEM 512 from [FIPS 203].
//! * [`Algorithm::MlKem768`]\: ML-KEM 768 from [FIPS 203].
//! * [`Algorithm::MlKem1024`]\: ML-KEM 1024 from [FIPS 203].
//! * [`Algorithm::X25519MlKem768Draft00`]\: Hybrid x25519 - ML-KEM 768 [draft kem for hpke](https://www.ietf.org/archive/id/draft-westerbaan-cfrg-hpke-xyber768d00-00.html).
//!
//! ```
//! use libcrux::{kem::*, drbg::Drbg, digest::Algorithm::Sha256};
//!
//! let mut rng = Drbg::new(Sha256).unwrap();
//! let (sk_a, pk_a) = key_gen(Algorithm::MlKem768, &mut rng).unwrap();
//! let received_pk = pk_a.encode();
//!
//! let pk = PublicKey::decode(Algorithm::MlKem768, &received_pk).unwrap();
//! let (ss_b, ct_b) = pk.encapsulate(&mut rng).unwrap();
//! let received_ct = ct_b.encode();
//!
//! let ct_a = Ct::decode(Algorithm::MlKem768, &received_ct).unwrap();
//! let ss_a = ct_a.decapsulate(&sk_a).unwrap();
//! assert_eq!(ss_b.encode(), ss_a.encode());
//! ```
//!
//! [FIPS 203]: https://nvlpubs.nist.gov/nistpubs/FIPS/NIST.FIPS.203.ipd.pdf

use rand::{CryptoRng, Rng};

use crate::ecdh::{self, p256, p256_derive, x25519};

// hacspec code: don't let clippy touch it.
#[allow(clippy::all)]
pub(crate) mod kyber;

// TODO: These functions are currently exposed simply in order to make NIST KAT
// testing possible without an implementation of the NIST AES-CTR DRBG. Remove them
// (and change the visibility of the exported functions to pub(crate)) the
// moment we have an implementation of one. This is tracked by:
// https://github.com/cryspen/libcrux/issues/36
<<<<<<< HEAD
pub use kyber::kyber1024::decapsulate_1024 as kyber1024_decapsulate_derand;
pub use kyber::kyber1024::encapsulate_1024 as kyber1024_encapsulate_derand;
pub use kyber::kyber1024::generate_key_pair_1024 as kyber1024_generate_keypair_derand;
pub use kyber::kyber512::decapsulate_512 as kyber512_decapsulate_derand;
pub use kyber::kyber512::encapsulate_512 as kyber512_encapsulate_derand;
pub use kyber::kyber512::generate_key_pair_512 as kyber512_generate_keypair_derand;
pub use kyber::kyber768::decapsulate_768 as kyber768_decapsulate_derand;
pub use kyber::kyber768::encapsulate_768 as kyber768_encapsulate_derand;
pub use kyber::kyber768::generate_key_pair_768 as kyber768_generate_keypair_derand;
pub use kyber::kyber768::validate_public_key_768;
=======
#[cfg(feature = "tests")]
pub mod deterministic {
    pub use super::kyber::kyber1024::decapsulate_1024 as kyber1024_decapsulate_derand;
    pub use super::kyber::kyber1024::encapsulate_1024 as kyber1024_encapsulate_derand;
    pub use super::kyber::kyber1024::generate_key_pair_1024 as kyber1024_generate_keypair_derand;
    pub use super::kyber::kyber512::decapsulate_512 as kyber512_decapsulate_derand;
    pub use super::kyber::kyber512::encapsulate_512 as kyber512_encapsulate_derand;
    pub use super::kyber::kyber512::generate_key_pair_512 as kyber512_generate_keypair_derand;
    pub use super::kyber::kyber768::decapsulate_768 as kyber768_decapsulate_derand;
    pub use super::kyber::kyber768::encapsulate_768 as kyber768_encapsulate_derand;
    pub use super::kyber::kyber768::generate_key_pair_768 as kyber768_generate_keypair_derand;
}
>>>>>>> beefd28e

use self::kyber::kyber768;
use self::kyber::{
    kyber1024::{Kyber1024Ciphertext, Kyber1024PrivateKey, Kyber1024PublicKey},
    kyber512::{Kyber512Ciphertext, Kyber512PrivateKey, Kyber512PublicKey},
    kyber768::{Kyber768Ciphertext, Kyber768PrivateKey, Kyber768PublicKey},
    KyberSharedSecret,
};
pub use kyber::{MlKemCiphertext, MlKemKeyPair};

/// KEM Algorithms
///
/// This includes named elliptic curves or dedicated KEM algorithms like Kyber.
#[derive(Clone, Copy, PartialEq, Debug)]
pub enum Algorithm {
    X25519,
    X448,
    Secp256r1,
    Secp384r1,
    Secp521r1,
    MlKem512,
    MlKem768,
    X25519MlKem768Draft00,
    MlKem1024,
}

#[derive(Debug, PartialEq, Eq)]
pub enum Error {
    EcDhError(ecdh::Error),
    KeyGen,
    Encapsulate,
    Decapsulate,
    UnsupportedAlgorithm,
    InvalidPrivateKey,
    InvalidPublicKey,
    InvalidCiphertext,
}

impl TryFrom<Algorithm> for ecdh::Algorithm {
    type Error = &'static str;

    fn try_from(value: Algorithm) -> Result<Self, Self::Error> {
        match value {
            Algorithm::X25519 => Ok(ecdh::Algorithm::X25519),
            Algorithm::X448 => Ok(ecdh::Algorithm::X448),
            Algorithm::Secp256r1 => Ok(ecdh::Algorithm::P256),
            Algorithm::Secp384r1 => Ok(ecdh::Algorithm::P384),
            Algorithm::Secp521r1 => Ok(ecdh::Algorithm::P521),
            Algorithm::X25519MlKem768Draft00 => Ok(ecdh::Algorithm::X25519),
            _ => Err("provided algorithm is not an ECDH algorithm"),
        }
    }
}

impl From<ecdh::Error> for Error {
    fn from(value: ecdh::Error) -> Self {
        Error::EcDhError(value)
    }
}

/// An ML-KEM768-x25519 private key.
pub struct MlKem768X25519PrivateKey {
    pub kyber: Kyber768PrivateKey,
    pub x25519: x25519::PrivateKey,
}

impl MlKem768X25519PrivateKey {
    pub fn decode(bytes: &[u8]) -> Result<Self, Error> {
        Ok(Self {
            kyber: bytes[32..]
                .try_into()
                .map_err(|_| Error::InvalidPrivateKey)?,
            x25519: bytes[..32]
                .try_into()
                .map_err(|_| Error::InvalidPrivateKey)?,
        })
    }

    pub fn encode(&self) -> Vec<u8> {
        let mut out = self.x25519.0.to_vec();
        out.extend_from_slice(self.kyber.as_ref());
        out
    }
}

/// A KEM private key.
pub enum PrivateKey {
    X25519(x25519::PrivateKey),
    P256(p256::PrivateKey),
    Kyber512(Kyber512PrivateKey),
    Kyber768(Kyber768PrivateKey),
    Kyber768X25519(MlKem768X25519PrivateKey),
    Kyber1024(Kyber1024PrivateKey),
}

/// An ML-KEM768-x25519 public key.
pub struct MlKem768X25519PublicKey {
    pub kyber: Kyber768PublicKey,
    pub x25519: x25519::PublicKey,
}

impl MlKem768X25519PublicKey {
    pub fn decode(bytes: &[u8]) -> Result<Self, Error> {
        Ok(Self {
            kyber: bytes[32..]
                .try_into()
                .map_err(|_| Error::InvalidPublicKey)?,
            x25519: bytes[0..32]
                .try_into()
                .map_err(|_| Error::InvalidPublicKey)?,
        })
    }

    pub fn encode(&self) -> Vec<u8> {
        let mut out = self.x25519.0.to_vec();
        out.extend_from_slice(self.kyber.as_ref());
        out
    }
}

/// A KEM public key.
pub enum PublicKey {
    X25519(x25519::PublicKey),
    P256(p256::PublicKey),
    Kyber512(Kyber512PublicKey),
    Kyber768(Kyber768PublicKey),
    Kyber768X25519(MlKem768X25519PublicKey),
    Kyber1024(Kyber1024PublicKey),
}

/// A KEM ciphertext
pub enum Ct {
    X25519(x25519::PublicKey),
    P256(p256::PublicKey),
    Kyber512(Kyber512Ciphertext),
    Kyber768(Kyber768Ciphertext),
    Kyber768X25519(Kyber768Ciphertext, x25519::PublicKey),
    Kyber1024(Kyber1024Ciphertext),
}

impl Ct {
    /// Decapsulate the shared secret in `ct` using the private key `sk`.
    pub fn decapsulate(&self, sk: &PrivateKey) -> Result<Ss, Error> {
        match self {
            Ct::X25519(ct) => {
                let sk = if let PrivateKey::X25519(k) = sk {
                    k
                } else {
                    return Err(Error::InvalidPrivateKey);
                };
                x25519::derive(ct, sk).map_err(|e| e.into()).map(Ss::X25519)
            }
            Ct::P256(ct) => {
                let sk = if let PrivateKey::P256(k) = sk {
                    k
                } else {
                    return Err(Error::InvalidPrivateKey);
                };
                p256_derive(ct, sk).map_err(|e| e.into()).map(Ss::P256)
            }
            Ct::Kyber512(ct) => {
                let sk = if let PrivateKey::Kyber512(k) = sk {
                    k
                } else {
                    return Err(Error::InvalidPrivateKey);
                };
                let ss = kyber::kyber512::decapsulate_512(sk, ct);

                Ok(Ss::Kyber768(ss))
            }
            Ct::Kyber768(ct) => {
                let sk = if let PrivateKey::Kyber768(k) = sk {
                    k
                } else {
                    return Err(Error::InvalidPrivateKey);
                };
                let ss = kyber768::decapsulate_768(sk, ct);

                Ok(Ss::Kyber768(ss))
            }
            Ct::Kyber768X25519(kct, xct) => {
                let (ksk, xsk) = if let PrivateKey::Kyber768X25519(MlKem768X25519PrivateKey {
                    kyber: kk,
                    x25519: xk,
                }) = sk
                {
                    (kk, xk)
                } else {
                    return Err(Error::InvalidPrivateKey);
                };
                let kss = kyber768::decapsulate_768(ksk, kct);
                let xss = x25519::derive(xct, xsk)?;

                Ok(Ss::Kyber768X25519(kss, xss))
            }

            Ct::Kyber1024(ct) => {
                let sk = if let PrivateKey::Kyber1024(k) = sk {
                    k
                } else {
                    return Err(Error::InvalidPrivateKey);
                };
                let ss = kyber::kyber1024::decapsulate_1024(sk, ct);

                Ok(Ss::Kyber1024(ss))
            }
        }
    }
}

/// A KEM shared secret
pub enum Ss {
    X25519(x25519::PublicKey),
    P256(p256::PublicKey),
    Kyber512(KyberSharedSecret),
    Kyber768(KyberSharedSecret),
    Kyber768X25519(KyberSharedSecret, x25519::PublicKey),
    Kyber1024(KyberSharedSecret),
}

impl PrivateKey {
    /// Encode a private key.
    pub fn encode(&self) -> Vec<u8> {
        match self {
            PrivateKey::X25519(k) => k.0.to_vec(),
            PrivateKey::P256(k) => k.0.to_vec(),
            PrivateKey::Kyber512(k) => k.as_slice().to_vec(),
            PrivateKey::Kyber768(k) => k.as_slice().to_vec(),
            PrivateKey::Kyber768X25519(k) => k.encode(),
            PrivateKey::Kyber1024(k) => k.as_slice().to_vec(),
        }
    }

    /// Decode a private key.
    pub fn decode(alg: Algorithm, bytes: &[u8]) -> Result<Self, Error> {
        match alg {
            Algorithm::X25519 => bytes
                .try_into()
                .map_err(|_| Error::InvalidPrivateKey)
                .map(Self::X25519),
            Algorithm::Secp256r1 => bytes
                .try_into()
                .map_err(|_| Error::InvalidPrivateKey)
                .map(Self::P256),
            Algorithm::MlKem512 => bytes
                .try_into()
                .map_err(|_| Error::InvalidPrivateKey)
                .map(Self::Kyber512),
            Algorithm::MlKem768 => bytes
                .try_into()
                .map_err(|_| Error::InvalidPrivateKey)
                .map(Self::Kyber768),
            Algorithm::X25519MlKem768Draft00 => {
                let key: [u8; kyber768::SECRET_KEY_SIZE_768 + 32] =
                    bytes.try_into().map_err(|_| Error::InvalidPrivateKey)?;
                let (ksk, xsk) = key.split_at(kyber768::SECRET_KEY_SIZE_768);
                Ok(Self::Kyber768X25519(MlKem768X25519PrivateKey {
                    kyber: ksk.try_into().map_err(|_| Error::InvalidPrivateKey)?,
                    x25519: xsk.try_into().map_err(|_| Error::InvalidPrivateKey)?,
                }))
            }
            Algorithm::MlKem1024 => bytes
                .try_into()
                .map_err(|_| Error::InvalidPrivateKey)
                .map(Self::Kyber1024),
            _ => Err(Error::UnsupportedAlgorithm),
        }
    }
}

impl PublicKey {
    /// Encapsulate a shared secret to the provided `pk` and return the `(Key, Enc)` tuple.
    pub fn encapsulate(&self, rng: &mut (impl CryptoRng + Rng)) -> Result<(Ss, Ct), Error> {
        match self {
            PublicKey::X25519(pk) => {
                let (new_sk, new_pk) = ecdh::x25519_key_gen(rng)?;
                let gxy = x25519::derive(pk, &new_sk)?;
                Ok((Ss::X25519(gxy), Ct::X25519(new_pk)))
            }
            PublicKey::P256(pk) => {
                let (new_sk, new_pk) = ecdh::p256_key_gen(rng)?;
                let gxy = p256_derive(pk, &new_sk)?;
                Ok((Ss::P256(gxy), Ct::P256(new_pk)))
            }

            PublicKey::Kyber512(pk) => {
                let seed = kyber_rand(rng)?;
                let (ct, ss) = kyber::kyber512::encapsulate_512(pk, seed);
                Ok((Ss::Kyber512(ss), Ct::Kyber512(ct)))
            }

            PublicKey::Kyber768(pk) => {
                let seed = kyber_rand(rng)?;
                let (ct, ss) = kyber768::encapsulate_768(pk, seed);
                Ok((Ss::Kyber768(ss), Ct::Kyber768(ct)))
            }

            PublicKey::Kyber768X25519(MlKem768X25519PublicKey {
                kyber: kpk,
                x25519: xpk,
            }) => {
                let seed = kyber_rand(rng)?;
                let (kyber_ct, kyber_ss) = kyber768::encapsulate_768(kpk, seed);
                let (x_sk, x_pk) = ecdh::x25519_key_gen(rng)?;
                let x_ss = x25519::derive(xpk, &x_sk)?;

                Ok((
                    Ss::Kyber768X25519(kyber_ss, x_ss),
                    Ct::Kyber768X25519(kyber_ct, x_pk),
                ))
            }
            _ => Err(Error::UnsupportedAlgorithm),
        }
    }

    /// Encode public key.
    pub fn encode(&self) -> Vec<u8> {
        match self {
            PublicKey::X25519(k) => k.0.to_vec(),
            PublicKey::P256(k) => k.0.to_vec(),
            PublicKey::Kyber512(k) => k.as_ref().to_vec(),
            PublicKey::Kyber768(k) => k.as_ref().to_vec(),
            PublicKey::Kyber768X25519(k) => k.encode(),
            PublicKey::Kyber1024(k) => k.as_ref().to_vec(),
        }
    }

    /// Decode a public key.
    pub fn decode(alg: Algorithm, bytes: &[u8]) -> Result<Self, Error> {
        match alg {
            Algorithm::X25519 => bytes
                .try_into()
                .map_err(|_| Error::InvalidPublicKey)
                .map(Self::X25519),
            Algorithm::Secp256r1 => bytes
                .try_into()
                .map_err(|_| Error::InvalidPublicKey)
                .map(Self::P256),
            Algorithm::MlKem768 => bytes
                .try_into()
                .map_err(|_| Error::InvalidPublicKey)
                .map(Self::Kyber768),
            Algorithm::X25519MlKem768Draft00 => {
                MlKem768X25519PublicKey::decode(bytes).map(Self::Kyber768X25519)
            }
            Algorithm::MlKem1024 => bytes
                .try_into()
                .map_err(|_| Error::InvalidPublicKey)
                .map(Self::Kyber1024),
            _ => Err(Error::UnsupportedAlgorithm),
        }
    }
}

impl Ss {
    /// Encode a shared secret.
    pub fn encode(&self) -> Vec<u8> {
        match self {
            Ss::X25519(k) => k.0.to_vec(),
            Ss::P256(k) => k.0.to_vec(),
            Ss::Kyber512(k) => k.as_ref().to_vec(),
            Ss::Kyber768(k) => k.as_ref().to_vec(),
            Ss::Kyber768X25519(kk, xk) => {
                let mut out = xk.0.to_vec();
                out.extend_from_slice(kk.as_ref());
                out
            }
            Ss::Kyber1024(k) => k.as_ref().to_vec(),
        }
    }
}

impl Ct {
    /// Encode a ciphertext.
    pub fn encode(&self) -> Vec<u8> {
        match self {
            Ct::X25519(k) => k.0.to_vec(),
            Ct::P256(k) => k.0.to_vec(),
            Ct::Kyber512(k) => k.as_ref().to_vec(),
            Ct::Kyber768(k) => k.as_ref().to_vec(),
            Ct::Kyber768X25519(kk, xk) => {
                let mut out = xk.0.to_vec();
                out.extend_from_slice(kk.as_ref());
                out
            }
            Ct::Kyber1024(k) => k.as_ref().to_vec(),
        }
    }

    /// Decode a ciphertext.
    pub fn decode(alg: Algorithm, bytes: &[u8]) -> Result<Self, Error> {
        match alg {
            Algorithm::X25519 => bytes
                .try_into()
                .map_err(|_| Error::InvalidCiphertext)
                .map(Self::X25519),
            Algorithm::Secp256r1 => bytes
                .try_into()
                .map_err(|_| Error::InvalidCiphertext)
                .map(Self::P256),
            Algorithm::MlKem768 => bytes
                .try_into()
                .map_err(|_| Error::InvalidCiphertext)
                .map(Self::Kyber768),
            Algorithm::X25519MlKem768Draft00 => {
                let key: [u8; kyber768::CPA_PKE_CIPHERTEXT_SIZE_768 + 32] =
                    bytes.try_into().map_err(|_| Error::InvalidCiphertext)?;
                let (kct, xct) = key.split_at(kyber768::CPA_PKE_CIPHERTEXT_SIZE_768);
                Ok(Self::Kyber768X25519(
                    kct.try_into().map_err(|_| Error::InvalidCiphertext)?,
                    xct.try_into().map_err(|_| Error::InvalidCiphertext)?,
                ))
            }
            Algorithm::MlKem1024 => bytes
                .try_into()
                .map_err(|_| Error::InvalidCiphertext)
                .map(Self::Kyber1024),
            _ => Err(Error::UnsupportedAlgorithm),
        }
    }
}

/// Compute the public key for a private key of the given [`Algorithm`].
/// Applicable only to X25519 and secp256r1.
pub fn secret_to_public(alg: Algorithm, sk: impl AsRef<[u8]>) -> Result<Vec<u8>, Error> {
    match alg {
        Algorithm::X25519 | Algorithm::Secp256r1 => {
            ecdh::secret_to_public(alg.try_into().unwrap(), sk.as_ref()).map_err(|e| e.into())
        }
        _ => Err(Error::UnsupportedAlgorithm),
    }
}

fn gen_kyber768(
    rng: &mut (impl CryptoRng + Rng),
) -> Result<(Kyber768PrivateKey, Kyber768PublicKey), Error> {
<<<<<<< HEAD
    let KyberKeyPair { sk, pk } = kyber768_generate_keypair_derand(random_array(rng)?);
=======
    let mut seed = [0; kyber::KEY_GENERATION_SEED_SIZE];
    rng.try_fill_bytes(&mut seed).map_err(|_| Error::KeyGen)?;

    let MlKemKeyPair { sk, pk } = kyber768::generate_key_pair_768(seed);

>>>>>>> beefd28e
    Ok((sk, pk))
}

fn random_array<const L: usize>(rng: &mut (impl CryptoRng + Rng)) -> Result<[u8; L], Error> {
    let mut seed = [0; L];
    rng.try_fill_bytes(&mut seed).map_err(|_| Error::KeyGen)?;
    Ok(seed)
}

/// Generate a key pair for the [`Algorithm`] using the provided rng.
///
/// The function returns a fresh key or a [`Error::KeyGen`] error if
/// * not enough entropy was available
/// * it was not possible to generate a valid key within a reasonable amount of iterations.
pub fn key_gen(
    alg: Algorithm,
    rng: &mut (impl CryptoRng + Rng),
) -> Result<(PrivateKey, PublicKey), Error> {
    match alg {
        Algorithm::X25519 => ecdh::x25519_key_gen(rng)
            .map_err(|e| e.into())
            .map(|(private, public)| (PrivateKey::X25519(private), PublicKey::X25519(public))),
        Algorithm::Secp256r1 => ecdh::p256_key_gen(rng)
            .map_err(|e| e.into())
            .map(|(private, public)| (PrivateKey::P256(private), PublicKey::P256(public))),
<<<<<<< HEAD
        Algorithm::Kyber512 => {
            let KyberKeyPair { sk, pk } = kyber512_generate_keypair_derand(random_array(rng)?);
            Ok((PrivateKey::Kyber512(sk), PublicKey::Kyber512(pk)))
        }
        Algorithm::Kyber768 => {
            let KyberKeyPair { sk, pk } = kyber768_generate_keypair_derand(random_array(rng)?);
            Ok((PrivateKey::Kyber768(sk), PublicKey::Kyber768(pk)))
        }
        Algorithm::Kyber1024 => {
            let KyberKeyPair { sk, pk } = kyber1024_generate_keypair_derand(random_array(rng)?);
            Ok((PrivateKey::Kyber1024(sk), PublicKey::Kyber1024(pk)))
        }
        Algorithm::Kyber768X25519 => {
=======
        Algorithm::MlKem768 => gen_kyber768(rng)
            .map(|(private, public)| (PrivateKey::Kyber768(private), PublicKey::Kyber768(public))),
        Algorithm::X25519MlKem768Draft00 => {
>>>>>>> beefd28e
            let (kyber_private, kyber_public) = gen_kyber768(rng)?;
            let (x25519_private, x25519_public) = ecdh::x25519_key_gen(rng)?;
            Ok((
                PrivateKey::Kyber768X25519(MlKem768X25519PrivateKey {
                    kyber: kyber_private,
                    x25519: x25519_private,
                }),
                PublicKey::Kyber768X25519(MlKem768X25519PublicKey {
                    kyber: kyber_public,
                    x25519: x25519_public,
                }),
            ))
        }
        _ => Err(Error::UnsupportedAlgorithm),
    }
}

<<<<<<< HEAD
/// Encapsulate a shared secret to the provided `pk` and return the `(Key, Enc)` tuple.
pub fn encapsulate(pk: &PublicKey, rng: &mut (impl CryptoRng + Rng)) -> Result<(Ss, Ct), Error> {
    match pk {
        PublicKey::X25519(pk) => {
            let (new_sk, new_pk) = ecdh::x25519_key_gen(rng)?;
            let gxy = x25519::derive(pk, &new_sk)?;
            Ok((Ss::X25519(gxy), Ct::X25519(new_pk)))
        }
        PublicKey::P256(pk) => {
            let (new_sk, new_pk) = ecdh::p256_key_gen(rng)?;
            let gxy = p256_derive(pk, &new_sk)?;
            Ok((Ss::P256(gxy), Ct::P256(new_pk)))
        }
        PublicKey::Kyber512(pk) => {
            let seed = kyber_rand(rng)?;
            let (ct, ss) = kyber::kyber512::encapsulate_512(pk, seed);
            Ok((Ss::Kyber512(ss), Ct::Kyber512(ct)))
        }
        PublicKey::Kyber768(pk) => {
            let seed = kyber_rand(rng)?;
            let (ct, ss) = kyber::kyber768::encapsulate_768(pk, seed);
            Ok((Ss::Kyber768(ss), Ct::Kyber768(ct)))
        }
        PublicKey::Kyber1024(pk) => {
            let seed = kyber_rand(rng)?;
            let (ct, ss) = kyber::kyber1024::encapsulate_1024(pk, seed);
            Ok((Ss::Kyber1024(ss), Ct::Kyber1024(ct)))
        }
        PublicKey::Kyber768X25519(Kyber768X25519PublicKey {
            kyber: kpk,
            x25519: xpk,
        }) => {
            let seed = kyber_rand(rng)?;
            let (kyber_ct, kyber_ss) = kyber::kyber768::encapsulate_768(kpk, seed);
            let (x_sk, x_pk) = ecdh::x25519_key_gen(rng)?;
            let x_ss = x25519::derive(xpk, &x_sk)?;

            Ok((
                Ss::Kyber768X25519(kyber_ss, x_ss),
                Ct::Kyber768X25519(kyber_ct, x_pk),
            ))
        }
    }
}

=======
>>>>>>> beefd28e
fn kyber_rand(
    rng: &mut (impl CryptoRng + Rng),
) -> Result<[u8; kyber::constants::SHARED_SECRET_SIZE], Error> {
    let mut seed = [0; kyber::constants::SHARED_SECRET_SIZE];
    rng.try_fill_bytes(&mut seed).map_err(|_| Error::KeyGen)?;
    Ok(seed)
}<|MERGE_RESOLUTION|>--- conflicted
+++ resolved
@@ -43,18 +43,6 @@
 // (and change the visibility of the exported functions to pub(crate)) the
 // moment we have an implementation of one. This is tracked by:
 // https://github.com/cryspen/libcrux/issues/36
-<<<<<<< HEAD
-pub use kyber::kyber1024::decapsulate_1024 as kyber1024_decapsulate_derand;
-pub use kyber::kyber1024::encapsulate_1024 as kyber1024_encapsulate_derand;
-pub use kyber::kyber1024::generate_key_pair_1024 as kyber1024_generate_keypair_derand;
-pub use kyber::kyber512::decapsulate_512 as kyber512_decapsulate_derand;
-pub use kyber::kyber512::encapsulate_512 as kyber512_encapsulate_derand;
-pub use kyber::kyber512::generate_key_pair_512 as kyber512_generate_keypair_derand;
-pub use kyber::kyber768::decapsulate_768 as kyber768_decapsulate_derand;
-pub use kyber::kyber768::encapsulate_768 as kyber768_encapsulate_derand;
-pub use kyber::kyber768::generate_key_pair_768 as kyber768_generate_keypair_derand;
-pub use kyber::kyber768::validate_public_key_768;
-=======
 #[cfg(feature = "tests")]
 pub mod deterministic {
     pub use super::kyber::kyber1024::decapsulate_1024 as kyber1024_decapsulate_derand;
@@ -67,9 +55,9 @@
     pub use super::kyber::kyber768::encapsulate_768 as kyber768_encapsulate_derand;
     pub use super::kyber::kyber768::generate_key_pair_768 as kyber768_generate_keypair_derand;
 }
->>>>>>> beefd28e
-
-use self::kyber::kyber768;
+pub use kyber::kyber768::validate_public_key_768;
+
+use self::kyber::{kyber1024, kyber512, kyber768};
 use self::kyber::{
     kyber1024::{Kyber1024Ciphertext, Kyber1024PrivateKey, Kyber1024PublicKey},
     kyber512::{Kyber512Ciphertext, Kyber512PrivateKey, Kyber512PublicKey},
@@ -365,6 +353,12 @@
                 Ok((Ss::Kyber768(ss), Ct::Kyber768(ct)))
             }
 
+            PublicKey::Kyber1024(pk) => {
+                let seed = kyber_rand(rng)?;
+                let (ct, ss) = kyber1024::encapsulate_1024(pk, seed);
+                Ok((Ss::Kyber1024(ss), Ct::Kyber1024(ct)))
+            }
+
             PublicKey::Kyber768X25519(MlKem768X25519PublicKey {
                 kyber: kpk,
                 x25519: xpk,
@@ -379,7 +373,6 @@
                     Ct::Kyber768X25519(kyber_ct, x_pk),
                 ))
             }
-            _ => Err(Error::UnsupportedAlgorithm),
         }
     }
 
@@ -468,6 +461,10 @@
                 .try_into()
                 .map_err(|_| Error::InvalidCiphertext)
                 .map(Self::P256),
+            Algorithm::MlKem512 => bytes
+                .try_into()
+                .map_err(|_| Error::InvalidCiphertext)
+                .map(Self::Kyber512),
             Algorithm::MlKem768 => bytes
                 .try_into()
                 .map_err(|_| Error::InvalidCiphertext)
@@ -504,15 +501,7 @@
 fn gen_kyber768(
     rng: &mut (impl CryptoRng + Rng),
 ) -> Result<(Kyber768PrivateKey, Kyber768PublicKey), Error> {
-<<<<<<< HEAD
-    let KyberKeyPair { sk, pk } = kyber768_generate_keypair_derand(random_array(rng)?);
-=======
-    let mut seed = [0; kyber::KEY_GENERATION_SEED_SIZE];
-    rng.try_fill_bytes(&mut seed).map_err(|_| Error::KeyGen)?;
-
-    let MlKemKeyPair { sk, pk } = kyber768::generate_key_pair_768(seed);
-
->>>>>>> beefd28e
+    let MlKemKeyPair { sk, pk } = kyber768::generate_key_pair_768(random_array(rng)?);
     Ok((sk, pk))
 }
 
@@ -538,25 +527,19 @@
         Algorithm::Secp256r1 => ecdh::p256_key_gen(rng)
             .map_err(|e| e.into())
             .map(|(private, public)| (PrivateKey::P256(private), PublicKey::P256(public))),
-<<<<<<< HEAD
-        Algorithm::Kyber512 => {
-            let KyberKeyPair { sk, pk } = kyber512_generate_keypair_derand(random_array(rng)?);
+        Algorithm::MlKem512 => {
+            let MlKemKeyPair { sk, pk } = kyber512::generate_key_pair_512(random_array(rng)?);
             Ok((PrivateKey::Kyber512(sk), PublicKey::Kyber512(pk)))
         }
-        Algorithm::Kyber768 => {
-            let KyberKeyPair { sk, pk } = kyber768_generate_keypair_derand(random_array(rng)?);
+        Algorithm::MlKem768 => {
+            let MlKemKeyPair { sk, pk } = kyber768::generate_key_pair_768(random_array(rng)?);
             Ok((PrivateKey::Kyber768(sk), PublicKey::Kyber768(pk)))
         }
-        Algorithm::Kyber1024 => {
-            let KyberKeyPair { sk, pk } = kyber1024_generate_keypair_derand(random_array(rng)?);
+        Algorithm::MlKem1024 => {
+            let MlKemKeyPair { sk, pk } = kyber1024::generate_key_pair_1024(random_array(rng)?);
             Ok((PrivateKey::Kyber1024(sk), PublicKey::Kyber1024(pk)))
         }
-        Algorithm::Kyber768X25519 => {
-=======
-        Algorithm::MlKem768 => gen_kyber768(rng)
-            .map(|(private, public)| (PrivateKey::Kyber768(private), PublicKey::Kyber768(public))),
         Algorithm::X25519MlKem768Draft00 => {
->>>>>>> beefd28e
             let (kyber_private, kyber_public) = gen_kyber768(rng)?;
             let (x25519_private, x25519_public) = ecdh::x25519_key_gen(rng)?;
             Ok((
@@ -574,54 +557,6 @@
     }
 }
 
-<<<<<<< HEAD
-/// Encapsulate a shared secret to the provided `pk` and return the `(Key, Enc)` tuple.
-pub fn encapsulate(pk: &PublicKey, rng: &mut (impl CryptoRng + Rng)) -> Result<(Ss, Ct), Error> {
-    match pk {
-        PublicKey::X25519(pk) => {
-            let (new_sk, new_pk) = ecdh::x25519_key_gen(rng)?;
-            let gxy = x25519::derive(pk, &new_sk)?;
-            Ok((Ss::X25519(gxy), Ct::X25519(new_pk)))
-        }
-        PublicKey::P256(pk) => {
-            let (new_sk, new_pk) = ecdh::p256_key_gen(rng)?;
-            let gxy = p256_derive(pk, &new_sk)?;
-            Ok((Ss::P256(gxy), Ct::P256(new_pk)))
-        }
-        PublicKey::Kyber512(pk) => {
-            let seed = kyber_rand(rng)?;
-            let (ct, ss) = kyber::kyber512::encapsulate_512(pk, seed);
-            Ok((Ss::Kyber512(ss), Ct::Kyber512(ct)))
-        }
-        PublicKey::Kyber768(pk) => {
-            let seed = kyber_rand(rng)?;
-            let (ct, ss) = kyber::kyber768::encapsulate_768(pk, seed);
-            Ok((Ss::Kyber768(ss), Ct::Kyber768(ct)))
-        }
-        PublicKey::Kyber1024(pk) => {
-            let seed = kyber_rand(rng)?;
-            let (ct, ss) = kyber::kyber1024::encapsulate_1024(pk, seed);
-            Ok((Ss::Kyber1024(ss), Ct::Kyber1024(ct)))
-        }
-        PublicKey::Kyber768X25519(Kyber768X25519PublicKey {
-            kyber: kpk,
-            x25519: xpk,
-        }) => {
-            let seed = kyber_rand(rng)?;
-            let (kyber_ct, kyber_ss) = kyber::kyber768::encapsulate_768(kpk, seed);
-            let (x_sk, x_pk) = ecdh::x25519_key_gen(rng)?;
-            let x_ss = x25519::derive(xpk, &x_sk)?;
-
-            Ok((
-                Ss::Kyber768X25519(kyber_ss, x_ss),
-                Ct::Kyber768X25519(kyber_ct, x_pk),
-            ))
-        }
-    }
-}
-
-=======
->>>>>>> beefd28e
 fn kyber_rand(
     rng: &mut (impl CryptoRng + Rng),
 ) -> Result<[u8; kyber::constants::SHARED_SECRET_SIZE], Error> {
