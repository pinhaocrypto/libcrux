--- conflicted
+++ resolved
@@ -5,10 +5,7 @@
 //! * RSA PSS
 
 use crate::{
-    ecdh::{
-        self,
-        p256::{PrivateKey, PublicKey},
-    },
+    ecdh,
     hacl::{self, ed25519, p256},
 };
 use rand::{CryptoRng, Rng, RngCore};
@@ -329,11 +326,7 @@
 fn ecdsa_p256_sign_prep(
     private_key: &[u8],
     rng: &mut (impl CryptoRng + RngCore),
-<<<<<<< HEAD
-) -> Result<(PrivateKey, [u8; 32]), Error> {
-=======
 ) -> Result<(ecdh::p256::PrivateKey, [u8; 32]), Error> {
->>>>>>> 0f592e60
     let private_key = p256::validate_scalar_slice(private_key).map_err(|_| Error::SigningError)?;
 
     let mut nonce = [0u8; 32];
@@ -439,11 +432,7 @@
         }
     };
 
-<<<<<<< HEAD
-    p256::validate_point(PublicKey(pk))
-=======
     p256::validate_point(ecdh::p256::PublicKey(pk))
->>>>>>> 0f592e60
         .map(|()| pk)
         .map_err(into_verify_error)
 }
