use super::{
    arithmetic::{
        add_to_ring_element, barrett_reduce, montgomery_reduce, to_standard_domain,
        PolynomialRingElement,
    },
<<<<<<< HEAD
    constants::{COEFFICIENTS_IN_RING_ELEMENT, REJECTION_SAMPLING_SEED_SIZE},
    hash_functions::XOFx4,
    ntt::{invert_ntt_montgomery, ntt_multiply},
    sampling::sample_from_uniform_distribution,
    Error,
=======
    constants::COEFFICIENTS_IN_RING_ELEMENT,
    hash_functions::XOFx4,
    ntt::{invert_ntt_montgomery, ntt_multiply},
    sampling::sample_from_uniform_distribution,
>>>>>>> cb5785e2
};

#[inline(always)]
#[allow(non_snake_case)]
pub(in crate::kem::kyber) fn sample_matrix_A<const K: usize>(
    seed: [u8; 34],
    transpose: bool,
<<<<<<< HEAD
) -> ([[PolynomialRingElement; K]; K], Option<Error>) {
    let mut A_transpose = [[PolynomialRingElement::ZERO; K]; K];
    let mut sampling_A_error = None;
=======
) -> [[PolynomialRingElement; K]; K] {
    let mut A_transpose = [[PolynomialRingElement::ZERO; K]; K];
>>>>>>> cb5785e2

    for i in 0..K {
        let mut seeds = [seed; K];
        for j in 0..K {
            seeds[j][32] = i as u8;
            seeds[j][33] = j as u8;
        }
<<<<<<< HEAD
        let xof_bytes = XOFx4::<REJECTION_SAMPLING_SEED_SIZE, K>(seeds);

        for j in 0..K {
            let (sampled, error) = sample_from_uniform_distribution(xof_bytes[j]);
            if error.is_some() {
                sampling_A_error = error;
            }
=======
        let xof_bytes = XOFx4::<K>(seeds);

        for j in 0..K {
            let sampled = sample_from_uniform_distribution(xof_bytes[j]);
>>>>>>> cb5785e2

            // A[i][j] = A_transpose[j][i]
            if transpose {
                A_transpose[j][i] = sampled;
            } else {
                A_transpose[i][j] = sampled;
            }
        }
    }

<<<<<<< HEAD
    (A_transpose, sampling_A_error)
=======
    A_transpose
>>>>>>> cb5785e2
}

/// The following functions compute various expressions involving
/// vectors and matrices. The computation of these expressions has been
/// abstracted away into these functions in order to save on loop iterations.

/// Compute v − NTT^{−1}(sˆT ◦ NTT(u))
#[inline(always)]
pub(in crate::kem::kyber) fn compute_message<const K: usize>(
    v: &PolynomialRingElement,
    secret_as_ntt: &[PolynomialRingElement; K],
    u_as_ntt: &[PolynomialRingElement; K],
) -> PolynomialRingElement {
    let mut result = PolynomialRingElement::ZERO;

    for i in 0..K {
        let product = ntt_multiply(&secret_as_ntt[i], &u_as_ntt[i]);
        result = add_to_ring_element::<K>(result, &product);
    }

    result = invert_ntt_montgomery::<K>(result);

    for i in 0..COEFFICIENTS_IN_RING_ELEMENT {
        let coefficient_normal_form = montgomery_reduce(result.coefficients[i] * 1441);
        result.coefficients[i] = barrett_reduce(v.coefficients[i] - coefficient_normal_form);
    }

    result
}

/// Compute NTT^{−1}(tˆT ◦ rˆ) + e_2 + Decompress_q(Decode_1(m),1)
#[inline(always)]
pub(in crate::kem::kyber) fn compute_ring_element_v<const K: usize>(
    t_as_ntt: &[PolynomialRingElement; K],
    r_as_ntt: &[PolynomialRingElement; K],
    error_2: &PolynomialRingElement,
    message: &PolynomialRingElement,
) -> PolynomialRingElement {
    let mut result = PolynomialRingElement::ZERO;

    for i in 0..K {
        let product = ntt_multiply(&t_as_ntt[i], &r_as_ntt[i]);
        result = add_to_ring_element::<K>(result, &product);
    }

    result = invert_ntt_montgomery::<K>(result);

    for i in 0..COEFFICIENTS_IN_RING_ELEMENT {
        let coefficient_normal_form = montgomery_reduce(result.coefficients[i] * 1441);
        result.coefficients[i] = barrett_reduce(
            coefficient_normal_form + error_2.coefficients[i] + message.coefficients[i],
        );
    }

    result
}

/// Compute u := NTT^{-1}(AˆT ◦ rˆ) + e_1
#[inline(always)]
pub(in crate::kem::kyber) fn compute_vector_u<const K: usize>(
    a_as_ntt: &[[PolynomialRingElement; K]; K],
    r_as_ntt: &[PolynomialRingElement; K],
    error_1: &[PolynomialRingElement; K],
) -> [PolynomialRingElement; K] {
    let mut result = [PolynomialRingElement::ZERO; K];

    for (i, row) in a_as_ntt.iter().enumerate() {
        for (j, a_element) in row.iter().enumerate() {
            let product = ntt_multiply(a_element, &r_as_ntt[j]);
            result[i] = add_to_ring_element::<K>(result[i], &product);
        }

        result[i] = invert_ntt_montgomery::<K>(result[i]);

        for j in 0..COEFFICIENTS_IN_RING_ELEMENT {
            let coefficient_normal_form = montgomery_reduce(result[i].coefficients[j] * 1441);

            result[i].coefficients[j] =
                barrett_reduce(coefficient_normal_form + error_1[i].coefficients[j]);
        }
    }

    result
}

/// compute Aˆ ◦ sˆ + eˆ
#[inline(always)]
#[allow(non_snake_case)]
pub(in crate::kem::kyber) fn compute_As_plus_e<const K: usize>(
    matrix_A: &[[PolynomialRingElement; K]; K],
    s_as_ntt: &[PolynomialRingElement; K],
    error_as_ntt: &[PolynomialRingElement; K],
) -> [PolynomialRingElement; K] {
    let mut result = [PolynomialRingElement::ZERO; K];

    for (i, row) in matrix_A.iter().enumerate() {
        for (j, matrix_element) in row.iter().enumerate() {
            let product = ntt_multiply(matrix_element, &s_as_ntt[j]);
            result[i] = add_to_ring_element::<K>(result[i], &product);
        }

        for j in 0..COEFFICIENTS_IN_RING_ELEMENT {
            // The coefficients are of the form aR^{-1} mod q, which means
            // calling to_montgomery_domain() on them should return a mod q.
            let coefficient_normal_form = to_standard_domain(result[i].coefficients[j]);

            result[i].coefficients[j] =
                barrett_reduce(coefficient_normal_form + error_as_ntt[i].coefficients[j])
        }
    }

    result
}<|MERGE_RESOLUTION|>--- conflicted
+++ resolved
@@ -3,18 +3,10 @@
         add_to_ring_element, barrett_reduce, montgomery_reduce, to_standard_domain,
         PolynomialRingElement,
     },
-<<<<<<< HEAD
-    constants::{COEFFICIENTS_IN_RING_ELEMENT, REJECTION_SAMPLING_SEED_SIZE},
-    hash_functions::XOFx4,
-    ntt::{invert_ntt_montgomery, ntt_multiply},
-    sampling::sample_from_uniform_distribution,
-    Error,
-=======
     constants::COEFFICIENTS_IN_RING_ELEMENT,
     hash_functions::XOFx4,
     ntt::{invert_ntt_montgomery, ntt_multiply},
     sampling::sample_from_uniform_distribution,
->>>>>>> cb5785e2
 };
 
 #[inline(always)]
@@ -22,14 +14,8 @@
 pub(in crate::kem::kyber) fn sample_matrix_A<const K: usize>(
     seed: [u8; 34],
     transpose: bool,
-<<<<<<< HEAD
-) -> ([[PolynomialRingElement; K]; K], Option<Error>) {
-    let mut A_transpose = [[PolynomialRingElement::ZERO; K]; K];
-    let mut sampling_A_error = None;
-=======
 ) -> [[PolynomialRingElement; K]; K] {
     let mut A_transpose = [[PolynomialRingElement::ZERO; K]; K];
->>>>>>> cb5785e2
 
     for i in 0..K {
         let mut seeds = [seed; K];
@@ -37,20 +23,10 @@
             seeds[j][32] = i as u8;
             seeds[j][33] = j as u8;
         }
-<<<<<<< HEAD
-        let xof_bytes = XOFx4::<REJECTION_SAMPLING_SEED_SIZE, K>(seeds);
-
-        for j in 0..K {
-            let (sampled, error) = sample_from_uniform_distribution(xof_bytes[j]);
-            if error.is_some() {
-                sampling_A_error = error;
-            }
-=======
         let xof_bytes = XOFx4::<K>(seeds);
 
         for j in 0..K {
             let sampled = sample_from_uniform_distribution(xof_bytes[j]);
->>>>>>> cb5785e2
 
             // A[i][j] = A_transpose[j][i]
             if transpose {
@@ -61,11 +37,7 @@
         }
     }
 
-<<<<<<< HEAD
-    (A_transpose, sampling_A_error)
-=======
     A_transpose
->>>>>>> cb5785e2
 }
 
 /// The following functions compute various expressions involving
