--- conflicted
+++ resolved
@@ -23,29 +23,12 @@
 pub mod kyber512;
 pub mod kyber768;
 
-<<<<<<< HEAD
-pub use types::{
-    Error, KyberCiphertext, KyberKeyPair, KyberPrivateKey, KyberPublicKey, KyberSharedSecret,
-};
-=======
-impl_generic_struct!(KyberCiphertext);
-impl_generic_struct!(KyberPrivateKey);
-impl_generic_struct!(KyberPublicKey);
+pub use types::{Error, KyberCiphertext, KyberKeyPair, KyberPrivateKey, KyberPublicKey};
 
 // TODO: We should make this an actual type as opposed to alias so we can enforce
 // some checks at the type level. This is being tracked in:
 // https://github.com/cryspen/libcrux/issues/123
 pub type KyberSharedSecret = [u8; constants::SHARED_SECRET_SIZE];
-
-/// A Kyber key pair
-pub struct KyberKeyPair<const PRIVATE_KEY_SIZE: usize, const PUBLIC_KEY_SIZE: usize> {
-    pub(crate) sk: KyberPrivateKey<PRIVATE_KEY_SIZE>,
-    pub(crate) pk: KyberPublicKey<PUBLIC_KEY_SIZE>,
-}
-
-#[derive(Debug)]
-pub struct BadRejectionSamplingRandomnessError;
->>>>>>> 4ec50300
 
 use self::{
     constant_time_ops::{
@@ -71,15 +54,9 @@
     const ETA1_RANDOMNESS_SIZE: usize,
 >(
     randomness: [u8; KEY_GENERATION_SEED_SIZE],
-<<<<<<< HEAD
 ) -> Result<KyberKeyPair<PRIVATE_KEY_SIZE, PUBLIC_KEY_SIZE>, Error> {
     let ind_cpa_keypair_randomness = &randomness[0..CPA_PKE_KEY_GENERATION_SEED_SIZE];
     let implicit_rejection_value = &randomness[CPA_PKE_KEY_GENERATION_SEED_SIZE..];
-=======
-) -> Result<KyberKeyPair<PRIVATE_KEY_SIZE, PUBLIC_KEY_SIZE>, BadRejectionSamplingRandomnessError> {
-    let (ind_cpa_keypair_randomness, implicit_rejection_value) =
-        randomness.split_at(CPA_PKE_KEY_GENERATION_SEED_SIZE);
->>>>>>> 4ec50300
 
     let ((ind_cpa_private_key, public_key), sampling_a_error) = ind_cpa::generate_keypair::<
         K,
@@ -122,18 +99,7 @@
 >(
     public_key: &KyberPublicKey<PUBLIC_KEY_SIZE>,
     randomness: [u8; SHARED_SECRET_SIZE],
-) -> Result<
-<<<<<<< HEAD
-    (
-        KyberCiphertext<CIPHERTEXT_SIZE>,
-        KyberSharedSecret<SHARED_SECRET_SIZE>,
-    ),
-    Error,
-=======
-    (KyberCiphertext<CIPHERTEXT_SIZE>, KyberSharedSecret),
-    BadRejectionSamplingRandomnessError,
->>>>>>> 4ec50300
-> {
+) -> Result<(KyberCiphertext<CIPHERTEXT_SIZE>, KyberSharedSecret), Error> {
     let mut to_hash: [u8; 2 * H_DIGEST_SIZE] = into_padded_array(&randomness);
     to_hash[H_DIGEST_SIZE..].copy_from_slice(&H(public_key.as_slice()));
 
