//! This file does not contain correct function signatures!
//! Replace with a hand-written file after extraction.

#![allow(unused_variables, non_camel_case_types)]

#[cfg(hax)]
#[derive(Clone, Copy)]
#[hax_lib::fstar::replace(
    interface,
    "unfold type $:{Vec256} = bit_vec 256
     val vec256_as_i16x16 (x:t_Vec256) : t_Array i16 (sz 16)
     let get_lane (v:t_Vec256) (i:nat{i < 16}) =
       Seq.index (vec256_as_i16x16 v) i"
)]
pub struct Vec256(u8);

#[cfg(hax)]
#[derive(Copy, Clone)]
#[hax_lib::fstar::replace(
    interface,
<<<<<<< HEAD
    r#"
unfold type $:{Vec128} = bit_vec 128
val vec128_as_i16x8 (x:t_Vec128) : t_Array i16 (sz 8)
"#
=======
    "unfold type $:{Vec128} = bit_vec 128
     val vec128_as_i16x8 (x:t_Vec128) : t_Array i16 (sz 8)
     let get_lane128 (v:t_Vec128) (i:nat{i < 8}) =
       Seq.index (vec128_as_i16x8 v) i"
>>>>>>> 5d35b6cc
)]
pub struct Vec128(u8);

#[cfg(not(hax))]
pub type Vec256 = u8;
#[cfg(not(hax))]
pub type Vec128 = u8;

pub fn mm256_storeu_si256_i16(output: &mut [i16], vector: Vec256) {
    debug_assert_eq!(output.len(), 16);
    unimplemented!()
}

pub fn mm256_storeu_si256_u8(output: &mut [u8], vector: Vec256) {
    debug_assert_eq!(output.len(), 32);
    unimplemented!()
}

#[hax_lib::ensures(|()| future(output).len() == output.len())]
pub fn mm_storeu_si128(output: &mut [i16], vector: Vec128) {
    // debug_assert_eq!(output.len(), 8);
    unimplemented!()
}

#[hax_lib::fstar::replace(interface, "include BitVec.Intrinsics {mm_storeu_bytes_si128}")]
pub fn mm_storeu_bytes_si128(output: &mut [u8], vector: Vec128) {
    debug_assert_eq!(output.len(), 16);
    unimplemented!()
}

pub fn mm_loadu_si128(input: &[u8]) -> Vec128 {
    debug_assert_eq!(input.len(), 16);
    unimplemented!()
}

pub fn mm256_loadu_si256_u8(input: &[u8]) -> Vec256 {
    debug_assert_eq!(input.len(), 32);
    unimplemented!()
}

pub fn mm256_loadu_si256_i16(input: &[i16]) -> Vec256 {
    debug_assert_eq!(input.len(), 16);
    unimplemented!()
}

pub fn mm256_setzero_si256() -> Vec256 {
    unimplemented!()
}

pub fn mm_set_epi8(
    byte15: u8,
    byte14: u8,
    byte13: u8,
    byte12: u8,
    byte11: u8,
    byte10: u8,
    byte9: u8,
    byte8: u8,
    byte7: u8,
    byte6: u8,
    byte5: u8,
    byte4: u8,
    byte3: u8,
    byte2: u8,
    byte1: u8,
    byte0: u8,
) -> Vec128 {
    unimplemented!()
}

pub fn mm256_set_epi8(
    byte31: i8,
    byte30: i8,
    byte29: i8,
    byte28: i8,
    byte27: i8,
    byte26: i8,
    byte25: i8,
    byte24: i8,
    byte23: i8,
    byte22: i8,
    byte21: i8,
    byte20: i8,
    byte19: i8,
    byte18: i8,
    byte17: i8,
    byte16: i8,
    byte15: i8,
    byte14: i8,
    byte13: i8,
    byte12: i8,
    byte11: i8,
    byte10: i8,
    byte9: i8,
    byte8: i8,
    byte7: i8,
    byte6: i8,
    byte5: i8,
    byte4: i8,
    byte3: i8,
    byte2: i8,
    byte1: i8,
    byte0: i8,
) -> Vec256 {
    unimplemented!()
}

<<<<<<< HEAD
#[hax_lib::fstar::replace(
    interface,
    "include BitVec.Intrinsics {mm256_set1_epi16 as ${mm256_set1_epi16}}"
)]
=======
#[hax_lib::ensures(|result| fstar!("vec256_as_i16x16 $result == 
                                    Spec.Utils.create (sz 16) $constant"))]
>>>>>>> 5d35b6cc
pub fn mm256_set1_epi16(constant: i16) -> Vec256 {
    unimplemented!()
}

#[hax_lib::fstar::replace(
    interface,
<<<<<<< HEAD
    "include BitVec.Intrinsics {mm256_set_epi16 as ${mm256_set_epi16}}"
=======
    "unfold let ${mm256_set_epi16} = BitVec.Intrinsics.mm256_set_epi16
let lemma_mm256_set_epi16 v15 v14 v13 v12 v11 v10 v9 v8 v7 v6 v5 v4 v3 v2 v1 v0 :
    Lemma (vec256_as_i16x16 (${mm256_set_epi16} v15 v14 v13 v12 v11 v10 v9 v8 v7 v6 v5 v4 v3 v2 v1 v0) == 
            Spec.Utils.create16 v0 v1 v2 v3 v4 v5 v6 v7 v8 v9 v10 v11 v12 v13 v14 v15)
            [SMTPat (vec256_as_i16x16 (${mm256_set_epi16} v15 v14 v13 v12 v11 v10 v9 v8 v7 v6 v5 v4 v3 v2 v1 v0))] = admit()"
>>>>>>> 5d35b6cc
)]
pub fn mm256_set_epi16(
    input15: i16,
    input14: i16,
    input13: i16,
    input12: i16,
    input11: i16,
    input10: i16,
    input9: i16,
    input8: i16,
    input7: i16,
    input6: i16,
    input5: i16,
    input4: i16,
    input3: i16,
    input2: i16,
    input1: i16,
    input0: i16,
) -> Vec256 {
    unimplemented!()
}

#[hax_lib::ensures(|result| fstar!("vec128_as_i16x8 $result == 
                                    Spec.Utils.create (sz 8) $constant"))]
pub fn mm_set1_epi16(constant: i16) -> Vec128 {
    unimplemented!()
}

pub fn mm256_set1_epi32(constant: i32) -> Vec256 {
    unimplemented!()
}
pub fn mm256_set_epi32(
    input7: i32,
    input6: i32,
    input5: i32,
    input4: i32,
    input3: i32,
    input2: i32,
    input1: i32,
    input0: i32,
) -> Vec256 {
    unimplemented!()
}

#[hax_lib::ensures(|result| fstar!("vec128_as_i16x8 $result == 
            Spec.Utils.map2 (+.) (vec128_as_i16x8 $lhs) (vec128_as_i16x8 $rhs)"))]
pub fn mm_add_epi16(lhs: Vec128, rhs: Vec128) -> Vec128 {
    unimplemented!()
}

#[hax_lib::ensures(|result| fstar!("vec256_as_i16x16 $result == 
            Spec.Utils.map2 (+.) (vec256_as_i16x16 $lhs) (vec256_as_i16x16 $rhs)"))]
pub fn mm256_add_epi16(lhs: Vec256, rhs: Vec256) -> Vec256 {
    unimplemented!()
}
<<<<<<< HEAD
#[hax_lib::fstar::replace(
    interface,
    "include BitVec.Intrinsics {mm256_madd_epi16 as ${mm256_madd_epi16}}"
)]
=======

>>>>>>> 5d35b6cc
pub fn mm256_madd_epi16(lhs: Vec256, rhs: Vec256) -> Vec256 {
    unimplemented!()
}
pub fn mm256_add_epi32(lhs: Vec256, rhs: Vec256) -> Vec256 {
    unimplemented!()
}

#[hax_lib::ensures(|result| fstar!("vec256_as_i16x16 $result == 
            Spec.Utils.map2 (-.) (vec256_as_i16x16 $lhs) (vec256_as_i16x16 $rhs)"))]
pub fn mm256_sub_epi16(lhs: Vec256, rhs: Vec256) -> Vec256 {
    unimplemented!()
}

#[hax_lib::ensures(|result| fstar!("vec128_as_i16x8 $result == 
            Spec.Utils.map2 (-.) (vec128_as_i16x8 $lhs) (vec128_as_i16x8 $rhs)"))]
pub fn mm_sub_epi16(lhs: Vec128, rhs: Vec128) -> Vec128 {
    unimplemented!()
}

#[hax_lib::fstar::replace(
    interface,
<<<<<<< HEAD
    "include BitVec.Intrinsics {mm256_mullo_epi16 as ${mm256_mullo_epi16}}"
=======
    "unfold let ${mm256_mullo_epi16} = BitVec.Intrinsics.mm256_mullo_epi16
     let lemma_mm256_mullo_epi16 v1 v2 :
        Lemma (vec256_as_i16x16 (${mm256_mullo_epi16} v1 v2) == 
            Spec.Utils.map2 mul_mod (vec256_as_i16x16 v1) (vec256_as_i16x16 v2))
            [SMTPat (vec256_as_i16x16 (${mm256_mullo_epi16} v1 v2))] = admit()
     "
>>>>>>> 5d35b6cc
)]
pub fn mm256_mullo_epi16(lhs: Vec256, rhs: Vec256) -> Vec256 {
    unimplemented!()
}

#[hax_lib::ensures(|result| fstar!("vec128_as_i16x8 $result == 
            Spec.Utils.map2 mul_mod (vec128_as_i16x8 $lhs) (vec128_as_i16x8 $rhs)"))]
pub fn mm_mullo_epi16(lhs: Vec128, rhs: Vec128) -> Vec128 {
    unimplemented!()
}

pub fn mm256_cmpgt_epi16(lhs: Vec256, rhs: Vec256) -> Vec256 {
    unimplemented!()
}

#[hax_lib::ensures(|result| fstar!("vec128_as_i16x8 $result == 
            Spec.Utils.map2 (fun x y -> cast (((cast x <: i32) *. (cast y <: i32)) >>! 16l) <: i16) 
                (vec128_as_i16x8 $lhs) (vec128_as_i16x8 $rhs)"))]
pub fn mm_mulhi_epi16(lhs: Vec128, rhs: Vec128) -> Vec128 {
    unimplemented!()
}

pub fn mm256_mullo_epi32(lhs: Vec256, rhs: Vec256) -> Vec256 {
    unimplemented!()
}

#[hax_lib::ensures(|result| fstar!("vec256_as_i16x16 $result == 
            Spec.Utils.map2 (fun x y -> cast (((cast x <: i32) *. (cast y <: i32)) >>! 16l) <: i16) (vec256_as_i16x16 $lhs) (vec256_as_i16x16 $rhs)"))]
pub fn mm256_mulhi_epi16(lhs: Vec256, rhs: Vec256) -> Vec256 {
    unimplemented!()
}

pub fn mm256_mul_epu32(lhs: Vec256, rhs: Vec256) -> Vec256 {
    unimplemented!()
}

#[hax_lib::ensures(|result| fstar!("vec256_as_i16x16 $result == 
            Spec.Utils.map2 (&.) (vec256_as_i16x16 $lhs) (vec256_as_i16x16 $rhs)"))]
pub fn mm256_and_si256(lhs: Vec256, rhs: Vec256) -> Vec256 {
    unimplemented!()
}

pub fn mm256_xor_si256(lhs: Vec256, rhs: Vec256) -> Vec256 {
    unimplemented!()
}

#[hax_lib::requires(SHIFT_BY >= 0 && SHIFT_BY < 16)]
#[hax_lib::ensures(|result| fstar!("vec256_as_i16x16 $result == 
            Spec.Utils.map_array (fun x -> x >>! ${SHIFT_BY}) (vec256_as_i16x16 $vector)"))]
pub fn mm256_srai_epi16<const SHIFT_BY: i32>(vector: Vec256) -> Vec256 {
    debug_assert!(SHIFT_BY >= 0 && SHIFT_BY < 16);
    unimplemented!()
}
pub fn mm256_srai_epi32<const SHIFT_BY: i32>(vector: Vec256) -> Vec256 {
    debug_assert!(SHIFT_BY >= 0 && SHIFT_BY < 32);
    unimplemented!()
}

#[hax_lib::fstar::replace(
    interface,
    "include BitVec.Intrinsics {mm256_srli_epi16 as ${mm256_srli_epi16::<0>}}"
)]
pub fn mm256_srli_epi16<const SHIFT_BY: i32>(vector: Vec256) -> Vec256 {
    debug_assert!(SHIFT_BY >= 0 && SHIFT_BY < 16);
    unimplemented!()
}
pub fn mm256_srli_epi32<const SHIFT_BY: i32>(vector: Vec256) -> Vec256 {
    debug_assert!(SHIFT_BY >= 0 && SHIFT_BY < 32);
    unimplemented!()
}

pub fn mm256_srli_epi64<const SHIFT_BY: i32>(vector: Vec256) -> Vec256 {
    debug_assert!(SHIFT_BY >= 0 && SHIFT_BY < 64);
    unimplemented!()
}

#[hax_lib::fstar::replace(
    interface,
    "include BitVec.Intrinsics {mm256_slli_epi16 as ${mm256_slli_epi16::<0>}}"
)]
pub fn mm256_slli_epi16<const SHIFT_BY: i32>(vector: Vec256) -> Vec256 {
    debug_assert!(SHIFT_BY >= 0 && SHIFT_BY < 16);
    unimplemented!()
}

pub fn mm256_slli_epi32<const SHIFT_BY: i32>(vector: Vec256) -> Vec256 {
    debug_assert!(SHIFT_BY >= 0 && SHIFT_BY < 32);
    unimplemented!()
}

pub fn mm_shuffle_epi8(vector: Vec128, control: Vec128) -> Vec128 {
    unimplemented!()
}
pub fn mm256_shuffle_epi8(vector: Vec256, control: Vec256) -> Vec256 {
    unimplemented!()
}
pub fn mm256_shuffle_epi32<const CONTROL: i32>(vector: Vec256) -> Vec256 {
    debug_assert!(CONTROL >= 0 && CONTROL < 256);
    unimplemented!()
}

pub fn mm256_permute4x64_epi64<const CONTROL: i32>(vector: Vec256) -> Vec256 {
    debug_assert!(CONTROL >= 0 && CONTROL < 256);
    unimplemented!()
}

pub fn mm256_unpackhi_epi64(lhs: Vec256, rhs: Vec256) -> Vec256 {
    unimplemented!()
}

pub fn mm256_unpacklo_epi32(lhs: Vec256, rhs: Vec256) -> Vec256 {
    unimplemented!()
}

pub fn mm256_unpackhi_epi32(lhs: Vec256, rhs: Vec256) -> Vec256 {
    unimplemented!()
}

#[hax_lib::fstar::replace(
    interface,
    "include BitVec.Intrinsics {mm256_castsi256_si128 as ${mm256_castsi256_si128}}"
)]
pub fn mm256_castsi256_si128(vector: Vec256) -> Vec128 {
    unimplemented!()
}
pub fn mm256_castsi128_si256(vector: Vec128) -> Vec256 {
    unimplemented!()
}

pub fn mm256_cvtepi16_epi32(vector: Vec128) -> Vec256 {
    unimplemented!()
}

#[hax_lib::fstar::replace(
    interface,
    "include BitVec.Intrinsics {mm_packs_epi16 as ${mm_packs_epi16}}"
)]
pub fn mm_packs_epi16(lhs: Vec128, rhs: Vec128) -> Vec128 {
    unimplemented!()
}
pub fn mm256_packs_epi32(lhs: Vec256, rhs: Vec256) -> Vec256 {
    unimplemented!()
}

#[hax_lib::fstar::replace(
    interface,
    "include BitVec.Intrinsics {mm256_extracti128_si256 as ${mm256_extracti128_si256::<0>}}"
)]
pub fn mm256_extracti128_si256<const CONTROL: i32>(vector: Vec256) -> Vec128 {
    debug_assert!(CONTROL == 0 || CONTROL == 1);
    unimplemented!()
}

pub fn mm256_inserti128_si256<const CONTROL: i32>(vector: Vec256, vector_i128: Vec128) -> Vec256 {
    debug_assert!(CONTROL == 0 || CONTROL == 1);
    unimplemented!()
}

pub fn mm256_blend_epi16<const CONTROL: i32>(lhs: Vec256, rhs: Vec256) -> Vec256 {
    debug_assert!(CONTROL >= 0 && CONTROL < 256);
    unimplemented!()
}

#[hax_lib::fstar::replace(
    interface,
    "include BitVec.Intrinsics {mm_movemask_epi8 as ${mm_movemask_epi8}}"
)]
pub fn mm_movemask_epi8(vector: Vec128) -> i32 {
    unimplemented!()
}

pub fn mm256_permutevar8x32_epi32(vector: Vec256, control: Vec256) -> Vec256 {
    unimplemented!()
}

pub fn mm256_sllv_epi32(vector: Vec256, counts: Vec256) -> Vec256 {
    unimplemented!()
}

#[inline(always)]
pub fn mm256_slli_epi64<const LEFT: i32>(x: Vec256) -> Vec256 {
    unimplemented!()
}

#[inline(always)]
pub fn mm256_andnot_si256(a: Vec256, b: Vec256) -> Vec256 {
    unimplemented!()
}

#[inline(always)]
pub fn mm256_set1_epi64x(a: i64) -> Vec256 {
    unimplemented!()
}

#[inline(always)]
pub fn mm256_unpacklo_epi64(a: Vec256, b: Vec256) -> Vec256 {
    unimplemented!()
}

#[inline(always)]
pub fn mm256_permute2x128_si256<const IMM8: i32>(a: Vec256, b: Vec256) -> Vec256 {
    unimplemented!()
}<|MERGE_RESOLUTION|>--- conflicted
+++ resolved
@@ -7,10 +7,11 @@
 #[derive(Clone, Copy)]
 #[hax_lib::fstar::replace(
     interface,
-    "unfold type $:{Vec256} = bit_vec 256
-     val vec256_as_i16x16 (x:t_Vec256) : t_Array i16 (sz 16)
-     let get_lane (v:t_Vec256) (i:nat{i < 16}) =
-       Seq.index (vec256_as_i16x16 v) i"
+    r#"
+unfold type $:{Vec256} = bit_vec 256
+val vec256_as_i16x16 (x: bit_vec 256) : t_Array i16 (sz 16)
+let get_lane (v: bit_vec 256) (i:nat{i < 16}) = Seq.index (vec256_as_i16x16 v) i
+"#
 )]
 pub struct Vec256(u8);
 
@@ -18,17 +19,11 @@
 #[derive(Copy, Clone)]
 #[hax_lib::fstar::replace(
     interface,
-<<<<<<< HEAD
     r#"
 unfold type $:{Vec128} = bit_vec 128
-val vec128_as_i16x8 (x:t_Vec128) : t_Array i16 (sz 8)
+val vec128_as_i16x8 (x: bit_vec 128) : t_Array i16 (sz 8)
+let get_lane128 (v: bit_vec 128) (i:nat{i < 8}) = Seq.index (vec128_as_i16x8 v) i
 "#
-=======
-    "unfold type $:{Vec128} = bit_vec 128
-     val vec128_as_i16x8 (x:t_Vec128) : t_Array i16 (sz 8)
-     let get_lane128 (v:t_Vec128) (i:nat{i < 8}) =
-       Seq.index (vec128_as_i16x8 v) i"
->>>>>>> 5d35b6cc
 )]
 pub struct Vec128(u8);
 
@@ -136,30 +131,25 @@
     unimplemented!()
 }
 
-<<<<<<< HEAD
+#[hax_lib::ensures(|result| fstar!("vec256_as_i16x16 $result == 
+                                    Spec.Utils.create (sz 16) $constant"))]
 #[hax_lib::fstar::replace(
     interface,
     "include BitVec.Intrinsics {mm256_set1_epi16 as ${mm256_set1_epi16}}"
 )]
-=======
-#[hax_lib::ensures(|result| fstar!("vec256_as_i16x16 $result == 
-                                    Spec.Utils.create (sz 16) $constant"))]
->>>>>>> 5d35b6cc
 pub fn mm256_set1_epi16(constant: i16) -> Vec256 {
     unimplemented!()
 }
 
 #[hax_lib::fstar::replace(
     interface,
-<<<<<<< HEAD
-    "include BitVec.Intrinsics {mm256_set_epi16 as ${mm256_set_epi16}}"
-=======
-    "unfold let ${mm256_set_epi16} = BitVec.Intrinsics.mm256_set_epi16
+    r#"
+include BitVec.Intrinsics {mm256_set_epi16 as ${mm256_set_epi16}}
 let lemma_mm256_set_epi16 v15 v14 v13 v12 v11 v10 v9 v8 v7 v6 v5 v4 v3 v2 v1 v0 :
     Lemma (vec256_as_i16x16 (${mm256_set_epi16} v15 v14 v13 v12 v11 v10 v9 v8 v7 v6 v5 v4 v3 v2 v1 v0) == 
             Spec.Utils.create16 v0 v1 v2 v3 v4 v5 v6 v7 v8 v9 v10 v11 v12 v13 v14 v15)
             [SMTPat (vec256_as_i16x16 (${mm256_set_epi16} v15 v14 v13 v12 v11 v10 v9 v8 v7 v6 v5 v4 v3 v2 v1 v0))] = admit()"
->>>>>>> 5d35b6cc
+"#
 )]
 pub fn mm256_set_epi16(
     input15: i16,
@@ -215,14 +205,10 @@
 pub fn mm256_add_epi16(lhs: Vec256, rhs: Vec256) -> Vec256 {
     unimplemented!()
 }
-<<<<<<< HEAD
 #[hax_lib::fstar::replace(
     interface,
     "include BitVec.Intrinsics {mm256_madd_epi16 as ${mm256_madd_epi16}}"
 )]
-=======
-
->>>>>>> 5d35b6cc
 pub fn mm256_madd_epi16(lhs: Vec256, rhs: Vec256) -> Vec256 {
     unimplemented!()
 }
@@ -244,16 +230,13 @@
 
 #[hax_lib::fstar::replace(
     interface,
-<<<<<<< HEAD
-    "include BitVec.Intrinsics {mm256_mullo_epi16 as ${mm256_mullo_epi16}}"
-=======
-    "unfold let ${mm256_mullo_epi16} = BitVec.Intrinsics.mm256_mullo_epi16
-     let lemma_mm256_mullo_epi16 v1 v2 :
-        Lemma (vec256_as_i16x16 (${mm256_mullo_epi16} v1 v2) == 
-            Spec.Utils.map2 mul_mod (vec256_as_i16x16 v1) (vec256_as_i16x16 v2))
-            [SMTPat (vec256_as_i16x16 (${mm256_mullo_epi16} v1 v2))] = admit()
-     "
->>>>>>> 5d35b6cc
+    r#"
+include BitVec.Intrinsics {mm256_mullo_epi16 as ${mm256_mullo_epi16}}
+let lemma_mm256_mullo_epi16 v1 v2 :
+   Lemma (vec256_as_i16x16 (${mm256_mullo_epi16} v1 v2) == 
+       Spec.Utils.map2 mul_mod (vec256_as_i16x16 v1) (vec256_as_i16x16 v2))
+       [SMTPat (vec256_as_i16x16 (${mm256_mullo_epi16} v1 v2))] = admit()
+"#
 )]
 pub fn mm256_mullo_epi16(lhs: Vec256, rhs: Vec256) -> Vec256 {
     unimplemented!()
