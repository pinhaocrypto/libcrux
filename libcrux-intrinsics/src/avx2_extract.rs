//! This file does not contain correct function signatures!
//! Replace with a hand-written file after extraction.

#![allow(unused_variables, non_camel_case_types)]

#[cfg(hax)]
#[derive(Clone, Copy)]
#[hax_lib::fstar::replace(
    interface,
    "unfold type $:{Vec256} = bit_vec 256
				      val vec256_as_i16x16 (x:t_Vec256) : t_Array i16 (sz 16)"
)]
pub struct Vec256(u8);

#[cfg(hax)]
#[derive(Copy, Clone)]
#[hax_lib::fstar::replace(
    interface,
    "unfold type $:{Vec128} = bit_vec 128
				      val vec128_as_i16x8 (x:t_Vec128) : t_Array i16 (sz 8)"
)]
pub struct Vec128(u8);

#[cfg(not(hax))]
pub type Vec256 = u8;
#[cfg(not(hax))]
pub type Vec128 = u8;

pub fn mm256_storeu_si256_i16(output: &mut [i16], vector: Vec256) {
    debug_assert_eq!(output.len(), 16);
    unimplemented!()
}

pub fn mm256_storeu_si256_u8(output: &mut [u8], vector: Vec256) {
    debug_assert_eq!(output.len(), 32);
    unimplemented!()
}
pub fn mm_storeu_si128(output: &mut [i16], vector: Vec128) {
    // debug_assert_eq!(output.len(), 8);
    unimplemented!()
}

pub fn mm_storeu_bytes_si128(output: &mut [u8], vector: Vec128) {
    debug_assert_eq!(output.len(), 16);
    unimplemented!()
}

pub fn mm_loadu_si128(input: &[u8]) -> Vec128 {
    debug_assert_eq!(input.len(), 16);
    unimplemented!()
}

pub fn mm256_loadu_si256_u8(input: &[u8]) -> Vec256 {
    debug_assert_eq!(input.len(), 32);
    unimplemented!()
}

pub fn mm256_loadu_si256_i16(input: &[i16]) -> Vec256 {
    debug_assert_eq!(input.len(), 16);
    unimplemented!()
}

pub fn mm256_setzero_si256() -> Vec256 {
    unimplemented!()
}

pub fn mm_set_epi8(
    byte15: u8,
    byte14: u8,
    byte13: u8,
    byte12: u8,
    byte11: u8,
    byte10: u8,
    byte9: u8,
    byte8: u8,
    byte7: u8,
    byte6: u8,
    byte5: u8,
    byte4: u8,
    byte3: u8,
    byte2: u8,
    byte1: u8,
    byte0: u8,
) -> Vec128 {
    unimplemented!()
}

pub fn mm256_set_epi8(
    byte31: i8,
    byte30: i8,
    byte29: i8,
    byte28: i8,
    byte27: i8,
    byte26: i8,
    byte25: i8,
    byte24: i8,
    byte23: i8,
    byte22: i8,
    byte21: i8,
    byte20: i8,
    byte19: i8,
    byte18: i8,
    byte17: i8,
    byte16: i8,
    byte15: i8,
    byte14: i8,
    byte13: i8,
    byte12: i8,
    byte11: i8,
    byte10: i8,
    byte9: i8,
    byte8: i8,
    byte7: i8,
    byte6: i8,
    byte5: i8,
    byte4: i8,
    byte3: i8,
    byte2: i8,
    byte1: i8,
    byte0: i8,
) -> Vec256 {
    unimplemented!()
}

#[hax_lib::ensures(|result| fstar!("vec256_as_i16x16 $result == 
                                    Spec.Utils.create (sz 16) $constant"))]
pub fn mm256_set1_epi16(constant: i16) -> Vec256 {
    unimplemented!()
}

#[hax_lib::fstar::replace(
    interface,
    "unfold let ${mm256_set_epi16} = BitVec.Intrinsics.mm256_set_epi16"
)]
pub fn mm256_set_epi16(
    input15: i16,
    input14: i16,
    input13: i16,
    input12: i16,
    input11: i16,
    input10: i16,
    input9: i16,
    input8: i16,
    input7: i16,
    input6: i16,
    input5: i16,
    input4: i16,
    input3: i16,
    input2: i16,
    input1: i16,
    input0: i16,
) -> Vec256 {
    unimplemented!()
}

pub fn mm_set1_epi16(constant: i16) -> Vec128 {
    unimplemented!()
}

pub fn mm256_set1_epi32(constant: i32) -> Vec256 {
    unimplemented!()
}
pub fn mm256_set_epi32(
    input7: i32,
    input6: i32,
    input5: i32,
    input4: i32,
    input3: i32,
    input2: i32,
    input1: i32,
    input0: i32,
) -> Vec256 {
    unimplemented!()
}

#[hax_lib::ensures(|result| fstar!("vec128_as_i16x8 $result == 
            Spec.Utils.map2 (+.) (vec128_as_i16x8 $lhs) (vec128_as_i16x8 $rhs)"))]
pub fn mm_add_epi16(lhs: Vec128, rhs: Vec128) -> Vec128 {
    unimplemented!()
}

#[hax_lib::ensures(|result| fstar!("vec256_as_i16x16 $result == 
            Spec.Utils.map2 (+.) (vec256_as_i16x16 $lhs) (vec256_as_i16x16 $rhs)"))]
pub fn mm256_add_epi16(lhs: Vec256, rhs: Vec256) -> Vec256 {
    unimplemented!()
}


pub fn mm256_madd_epi16(lhs: Vec256, rhs: Vec256) -> Vec256 {
    unimplemented!()
}
pub fn mm256_add_epi32(lhs: Vec256, rhs: Vec256) -> Vec256 {
    unimplemented!()
}


#[hax_lib::ensures(|result| fstar!("vec256_as_i16x16 $result == 
            Spec.Utils.map2 (-.) (vec256_as_i16x16 $lhs) (vec256_as_i16x16 $rhs)"))]
pub fn mm256_sub_epi16(lhs: Vec256, rhs: Vec256) -> Vec256 {
    unimplemented!()
}

pub fn mm_sub_epi16(lhs: Vec128, rhs: Vec128) -> Vec128 {
    unimplemented!()
}

<<<<<<< HEAD
#[hax_lib::ensures(|result| fstar!("vec256_as_i16x16 $result == 
            Spec.Utils.map2 mul_mod (vec256_as_i16x16 $lhs) (vec256_as_i16x16 $rhs)"))]
=======
#[hax_lib::fstar::replace(
    interface,
    "unfold let ${mm256_mullo_epi16} = BitVec.Intrinsics.mm256_mullo_epi16"
)]
>>>>>>> db6b5482
pub fn mm256_mullo_epi16(lhs: Vec256, rhs: Vec256) -> Vec256 {
    unimplemented!()
}

pub fn mm_mullo_epi16(lhs: Vec128, rhs: Vec128) -> Vec128 {
    unimplemented!()
}

pub fn mm256_cmpgt_epi16(lhs: Vec256, rhs: Vec256) -> Vec256 {
    unimplemented!()
}

pub fn mm_mulhi_epi16(lhs: Vec128, rhs: Vec128) -> Vec128 {
    unimplemented!()
}

pub fn mm256_mullo_epi32(lhs: Vec256, rhs: Vec256) -> Vec256 {
    unimplemented!()
}

pub fn mm256_mulhi_epi16(lhs: Vec256, rhs: Vec256) -> Vec256 {
    unimplemented!()
}

pub fn mm256_mul_epu32(lhs: Vec256, rhs: Vec256) -> Vec256 {
    unimplemented!()
}

#[hax_lib::ensures(|result| fstar!("vec256_as_i16x16 $result == 
            Spec.Utils.map2 (&.) (vec256_as_i16x16 $lhs) (vec256_as_i16x16 $rhs)"))]
pub fn mm256_and_si256(lhs: Vec256, rhs: Vec256) -> Vec256 {
    unimplemented!()
}

pub fn mm256_xor_si256(lhs: Vec256, rhs: Vec256) -> Vec256 {
    unimplemented!()
}

#[hax_lib::requires(SHIFT_BY >= 0 && SHIFT_BY < 16)]
#[hax_lib::ensures(|result| fstar!("vec256_as_i16x16 $result == 
            Spec.Utils.map_array (fun x -> x >>! ${SHIFT_BY}) (vec256_as_i16x16 $vector)"))]
pub fn mm256_srai_epi16<const SHIFT_BY: i32>(vector: Vec256) -> Vec256 {
    debug_assert!(SHIFT_BY >= 0 && SHIFT_BY < 16);
    unimplemented!()
}
pub fn mm256_srai_epi32<const SHIFT_BY: i32>(vector: Vec256) -> Vec256 {
    debug_assert!(SHIFT_BY >= 0 && SHIFT_BY < 32);
    unimplemented!()
}

#[hax_lib::fstar::replace(
    interface,
    "unfold let ${mm256_srli_epi16::<0>} = BitVec.Intrinsics.mm256_srli_epi16"
)]
pub fn mm256_srli_epi16<const SHIFT_BY: i32>(vector: Vec256) -> Vec256 {
    debug_assert!(SHIFT_BY >= 0 && SHIFT_BY < 16);
    unimplemented!()
}
pub fn mm256_srli_epi32<const SHIFT_BY: i32>(vector: Vec256) -> Vec256 {
    debug_assert!(SHIFT_BY >= 0 && SHIFT_BY < 32);
    unimplemented!()
}

pub fn mm256_srli_epi64<const SHIFT_BY: i32>(vector: Vec256) -> Vec256 {
    debug_assert!(SHIFT_BY >= 0 && SHIFT_BY < 64);
    unimplemented!()
}

#[hax_lib::fstar::replace(
    interface,
    "unfold let ${mm256_slli_epi16::<0>} = BitVec.Intrinsics.mm256_slli_epi16"
)]
pub fn mm256_slli_epi16<const SHIFT_BY: i32>(vector: Vec256) -> Vec256 {
    debug_assert!(SHIFT_BY >= 0 && SHIFT_BY < 16);
    unimplemented!()
}

pub fn mm256_slli_epi32<const SHIFT_BY: i32>(vector: Vec256) -> Vec256 {
    debug_assert!(SHIFT_BY >= 0 && SHIFT_BY < 32);
    unimplemented!()
}

pub fn mm_shuffle_epi8(vector: Vec128, control: Vec128) -> Vec128 {
    unimplemented!()
}
pub fn mm256_shuffle_epi8(vector: Vec256, control: Vec256) -> Vec256 {
    unimplemented!()
}
pub fn mm256_shuffle_epi32<const CONTROL: i32>(vector: Vec256) -> Vec256 {
    debug_assert!(CONTROL >= 0 && CONTROL < 256);
    unimplemented!()
}

pub fn mm256_permute4x64_epi64<const CONTROL: i32>(vector: Vec256) -> Vec256 {
    debug_assert!(CONTROL >= 0 && CONTROL < 256);
    unimplemented!()
}

pub fn mm256_unpackhi_epi64(lhs: Vec256, rhs: Vec256) -> Vec256 {
    unimplemented!()
}

pub fn mm256_unpacklo_epi32(lhs: Vec256, rhs: Vec256) -> Vec256 {
    unimplemented!()
}

pub fn mm256_unpackhi_epi32(lhs: Vec256, rhs: Vec256) -> Vec256 {
    unimplemented!()
}

#[hax_lib::fstar::replace(
    interface,
    "unfold let ${mm256_castsi256_si128} = BitVec.Intrinsics.mm256_castsi256_si128"
)]
pub fn mm256_castsi256_si128(vector: Vec256) -> Vec128 {
    unimplemented!()
}
pub fn mm256_castsi128_si256(vector: Vec128) -> Vec256 {
    unimplemented!()
}

pub fn mm256_cvtepi16_epi32(vector: Vec128) -> Vec256 {
    unimplemented!()
}

#[hax_lib::fstar::replace(
    interface,
    "unfold let ${mm_packs_epi16} = BitVec.Intrinsics.mm_packs_epi16"
)]
pub fn mm_packs_epi16(lhs: Vec128, rhs: Vec128) -> Vec128 {
    unimplemented!()
}
pub fn mm256_packs_epi32(lhs: Vec256, rhs: Vec256) -> Vec256 {
    unimplemented!()
}

#[hax_lib::fstar::replace(
    interface,
    "unfold let ${mm256_extracti128_si256::<0>} = BitVec.Intrinsics.mm256_extracti128_si256"
)]
pub fn mm256_extracti128_si256<const CONTROL: i32>(vector: Vec256) -> Vec128 {
    debug_assert!(CONTROL == 0 || CONTROL == 1);
    unimplemented!()
}

pub fn mm256_inserti128_si256<const CONTROL: i32>(vector: Vec256, vector_i128: Vec128) -> Vec256 {
    debug_assert!(CONTROL == 0 || CONTROL == 1);
    unimplemented!()
}

pub fn mm256_blend_epi16<const CONTROL: i32>(lhs: Vec256, rhs: Vec256) -> Vec256 {
    debug_assert!(CONTROL >= 0 && CONTROL < 256);
    unimplemented!()
}

#[hax_lib::fstar::replace(
    interface,
    "unfold let ${mm_movemask_epi8} = BitVec.Intrinsics.mm_movemask_epi8"
)]
pub fn mm_movemask_epi8(vector: Vec128) -> i32 {
    unimplemented!()
}

pub fn mm256_permutevar8x32_epi32(vector: Vec256, control: Vec256) -> Vec256 {
    unimplemented!()
}

pub fn mm256_sllv_epi32(vector: Vec256, counts: Vec256) -> Vec256 {
    unimplemented!()
}

#[inline(always)]
pub fn mm256_slli_epi64<const LEFT: i32>(x: Vec256) -> Vec256 {
    unimplemented!()
}

#[inline(always)]
pub fn mm256_andnot_si256(a: Vec256, b: Vec256) -> Vec256 {
    unimplemented!()
}

#[inline(always)]
pub fn mm256_set1_epi64x(a: i64) -> Vec256 {
    unimplemented!()
}

#[inline(always)]
pub fn mm256_unpacklo_epi64(a: Vec256, b: Vec256) -> Vec256 {
    unimplemented!()
}

#[inline(always)]
pub fn mm256_permute2x128_si256<const IMM8: i32>(a: Vec256, b: Vec256) -> Vec256 {
    unimplemented!()
}<|MERGE_RESOLUTION|>--- conflicted
+++ resolved
@@ -204,15 +204,15 @@
     unimplemented!()
 }
 
-<<<<<<< HEAD
-#[hax_lib::ensures(|result| fstar!("vec256_as_i16x16 $result == 
-            Spec.Utils.map2 mul_mod (vec256_as_i16x16 $lhs) (vec256_as_i16x16 $rhs)"))]
-=======
-#[hax_lib::fstar::replace(
-    interface,
-    "unfold let ${mm256_mullo_epi16} = BitVec.Intrinsics.mm256_mullo_epi16"
-)]
->>>>>>> db6b5482
+#[hax_lib::fstar::replace(
+    interface,
+    "unfold let ${mm256_mullo_epi16} = BitVec.Intrinsics.mm256_mullo_epi16
+     let lemma_mm256_mullo_epi16 v1 v2 :
+        Lemma (vec256_as_i16x16 (${mm256_mullo_epi16} v1 v2) == 
+            Spec.Utils.map2 mul_mod (vec256_as_i16x16 v1) (vec256_as_i16x16 v2))
+            [SMTPat (vec256_as_i16x16 (${mm256_mullo_epi16} v1 v2))] = admit()
+     "
+)]
 pub fn mm256_mullo_epi16(lhs: Vec256, rhs: Vec256) -> Vec256 {
     unimplemented!()
 }
