[workspace]
members = [
    "sys/hacl",
    "sys/libjade",
    "sys/platform",
    "sys/pqclean",
    "sys/lib25519",
    "benchmarks",
    "fuzz",
    "libcrux-ml-kem",
    "libcrux-sha3",
    "libcrux-ml-dsa",
    "libcrux-intrinsics",
    "libcrux-kem",
    "libcrux-hmac",
    "libcrux-hkdf",
    "libcrux-ecdh",
    "libcrux-psq",
    "cavp",
]

[workspace.package]
version = "0.0.2-alpha.3"
authors = ["Cryspen"]
license = "Apache-2.0"
homepage = "https://github.com/cryspen/libcrux"
edition = "2021"
repository = "https://github.com/cryspen/libcrux"
readme = "Readme.md"

[workspace.metadata.release]
allow-branch = ["main"]

[package]
name = "libcrux"
version.workspace = true
edition.workspace = true
authors.workspace = true
license.workspace = true
homepage.workspace = true
repository.workspace = true
readme.workspace = true
documentation = "https://docs.rs/libcrux/"
description = "The Formally Verified Cryptography Library"
exclude = [
    "/tests",
    "/specs",
    "/proofs",
    "/*.py",
    "/wasm-demo",
    "/fuzz",
    "/git-hooks",
    "/architecture",
    "/libcrux.fst.config.json",
]

[lib]
crate-type = ["staticlib", "cdylib", "lib"]
bench = false # so libtest doesn't eat the arguments for criterion

[build-dependencies]
libcrux-platform = { version = "=0.0.2-alpha.3", path = "sys/platform" }

[dependencies]
libcrux-hacl = { version = "=0.0.2-alpha.3", path = "sys/hacl" }
libcrux-platform = { version = "=0.0.2-alpha.3", path = "sys/platform" }
libcrux-hkdf = { version = "=0.0.2-alpha.3", path = "libcrux-hkdf" }
libcrux-hmac = { version = "=0.0.2-alpha.3", path = "libcrux-hmac" }
libcrux-ecdh = { version = "=0.0.2-alpha.3", path = "libcrux-ecdh" }
libcrux-ml-kem = { version = "=0.0.2-alpha.3", path = "libcrux-ml-kem" }
libcrux-kem = { version = "=0.0.2-alpha.3", path = "libcrux-kem" }
rand = { version = "0.8" }
log = { version = "0.4", optional = true }
# WASM API
wasm-bindgen = { version = "0.2.87", optional = true }
getrandom = { version = "0.2", features = ["js"], optional = true }

# When using the hax toolchain, we have more dependencies.
# This is only required when doing proofs.
#[target.'cfg(hax)'.dependencies]
[workspace.dependencies]
<<<<<<< HEAD
hax-lib = { git = "https://github.com/hacspec/hax", branch = "main" }
=======
hax-lib-macros = { git = "https://github.com/hacspec/hax", branch = "main" }
hax-lib = { git = "https://github.com/hacspec/hax/", branch = "main" }
>>>>>>> a94aed72

[dev-dependencies]
libcrux = { path = ".", features = ["rand", "tests"] }
pretty_env_logger = "0.5"
rand = { version = "0.8" }
rand_core = { version = "0.6" }
quickcheck = "1"
quickcheck_macros = "1"
serde_json = { version = "1.0" }
serde = { version = "1.0", features = ["derive"] }
hex = { version = "0.4.3", features = ["serde"] }
clap = { version = "4.5", features = ["derive"] }

[target.'cfg(target_arch = "wasm32")'.dev-dependencies]
wasm-bindgen-test = "0.3"
getrandom = { version = "0.2", features = ["js"] }

[features]
hacspec = []            # TODO: #7 Use specs instead of efficient implementations
rand = []
wasm = ["wasm-bindgen", "getrandom"]
log = ["dep:log"]
tests = []              # Expose functions for testing.
experimental = []       # Expose experimental APIs.

[profile.release]
lto = "fat"
codegen-units = 1
panic = "abort"<|MERGE_RESOLUTION|>--- conflicted
+++ resolved
@@ -79,12 +79,8 @@
 # This is only required when doing proofs.
 #[target.'cfg(hax)'.dependencies]
 [workspace.dependencies]
-<<<<<<< HEAD
-hax-lib = { git = "https://github.com/hacspec/hax", branch = "main" }
-=======
 hax-lib-macros = { git = "https://github.com/hacspec/hax", branch = "main" }
 hax-lib = { git = "https://github.com/hacspec/hax/", branch = "main" }
->>>>>>> a94aed72
 
 [dev-dependencies]
 libcrux = { path = ".", features = ["rand", "tests"] }
