--- conflicted
+++ resolved
@@ -77,12 +77,8 @@
 # This is only required when doing proofs.
 # [target.'cfg(hax)'.workspace.dependencies]
 [workspace.dependencies]
-<<<<<<< HEAD
-hax-lib = { git = "https://github.com/hacspec/hax", branch = "lib-proofs-bitvectors-additions" }
-=======
 hax-lib = { git = "https://github.com/hacspec/hax", branch = "main" }
 #hax-lib = { path = "../hax/hax-lib" }
->>>>>>> 985a794a
 
 [dev-dependencies]
 libcrux = { path = ".", features = ["rand", "tests"] }
