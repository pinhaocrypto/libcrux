module Spec.MLKEM
#set-options "--fuel 0 --ifuel 1 --z3rlimit 30"
open FStar.Mul
open Core
open Spec.Utils
open Spec.MLKEM.Math

(** ML-KEM Constants *)
let v_BITS_PER_COEFFICIENT: usize = sz 12

let v_COEFFICIENTS_IN_RING_ELEMENT: usize = sz 256

let v_BITS_PER_RING_ELEMENT: usize = sz 3072 // v_COEFFICIENTS_IN_RING_ELEMENT *! sz 12

let v_BYTES_PER_RING_ELEMENT: usize = sz 384 // v_BITS_PER_RING_ELEMENT /! sz 8

let v_CPA_KEY_GENERATION_SEED_SIZE: usize = sz 32
<<<<<<< HEAD
=======

let v_FIELD_MODULUS: i32 = 3329l
>>>>>>> cd1a41c0

let v_H_DIGEST_SIZE: usize = sz 32 
// same as  Libcrux.Digest.digest_size (Libcrux.Digest.Algorithm_Sha3_256_ <: Libcrux.Digest.t_Algorithm)

let v_REJECTION_SAMPLING_SEED_SIZE: usize =  sz 840 // sz 168 *! sz 5

let v_SHARED_SECRET_SIZE: usize = v_H_DIGEST_SIZE

<<<<<<< HEAD
val v_ETA1 (r:rank) : u:usize{u == sz 3 \/ u == sz 2}
=======
let is_rank (r:usize) =
  r == sz 2 \/ r == sz 3 \/ r == sz 4

type rank = r:usize{is_rank r}

>>>>>>> cd1a41c0
let v_ETA1 (r:rank) : usize = 
  if r = sz 2 then sz 3 else
  if r = sz 3 then sz 2 else
  if r = sz 4 then sz 2

let v_ETA2 (r:rank) : usize = sz 2

val v_VECTOR_U_COMPRESSION_FACTOR (r:rank) : u:usize{u == sz 10 \/ u == sz 11}
let v_VECTOR_U_COMPRESSION_FACTOR (r:rank) : usize = 
  if r = sz 2 then sz 10 else
  if r = sz 3 then sz 10 else
  if r = sz 4 then sz 11

val v_VECTOR_V_COMPRESSION_FACTOR (r:rank) : u:usize{u == sz 4 \/ u == sz 5}
let v_VECTOR_V_COMPRESSION_FACTOR (r:rank) : usize = 
  if r = sz 2 then sz 4 else
  if r = sz 3 then sz 4 else
  if r = sz 4 then sz 5

val v_ETA1_RANDOMNESS_SIZE (r:rank) : u:usize{u == sz 128 \/ u == sz 192}
let v_ETA1_RANDOMNESS_SIZE (r:rank) = v_ETA1 r *! sz 64

val v_ETA2_RANDOMNESS_SIZE (r:rank) : u:usize{u == sz 128}
let v_ETA2_RANDOMNESS_SIZE (r:rank) = v_ETA2 r *! sz 64

val v_RANKED_BYTES_PER_RING_ELEMENT (r:rank) : u:usize{u = sz 768 \/ u = sz 1152 \/ u = sz 1536}
let v_RANKED_BYTES_PER_RING_ELEMENT (r:rank)  = r *! v_BYTES_PER_RING_ELEMENT

let v_T_AS_NTT_ENCODED_SIZE (r:rank) = v_RANKED_BYTES_PER_RING_ELEMENT r
let v_CPA_PRIVATE_KEY_SIZE (r:rank) = v_RANKED_BYTES_PER_RING_ELEMENT r

val v_CPA_PUBLIC_KEY_SIZE (r:rank) : u:usize{u = sz 800 \/ u = sz 1184 \/ u = sz 1568}
let v_CPA_PUBLIC_KEY_SIZE (r:rank) = v_RANKED_BYTES_PER_RING_ELEMENT r +! sz 32

val v_CCA_PRIVATE_KEY_SIZE (r:rank) : u:usize{u = sz 1632 \/ u = sz 2400 \/ u = sz 3168}
let v_CCA_PRIVATE_KEY_SIZE (r:rank) =
  (v_CPA_PRIVATE_KEY_SIZE r +! v_CPA_PUBLIC_KEY_SIZE r +! v_H_DIGEST_SIZE +! v_SHARED_SECRET_SIZE)

let v_CCA_PUBLIC_KEY_SIZE (r:rank) = v_CPA_PUBLIC_KEY_SIZE r

val v_C1_BLOCK_SIZE (r:rank): u:usize{(u = sz 320 \/ u = sz 352) /\ v u == 32 * v (v_VECTOR_U_COMPRESSION_FACTOR r)}
let v_C1_BLOCK_SIZE (r:rank) = sz 32 *! v_VECTOR_U_COMPRESSION_FACTOR r

val v_C1_SIZE (r:rank) : u:usize{(u >=. sz 640 /\ u <=. sz 1448) /\ 
                                    v u == v (v_C1_BLOCK_SIZE r) * v r}
let v_C1_SIZE (r:rank) = v_C1_BLOCK_SIZE r *! r

val v_C2_SIZE (r:rank) : u:usize{(u = sz 128 \/ u = sz 160) /\ v u == 32 * v (v_VECTOR_V_COMPRESSION_FACTOR r)}
let v_C2_SIZE (r:rank) = sz 32 *! v_VECTOR_V_COMPRESSION_FACTOR r

val v_CPA_CIPHERTEXT_SIZE (r:rank) : u:usize {v u = v (v_C1_SIZE r) + v (v_C2_SIZE r)}
let v_CPA_CIPHERTEXT_SIZE (r:rank) = v_C1_SIZE r +! v_C2_SIZE r

let v_CCA_CIPHERTEXT_SIZE (r:rank) = v_CPA_CIPHERTEXT_SIZE r

val v_IMPLICIT_REJECTION_HASH_INPUT_SIZE (r:rank): u:usize{v u == v v_SHARED_SECRET_SIZE + 
                                                                    v (v_CPA_CIPHERTEXT_SIZE r)}
let v_IMPLICIT_REJECTION_HASH_INPUT_SIZE (r:rank) =
    v_SHARED_SECRET_SIZE +! v_CPA_CIPHERTEXT_SIZE r

val v_KEY_GENERATION_SEED_SIZE: u:usize{u = sz 64}
let v_KEY_GENERATION_SEED_SIZE: usize =
  v_CPA_KEY_GENERATION_SEED_SIZE +!
  v_SHARED_SECRET_SIZE


(** ML-KEM Types *)

type t_MLKEMPublicKey (r:rank) = t_Array u8 (v_CPA_PUBLIC_KEY_SIZE r)
type t_MLKEMPrivateKey (r:rank) = t_Array u8 (v_CCA_PRIVATE_KEY_SIZE r)
type t_MLKEMKeyPair (r:rank) = t_MLKEMPrivateKey r & t_MLKEMPublicKey r

type t_MLKEMCPAPrivateKey (r:rank) = t_Array u8 (v_CPA_PRIVATE_KEY_SIZE r)
type t_MLKEMCPAKeyPair (r:rank) = t_MLKEMCPAPrivateKey r & t_MLKEMPublicKey r

type t_MLKEMCiphertext (r:rank) = t_Array u8 (v_CPA_CIPHERTEXT_SIZE r)
type t_MLKEMSharedSecret = t_Array u8 (v_SHARED_SECRET_SIZE)


assume val sample_max: n:usize{v n < pow2 32 /\ v n >= 128 * 3 /\ v n % 3 = 0}

val sample_polynomial_ntt: seed:t_Array u8 (sz 34) -> (polynomial true & bool)
let sample_polynomial_ntt seed =
  let randomness = v_XOF sample_max seed in
  let bv = bytes_to_bits randomness in
  assert (v sample_max * 8 == (((v sample_max / 3) * 2) * 12));
  let bv: bit_vec ((v (sz ((v sample_max / 3) * 2))) * 12) = retype_bit_vector bv in
  let i16s = bit_vec_to_nat_array #(sz ((v sample_max / 3) * 2)) 12 bv in
  assert ((v sample_max / 3) * 2 >= 256);
  let poly0: polynomial true = Seq.create 256 0 in
  let (sampled, poly1) =
    repeati #((n:nat{n <= 256}) & polynomial true) (sz ((v sample_max / 3) * 2))
      (fun i (sampled,acc) -> 
        if sampled < 256 then
          let sample = Seq.index i16s (v i) in 
          if sample < 3329 then
             (sampled+1, Rust_primitives.Hax.update_at acc (sz sampled) sample)
          else (sampled, acc)
        else (sampled, acc))
      (0,poly0) in
  if sampled < 256 then poly0, false else poly1, true

let sample_polynomial_ntt_at_index (seed:t_Array u8 (sz 32)) (i j: (x:usize{v x <= 4})) : polynomial true & bool =
    let seed34 = Seq.append seed (Seq.create 2 0uy) in
    let seed34 = Rust_primitives.Hax.update_at seed34 (sz 32) (mk_int #u8_inttype (v i)) in
    let seed34 = Rust_primitives.Hax.update_at seed34 (sz 33) (mk_int #u8_inttype (v j)) in
    sample_polynomial_ntt seed34

val sample_matrix_A_ntt: #r:rank -> seed:t_Array u8 (sz 32) -> (matrix r true & bool)
let sample_matrix_A_ntt #r seed = 
  let m = 
    createi r (fun i -> 
      createi r (fun j ->
        let (p,b) = sample_polynomial_ntt_at_index seed i j in
        p))
  in 
  let sufficient_randomness = 
    repeati r (fun i b -> 
      repeati r (fun j b ->
        let (p,v) = sample_polynomial_ntt_at_index seed i j in
        b && v) b) true in
  (m, sufficient_randomness)

assume val sample_poly_cbd: v_ETA:usize{v v_ETA == 2 \/ v v_ETA == 3} -> t_Array u8 (v_ETA *! sz 64) -> polynomial false

open Rust_primitives.Integers

val sample_poly_cbd2: #r:rank -> seed:t_Array u8 (sz 32) -> domain_sep:usize{v domain_sep < 256} -> polynomial false
let sample_poly_cbd2 #r seed domain_sep =
  let prf_input = Seq.append seed (Seq.create 1 (mk_int #u8_inttype (v domain_sep))) in
  let prf_output = v_PRF (v_ETA2_RANDOMNESS_SIZE r) prf_input in
  sample_poly_cbd (v_ETA2 r) prf_output

val sample_poly_cbd1: #r:rank -> seed:t_Array u8 (sz 32) -> domain_sep:usize{v domain_sep < 256} -> polynomial false
let sample_poly_cbd1 #r seed domain_sep =
  let prf_input = Seq.append seed (Seq.create 1 (mk_int #u8_inttype (v domain_sep))) in
  let prf_output = v_PRF (v_ETA1_RANDOMNESS_SIZE r) prf_input in
  sample_poly_cbd (v_ETA1 r) prf_output

let sample_vector_cbd1 (#r:rank) (seed:t_Array u8 (sz 32)) (domain_sep:usize{v domain_sep < 2 * v r}) : vector r true =
    createi r (fun i ->  sample_poly_cbd1 #r seed (domain_sep +! i))

let sample_vector_cbd2 (#r:rank) (seed:t_Array u8 (sz 32)) (domain_sep:usize{v domain_sep < 2 * v r}) : vector r true =
    createi r (fun i ->  sample_poly_cbd2 #r seed (domain_sep +! i))

let sample_vector_cbd_then_ntt (#r:rank) (seed:t_Array u8 (sz 32)) (domain_sep:usize{v domain_sep < 2 * v r}) : vector r true =
    vector_ntt (sample_vector_cbd1 #r seed domain_sep)

let vector_encode_12 (#r:rank) (#ntt:bool) (v: vector r ntt): t_Array u8 (v_T_AS_NTT_ENCODED_SIZE r)
  = let s: t_Array (t_Array _ (sz 384)) r = map_array (byte_encode 12) (coerce_vector_12 v) in
    flatten s

let vector_decode_12 (#r:rank) (#ntt:bool) (arr: t_Array u8 (v_T_AS_NTT_ENCODED_SIZE r)): vector r ntt
  = createi r (fun block -> 
      let block_size = (sz (32 * 12)) in
      let slice = Seq.slice arr (v block * v block_size) 
                                (v block * v block_size + v block_size) in
      byte_decode 12 slice
    )

let compress_then_encode_message #ntt (p:polynomial ntt) : t_Array u8 v_SHARED_SECRET_SIZE
  = compress_then_byte_encode 1 p

let decode_then_decompress_message #ntt (b:t_Array u8 v_SHARED_SECRET_SIZE): polynomial ntt
  = byte_decode_then_decompress 1 b

let compress_then_encode_u (#r:rank) (#ntt:bool) (vec: vector r ntt): t_Array u8 (v_C1_SIZE r)
  = let d = v (v_VECTOR_U_COMPRESSION_FACTOR r) in
    flatten (map_array (compress_then_byte_encode d) vec)

let decode_then_decompress_u (#r:rank) (#ntt:bool) (arr: t_Array u8 (v_C1_SIZE r)): vector r ntt
  = let d = v_VECTOR_U_COMPRESSION_FACTOR r in
    createi r (fun block -> 
      let block_size = v_C1_BLOCK_SIZE r in
      let slice = Seq.slice arr (v block * v block_size) 
                                (v block * v block_size + v block_size) in
      byte_decode_then_decompress (v d) slice
    )

let compress_then_encode_v (#r:rank) (#ntt:bool): polynomial ntt -> t_Array u8 (v_C2_SIZE r)
  = compress_then_byte_encode (v (v_VECTOR_V_COMPRESSION_FACTOR r))

let decode_then_decompress_v (#r:rank) (#ntt:bool): t_Array u8 (v_C2_SIZE r) -> polynomial ntt
  = byte_decode_then_decompress (v (v_VECTOR_V_COMPRESSION_FACTOR r)) 

(** IND-CPA Functions *)

/// This function implements most of <strong>Algorithm 12</strong> of the
/// NIST FIPS 203 specification; this is the MLKEM CPA-PKE key generation algorithm.
///
/// We say "most of" since Algorithm 12 samples the required randomness within
/// the function itself, whereas this implementation expects it to be provided
/// through the `key_generation_seed` parameter.

val ind_cpa_generate_keypair (r:rank) (randomness:t_Array u8 v_CPA_KEY_GENERATION_SEED_SIZE) :
<<<<<<< HEAD
                             (t_MLKEMCPAKeyPair r & bool)
=======
                             t_MLKEMCPAKeyPair r
>>>>>>> cd1a41c0
let ind_cpa_generate_keypair r randomness =
    let hashed = v_G randomness in
      let (seed_for_A, seed_for_secret_and_error) = split hashed (sz 32) in
    let (matrix_A_as_ntt, sufficient_randomness) = sample_matrix_A_ntt #r seed_for_A in
    let secret_as_ntt = sample_vector_cbd_then_ntt #r seed_for_secret_and_error (sz 0) in
    let error_as_ntt = sample_vector_cbd_then_ntt #r seed_for_secret_and_error r in
    let t_as_ntt = compute_As_plus_e_ntt #r matrix_A_as_ntt secret_as_ntt error_as_ntt in
    let public_key_serialized = Seq.append (vector_encode_12 #r t_as_ntt) seed_for_A in
    let secret_key_serialized = vector_encode_12 #r secret_as_ntt in
    ((secret_key_serialized,public_key_serialized), sufficient_randomness)

/// This function implements <strong>Algorithm 13</strong> of the
/// NIST FIPS 203 specification; this is the MLKEM CPA-PKE encryption algorithm.

val ind_cpa_encrypt (r:rank) (public_key: t_MLKEMPublicKey r)
                    (message: t_Array u8 v_SHARED_SECRET_SIZE)
                    (randomness:t_Array u8 v_SHARED_SECRET_SIZE) :
                    (t_MLKEMCiphertext r & bool)
    
let ind_cpa_encrypt r public_key message randomness =
    let (t_as_ntt_bytes, seed_for_A) = split public_key (v_T_AS_NTT_ENCODED_SIZE r) in
    let t_as_ntt = vector_decode_12 #r t_as_ntt_bytes in 
    let matrix_A_as_ntt, sufficient_randomness = sample_matrix_A_ntt #r seed_for_A in
    let r_as_ntt = sample_vector_cbd_then_ntt #r randomness (sz 0) in
    let error_1 = sample_vector_cbd2 #r randomness r in
    let error_2 = sample_poly_cbd2 #r randomness (r +! r) in
    let u = vector_add (vector_inv_ntt (matrix_vector_mul_ntt (matrix_transpose matrix_A_as_ntt) r_as_ntt)) error_1 in
    let mu = decode_then_decompress_message message in
    let v = poly_add (poly_add (vector_dot_product_ntt t_as_ntt r_as_ntt) error_2) mu in  
    let c1 = compress_then_encode_u #r u in
    let c2 = compress_then_encode_v #r v in
    (concat c1 c2, sufficient_randomness)

/// This function implements <strong>Algorithm 14</strong> of the
/// NIST FIPS 203 specification; this is the MLKEM CPA-PKE decryption algorithm.

val ind_cpa_decrypt (r:rank) (secret_key: t_MLKEMCPAPrivateKey r)
                    (ciphertext: t_MLKEMCiphertext r): 
                    t_MLKEMSharedSecret

let ind_cpa_decrypt r secret_key ciphertext =
    let (c1,c2) = split ciphertext (v_C1_SIZE r) in
    let u = decode_then_decompress_u #r c1 in
    let v = decode_then_decompress_v #r c2 in
    let secret_as_ntt = vector_decode_12 #r secret_key in
    let w = poly_sub v (poly_inv_ntt (vector_dot_product_ntt secret_as_ntt (vector_ntt u))) in
    compress_then_encode_message w

(** IND-CCA Functions *)


/// This function implements most of Algorithm 15 of the
/// NIST FIPS 203 specification; this is the MLKEM CCA-KEM key generation algorithm.
///
/// We say "most of" since Algorithm 15 samples the required randomness within
/// the function itself, whereas this implementation expects it to be provided
/// through the `randomness` parameter.
/// 
/// TODO: input validation

val ind_cca_generate_keypair (r:rank) (randomness:t_Array u8 v_KEY_GENERATION_SEED_SIZE) :
                             t_MLKEMKeyPair r & bool
let ind_cca_generate_keypair p randomness =
    let (ind_cpa_keypair_randomness, implicit_rejection_value) =
        split randomness v_CPA_KEY_GENERATION_SEED_SIZE in
        
    let (ind_cpa_secret_key,ind_cpa_public_key), sufficient_randomness = ind_cpa_generate_keypair p ind_cpa_keypair_randomness in
    let ind_cca_secret_key = Seq.append ind_cpa_secret_key (
                             Seq.append ind_cpa_public_key (
                             Seq.append (v_H ind_cpa_public_key) implicit_rejection_value)) in
    (ind_cca_secret_key, ind_cpa_public_key), sufficient_randomness

/// This function implements most of Algorithm 16 of the
/// NIST FIPS 203 specification; this is the MLKEM CCA-KEM encapsulation algorithm.
///
/// We say "most of" since Algorithm 16 samples the required randomness within
/// the function itself, whereas this implementation expects it to be provided
/// through the `randomness` parameter.
///
/// TODO: input validation

val ind_cca_encapsulate (r:rank) (public_key: t_MLKEMPublicKey r)
                        (randomness:t_Array u8 v_SHARED_SECRET_SIZE) :
                        (t_MLKEMCiphertext r &  t_MLKEMSharedSecret) & bool
let ind_cca_encapsulate p public_key randomness =
    let to_hash = concat randomness (v_H public_key) in
    let hashed = v_G to_hash in
    let (shared_secret, pseudorandomness) = split hashed v_SHARED_SECRET_SIZE in
    let ciphertext, sufficient_randomness = ind_cpa_encrypt p public_key randomness pseudorandomness in
    (ciphertext,shared_secret), sufficient_randomness
    

/// This function implements Algorithm 17 of the
/// NIST FIPS 203 specification; this is the MLKEM CCA-KEM encapsulation algorithm.

val ind_cca_decapsulate (r:rank) (secret_key: t_MLKEMPrivateKey r)
                        (ciphertext: t_MLKEMCiphertext r): 
                         t_MLKEMSharedSecret & bool
let ind_cca_decapsulate p secret_key ciphertext =
    let (ind_cpa_secret_key,rest) = split secret_key (v_CPA_PRIVATE_KEY_SIZE p) in
    let (ind_cpa_public_key,rest) = split rest (v_CPA_PUBLIC_KEY_SIZE p) in
    let (ind_cpa_public_key_hash,implicit_rejection_value) = split rest v_H_DIGEST_SIZE in
    
    let decrypted = ind_cpa_decrypt p ind_cpa_secret_key ciphertext in
    let to_hash = concat decrypted ind_cpa_public_key_hash in
    let hashed = v_G to_hash in
    let (success_shared_secret, pseudorandomness) = split hashed v_SHARED_SECRET_SIZE in

    assert (Seq.length implicit_rejection_value = 32);
    let to_hash = concat implicit_rejection_value ciphertext in
    let rejection_shared_secret = v_J to_hash in

    let reencrypted, sufficient_randomness = ind_cpa_encrypt p ind_cpa_public_key decrypted pseudorandomness in
    if reencrypted = ciphertext
    then success_shared_secret, sufficient_randomness
    else rejection_shared_secret, sufficient_randomness
   <|MERGE_RESOLUTION|>--- conflicted
+++ resolved
@@ -15,11 +15,6 @@
 let v_BYTES_PER_RING_ELEMENT: usize = sz 384 // v_BITS_PER_RING_ELEMENT /! sz 8
 
 let v_CPA_KEY_GENERATION_SEED_SIZE: usize = sz 32
-<<<<<<< HEAD
-=======
-
-let v_FIELD_MODULUS: i32 = 3329l
->>>>>>> cd1a41c0
 
 let v_H_DIGEST_SIZE: usize = sz 32 
 // same as  Libcrux.Digest.digest_size (Libcrux.Digest.Algorithm_Sha3_256_ <: Libcrux.Digest.t_Algorithm)
@@ -28,15 +23,7 @@
 
 let v_SHARED_SECRET_SIZE: usize = v_H_DIGEST_SIZE
 
-<<<<<<< HEAD
 val v_ETA1 (r:rank) : u:usize{u == sz 3 \/ u == sz 2}
-=======
-let is_rank (r:usize) =
-  r == sz 2 \/ r == sz 3 \/ r == sz 4
-
-type rank = r:usize{is_rank r}
-
->>>>>>> cd1a41c0
 let v_ETA1 (r:rank) : usize = 
   if r = sz 2 then sz 3 else
   if r = sz 3 then sz 2 else
@@ -232,14 +219,10 @@
 /// through the `key_generation_seed` parameter.
 
 val ind_cpa_generate_keypair (r:rank) (randomness:t_Array u8 v_CPA_KEY_GENERATION_SEED_SIZE) :
-<<<<<<< HEAD
                              (t_MLKEMCPAKeyPair r & bool)
-=======
-                             t_MLKEMCPAKeyPair r
->>>>>>> cd1a41c0
 let ind_cpa_generate_keypair r randomness =
     let hashed = v_G randomness in
-      let (seed_for_A, seed_for_secret_and_error) = split hashed (sz 32) in
+    let (seed_for_A, seed_for_secret_and_error) = split hashed (sz 32) in
     let (matrix_A_as_ntt, sufficient_randomness) = sample_matrix_A_ntt #r seed_for_A in
     let secret_as_ntt = sample_vector_cbd_then_ntt #r seed_for_secret_and_error (sz 0) in
     let error_as_ntt = sample_vector_cbd_then_ntt #r seed_for_secret_and_error r in
