--- conflicted
+++ resolved
@@ -259,9 +259,6 @@
 
 let byte_decode_then_decompress (d: dT {d <> 12}) (b:t_Array u8 (sz (32 * d))): polynomial
   = map_array (decompress_d d) (byte_decode d b)
-<<<<<<< HEAD
-
- 
 
 
 (**** Definitions to move or to rework *)
@@ -289,6 +286,4 @@
   = BitVecEq.int_t_array_bitwise_eq bytes  8
                                     output d1
   /\ (forall i. i < 16 ==> bounded (Seq.index output i) d1)
-#pop-options
-=======
->>>>>>> 8d9d191a
+#pop-options