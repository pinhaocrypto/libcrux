--- conflicted
+++ resolved
@@ -164,7 +164,7 @@
       (myself: t_PolynomialRingElement v_Vector)
      =
   let myself:t_PolynomialRingElement v_Vector =
-    Rust_primitives.Hax.Folds.fold_range (mk_usize 0)
+    Rust_primitives.Hax.Folds.fold_range (sz 0)
       v_VECTORS_IN_RING_ELEMENT
       (fun myself temp_1_ ->
           let myself:t_PolynomialRingElement v_Vector = myself in
@@ -218,13 +218,8 @@
           let coefficient_normal_form:v_Vector =
             Libcrux_ml_kem.Vector.Traits.f_montgomery_multiply_by_constant #v_Vector
               #FStar.Tactics.Typeclasses.solve
-<<<<<<< HEAD
-              (myself.f_coefficients.[ j ] <: v_Vector)
-              (mk_i16 1441)
-=======
               (b.f_coefficients.[ i ] <: v_Vector)
               1441s
->>>>>>> a09ba242
           in
           let b:t_PolynomialRingElement v_Vector =
             {
@@ -263,7 +258,7 @@
       (myself message result: t_PolynomialRingElement v_Vector)
      =
   let result:t_PolynomialRingElement v_Vector =
-    Rust_primitives.Hax.Folds.fold_range (mk_usize 0)
+    Rust_primitives.Hax.Folds.fold_range (sz 0)
       v_VECTORS_IN_RING_ELEMENT
       (fun result temp_1_ ->
           let result:t_PolynomialRingElement v_Vector = result in
@@ -277,7 +272,7 @@
             Libcrux_ml_kem.Vector.Traits.f_montgomery_multiply_by_constant #v_Vector
               #FStar.Tactics.Typeclasses.solve
               (result.f_coefficients.[ i ] <: v_Vector)
-              (mk_i16 1441)
+              1441s
           in
           let tmp:v_Vector =
             Libcrux_ml_kem.Vector.Traits.f_add #v_Vector
@@ -323,7 +318,7 @@
       (myself error: t_PolynomialRingElement v_Vector)
      =
   let myself:t_PolynomialRingElement v_Vector =
-    Rust_primitives.Hax.Folds.fold_range (mk_usize 0)
+    Rust_primitives.Hax.Folds.fold_range (sz 0)
       v_VECTORS_IN_RING_ELEMENT
       (fun myself temp_1_ ->
           let myself:t_PolynomialRingElement v_Vector = myself in
@@ -376,7 +371,7 @@
       (myself error: t_PolynomialRingElement v_Vector)
      =
   let myself:t_PolynomialRingElement v_Vector =
-    Rust_primitives.Hax.Folds.fold_range (mk_usize 0)
+    Rust_primitives.Hax.Folds.fold_range (sz 0)
       v_VECTORS_IN_RING_ELEMENT
       (fun myself temp_1_ ->
           let myself:t_PolynomialRingElement v_Vector = myself in
@@ -385,70 +380,10 @@
       myself
       (fun myself j ->
           let myself:t_PolynomialRingElement v_Vector = myself in
-<<<<<<< HEAD
-          let i:usize = i in
-          {
-            myself with
-            f_coefficients
-            =
-            Rust_primitives.Hax.Monomorphized_update_at.update_at_usize myself.f_coefficients
-              i
-              (Libcrux_ml_kem.Vector.Traits.f_barrett_reduce #v_Vector
-                  #FStar.Tactics.Typeclasses.solve
-                  (myself.f_coefficients.[ i ] <: v_Vector)
-                <:
-                v_Vector)
-            <:
-            t_Array v_Vector (mk_usize 16)
-          }
-          <:
-          t_PolynomialRingElement v_Vector)
-  in
-  myself
-
-#pop-options
-
-let impl_2__poly_barrett_reduce
-      (#v_Vector: Type0)
-      (#[FStar.Tactics.Typeclasses.tcresolve ()]
-          i1:
-          Libcrux_ml_kem.Vector.Traits.t_Operations v_Vector)
-      (self: t_PolynomialRingElement v_Vector)
-     =
-  let self:t_PolynomialRingElement v_Vector = poly_barrett_reduce #v_Vector self in
-  self
-
-#push-options "--admit_smt_queries true"
-
-let subtract_reduce
-      (#v_Vector: Type0)
-      (#[FStar.Tactics.Typeclasses.tcresolve ()]
-          i1:
-          Libcrux_ml_kem.Vector.Traits.t_Operations v_Vector)
-      (myself b: t_PolynomialRingElement v_Vector)
-     =
-  let b:t_PolynomialRingElement v_Vector =
-    Rust_primitives.Hax.Folds.fold_range (mk_usize 0)
-      v_VECTORS_IN_RING_ELEMENT
-      (fun b temp_1_ ->
-          let b:t_PolynomialRingElement v_Vector = b in
-          let _:usize = temp_1_ in
-          true)
-      b
-      (fun b i ->
-          let b:t_PolynomialRingElement v_Vector = b in
-          let i:usize = i in
-          let coefficient_normal_form:v_Vector =
-            Libcrux_ml_kem.Vector.Traits.f_montgomery_multiply_by_constant #v_Vector
-              #FStar.Tactics.Typeclasses.solve
-              (b.f_coefficients.[ i ] <: v_Vector)
-              (mk_i16 1441)
-=======
           let j:usize = j in
           let coefficient_normal_form:v_Vector =
             Libcrux_ml_kem.Vector.Traits.to_standard_domain #v_Vector
               (myself.f_coefficients.[ j ] <: v_Vector)
->>>>>>> a09ba242
           in
           let myself:t_PolynomialRingElement v_Vector =
             {
@@ -477,110 +412,6 @@
 
 #pop-options
 
-<<<<<<< HEAD
-let impl_2__subtract_reduce
-      (#v_Vector: Type0)
-      (#[FStar.Tactics.Typeclasses.tcresolve ()]
-          i1:
-          Libcrux_ml_kem.Vector.Traits.t_Operations v_Vector)
-      (self b: t_PolynomialRingElement v_Vector)
-     = subtract_reduce #v_Vector self b
-
-let impl_2__ZERO
-      (#v_Vector: Type0)
-      (#[FStar.Tactics.Typeclasses.tcresolve ()]
-          i1:
-          Libcrux_ml_kem.Vector.Traits.t_Operations v_Vector)
-      (_: Prims.unit)
-     =
-  {
-    f_coefficients
-    =
-    Rust_primitives.Hax.repeat (Libcrux_ml_kem.Vector.Traits.f_ZERO #v_Vector
-          #FStar.Tactics.Typeclasses.solve
-          ()
-        <:
-        v_Vector)
-      (mk_usize 16)
-  }
-  <:
-  t_PolynomialRingElement v_Vector
-
-let v_ZERO
-      (#v_Vector: Type0)
-      (#[FStar.Tactics.Typeclasses.tcresolve ()]
-          i1:
-          Libcrux_ml_kem.Vector.Traits.t_Operations v_Vector)
-      (_: Prims.unit)
-     =
-  {
-    f_coefficients
-    =
-    Rust_primitives.Hax.repeat (Libcrux_ml_kem.Vector.Traits.f_ZERO #v_Vector
-          #FStar.Tactics.Typeclasses.solve
-          ()
-        <:
-        v_Vector)
-      (mk_usize 16)
-  }
-  <:
-  t_PolynomialRingElement v_Vector
-
-let from_i16_array
-      (#v_Vector: Type0)
-      (#[FStar.Tactics.Typeclasses.tcresolve ()]
-          i1:
-          Libcrux_ml_kem.Vector.Traits.t_Operations v_Vector)
-      (a: t_Slice i16)
-     =
-  let result:t_PolynomialRingElement v_Vector = v_ZERO #v_Vector () in
-  let result:t_PolynomialRingElement v_Vector =
-    Rust_primitives.Hax.Folds.fold_range (mk_usize 0)
-      v_VECTORS_IN_RING_ELEMENT
-      (fun result temp_1_ ->
-          let result:t_PolynomialRingElement v_Vector = result in
-          let _:usize = temp_1_ in
-          true)
-      result
-      (fun result i ->
-          let result:t_PolynomialRingElement v_Vector = result in
-          let i:usize = i in
-          {
-            result with
-            f_coefficients
-            =
-            Rust_primitives.Hax.Monomorphized_update_at.update_at_usize result.f_coefficients
-              i
-              (Libcrux_ml_kem.Vector.Traits.f_from_i16_array #v_Vector
-                  #FStar.Tactics.Typeclasses.solve
-                  (a.[ {
-                        Core.Ops.Range.f_start = i *! mk_usize 16 <: usize;
-                        Core.Ops.Range.f_end = (i +! mk_usize 1 <: usize) *! mk_usize 16 <: usize
-                      }
-                      <:
-                      Core.Ops.Range.t_Range usize ]
-                    <:
-                    t_Slice i16)
-                <:
-                v_Vector)
-            <:
-            t_Array v_Vector (mk_usize 16)
-          }
-          <:
-          t_PolynomialRingElement v_Vector)
-  in
-  result
-
-let impl_2__from_i16_array
-      (#v_Vector: Type0)
-      (#[FStar.Tactics.Typeclasses.tcresolve ()]
-          i1:
-          Libcrux_ml_kem.Vector.Traits.t_Operations v_Vector)
-      (a: t_Slice i16)
-     = from_i16_array #v_Vector a
-
-=======
->>>>>>> a09ba242
 #push-options "--admit_smt_queries true"
 
 let ntt_multiply
@@ -592,7 +423,7 @@
      =
   let out:t_PolynomialRingElement v_Vector = v_ZERO #v_Vector () in
   let out:t_PolynomialRingElement v_Vector =
-    Rust_primitives.Hax.Folds.fold_range (mk_usize 0)
+    Rust_primitives.Hax.Folds.fold_range (sz 0)
       v_VECTORS_IN_RING_ELEMENT
       (fun out temp_1_ ->
           let out:t_PolynomialRingElement v_Vector = out in
@@ -612,23 +443,14 @@
                   #FStar.Tactics.Typeclasses.solve
                   (myself.f_coefficients.[ i ] <: v_Vector)
                   (rhs.f_coefficients.[ i ] <: v_Vector)
-                  (zeta (mk_usize 64 +! (mk_usize 4 *! i <: usize) <: usize) <: i16)
-                  (zeta ((mk_usize 64 +! (mk_usize 4 *! i <: usize) <: usize) +! mk_usize 1 <: usize
-                      )
-                    <:
-                    i16)
-                  (zeta ((mk_usize 64 +! (mk_usize 4 *! i <: usize) <: usize) +! mk_usize 2 <: usize
-                      )
-                    <:
-                    i16)
-                  (zeta ((mk_usize 64 +! (mk_usize 4 *! i <: usize) <: usize) +! mk_usize 3 <: usize
-                      )
-                    <:
-                    i16)
+                  (zeta (sz 64 +! (sz 4 *! i <: usize) <: usize) <: i16)
+                  (zeta ((sz 64 +! (sz 4 *! i <: usize) <: usize) +! sz 1 <: usize) <: i16)
+                  (zeta ((sz 64 +! (sz 4 *! i <: usize) <: usize) +! sz 2 <: usize) <: i16)
+                  (zeta ((sz 64 +! (sz 4 *! i <: usize) <: usize) +! sz 3 <: usize) <: i16)
                 <:
                 v_Vector)
             <:
-            t_Array v_Vector (mk_usize 16)
+            t_Array v_Vector (sz 16)
           }
           <:
           t_PolynomialRingElement v_Vector)
@@ -701,41 +523,8 @@
           Libcrux_ml_kem.Vector.Traits.t_Operations v_Vector)
       (self error: t_PolynomialRingElement v_Vector)
      =
-<<<<<<< HEAD
-  let myself:t_PolynomialRingElement v_Vector =
-    Rust_primitives.Hax.Folds.fold_range (mk_usize 0)
-      (Core.Slice.impl__len #v_Vector (myself.f_coefficients <: t_Slice v_Vector) <: usize)
-      (fun myself temp_1_ ->
-          let myself:t_PolynomialRingElement v_Vector = myself in
-          let _:usize = temp_1_ in
-          true)
-      myself
-      (fun myself i ->
-          let myself:t_PolynomialRingElement v_Vector = myself in
-          let i:usize = i in
-          {
-            myself with
-            f_coefficients
-            =
-            Rust_primitives.Hax.Monomorphized_update_at.update_at_usize myself.f_coefficients
-              i
-              (Libcrux_ml_kem.Vector.Traits.f_add #v_Vector
-                  #FStar.Tactics.Typeclasses.solve
-                  (myself.f_coefficients.[ i ] <: v_Vector)
-                  (rhs.f_coefficients.[ i ] <: v_Vector)
-                <:
-                v_Vector)
-            <:
-            t_Array v_Vector (mk_usize 16)
-          }
-          <:
-          t_PolynomialRingElement v_Vector)
-  in
-  myself
-=======
   let self:t_PolynomialRingElement v_Vector = add_error_reduce #v_Vector self error in
   self
->>>>>>> a09ba242
 
 let impl_2__add_standard_error_reduce
       (#v_Vector: Type0)
