module Libcrux_ml_kem.Constant_time_ops
#set-options "--fuel 0 --ifuel 1 --z3rlimit 80"
open Core
open FStar.Mul

/// Return 1 if `value` is not zero and 0 otherwise.
val inz (value: u8)
    : Prims.Pure u8
      Prims.l_True
      (ensures
        fun result ->
          let result:u8 = result in
          (value == (mk_u8 0) ==> result == (mk_u8 0)) /\
          (value =!= (mk_u8 0) ==> result == (mk_u8 1)))

val is_non_zero (value: u8)
    : Prims.Pure u8
      Prims.l_True
      (ensures
        fun result ->
          let result:u8 = result in
          (value == (mk_u8 0) ==> result == (mk_u8 0)) /\
          (value =!= (mk_u8 0) ==> result == (mk_u8 1)))

/// Return 1 if the bytes of `lhs` and `rhs` do not exactly
/// match and 0 otherwise.
val compare (lhs rhs: t_Slice u8)
    : Prims.Pure u8
      (requires (Core.Slice.impl__len #u8 lhs <: usize) =. (Core.Slice.impl__len #u8 rhs <: usize))
      (ensures
        fun result ->
          let result:u8 = result in
          (lhs == rhs ==> result == (mk_u8 0)) /\ (lhs =!= rhs ==> result == (mk_u8 1)))

<<<<<<< HEAD
val compare_ciphertexts_in_constant_time (lhs rhs: t_Slice u8)
    : Prims.Pure u8
      (requires (Core.Slice.impl__len #u8 lhs <: usize) =. (Core.Slice.impl__len #u8 rhs <: usize))
      (ensures
        fun result ->
          let result:u8 = result in
          (lhs == rhs ==> result == (mk_u8 0)) /\ (lhs =!= rhs ==> result == (mk_u8 1)))

=======
>>>>>>> a09ba242
/// If `selector` is not zero, return the bytes in `rhs`; return the bytes in
/// `lhs` otherwise.
val select_ct (lhs rhs: t_Slice u8) (selector: u8)
    : Prims.Pure (t_Array u8 (mk_usize 32))
      (requires
        (Core.Slice.impl__len #u8 lhs <: usize) =. (Core.Slice.impl__len #u8 rhs <: usize) &&
        (Core.Slice.impl__len #u8 lhs <: usize) =. Libcrux_ml_kem.Constants.v_SHARED_SECRET_SIZE)
      (ensures
        fun result ->
          let result:t_Array u8 (mk_usize 32) = result in
          (selector == (mk_u8 0) ==> result == lhs) /\ (selector =!= (mk_u8 0) ==> result == rhs))

val compare_ciphertexts_in_constant_time (lhs rhs: t_Slice u8)
    : Prims.Pure u8
      (requires (Core.Slice.impl__len #u8 lhs <: usize) =. (Core.Slice.impl__len #u8 rhs <: usize))
      (ensures
        fun result ->
          let result:u8 = result in
          (lhs == rhs ==> result == 0uy) /\ (lhs =!= rhs ==> result == 1uy))

val select_shared_secret_in_constant_time (lhs rhs: t_Slice u8) (selector: u8)
    : Prims.Pure (t_Array u8 (mk_usize 32))
      (requires
        (Core.Slice.impl__len #u8 lhs <: usize) =. (Core.Slice.impl__len #u8 rhs <: usize) &&
        (Core.Slice.impl__len #u8 lhs <: usize) =. Libcrux_ml_kem.Constants.v_SHARED_SECRET_SIZE)
      (ensures
        fun result ->
          let result:t_Array u8 (mk_usize 32) = result in
          (selector == (mk_u8 0) ==> result == lhs) /\ (selector =!= (mk_u8 0) ==> result == rhs))

val compare_ciphertexts_select_shared_secret_in_constant_time (lhs_c rhs_c lhs_s rhs_s: t_Slice u8)
    : Prims.Pure (t_Array u8 (mk_usize 32))
      (requires
        (Core.Slice.impl__len #u8 lhs_c <: usize) =. (Core.Slice.impl__len #u8 rhs_c <: usize) &&
        (Core.Slice.impl__len #u8 lhs_s <: usize) =. (Core.Slice.impl__len #u8 rhs_s <: usize) &&
        (Core.Slice.impl__len #u8 lhs_s <: usize) =. Libcrux_ml_kem.Constants.v_SHARED_SECRET_SIZE)
      (ensures
        fun result ->
          let result:t_Array u8 (mk_usize 32) = result in
          let selector = if lhs_c =. rhs_c then (mk_u8 0) else (mk_u8 1) in
          ((selector == (mk_u8 0) ==> result == lhs_s) /\
            (selector =!= (mk_u8 0) ==> result == rhs_s)))<|MERGE_RESOLUTION|>--- conflicted
+++ resolved
@@ -32,7 +32,18 @@
           let result:u8 = result in
           (lhs == rhs ==> result == (mk_u8 0)) /\ (lhs =!= rhs ==> result == (mk_u8 1)))
 
-<<<<<<< HEAD
+/// If `selector` is not zero, return the bytes in `rhs`; return the bytes in
+/// `lhs` otherwise.
+val select_ct (lhs rhs: t_Slice u8) (selector: u8)
+    : Prims.Pure (t_Array u8 (sz 32))
+      (requires
+        (Core.Slice.impl__len #u8 lhs <: usize) =. (Core.Slice.impl__len #u8 rhs <: usize) &&
+        (Core.Slice.impl__len #u8 lhs <: usize) =. Libcrux_ml_kem.Constants.v_SHARED_SECRET_SIZE)
+      (ensures
+        fun result ->
+          let result:t_Array u8 (sz 32) = result in
+          (selector == (mk_u8 0) ==> result == lhs) /\ (selector =!= (mk_u8 0) ==> result == rhs))
+
 val compare_ciphertexts_in_constant_time (lhs rhs: t_Slice u8)
     : Prims.Pure u8
       (requires (Core.Slice.impl__len #u8 lhs <: usize) =. (Core.Slice.impl__len #u8 rhs <: usize))
@@ -41,47 +52,25 @@
           let result:u8 = result in
           (lhs == rhs ==> result == (mk_u8 0)) /\ (lhs =!= rhs ==> result == (mk_u8 1)))
 
-=======
->>>>>>> a09ba242
-/// If `selector` is not zero, return the bytes in `rhs`; return the bytes in
-/// `lhs` otherwise.
-val select_ct (lhs rhs: t_Slice u8) (selector: u8)
-    : Prims.Pure (t_Array u8 (mk_usize 32))
+val select_shared_secret_in_constant_time (lhs rhs: t_Slice u8) (selector: u8)
+    : Prims.Pure (t_Array u8 (sz 32))
       (requires
         (Core.Slice.impl__len #u8 lhs <: usize) =. (Core.Slice.impl__len #u8 rhs <: usize) &&
         (Core.Slice.impl__len #u8 lhs <: usize) =. Libcrux_ml_kem.Constants.v_SHARED_SECRET_SIZE)
       (ensures
         fun result ->
-          let result:t_Array u8 (mk_usize 32) = result in
-          (selector == (mk_u8 0) ==> result == lhs) /\ (selector =!= (mk_u8 0) ==> result == rhs))
-
-val compare_ciphertexts_in_constant_time (lhs rhs: t_Slice u8)
-    : Prims.Pure u8
-      (requires (Core.Slice.impl__len #u8 lhs <: usize) =. (Core.Slice.impl__len #u8 rhs <: usize))
-      (ensures
-        fun result ->
-          let result:u8 = result in
-          (lhs == rhs ==> result == 0uy) /\ (lhs =!= rhs ==> result == 1uy))
-
-val select_shared_secret_in_constant_time (lhs rhs: t_Slice u8) (selector: u8)
-    : Prims.Pure (t_Array u8 (mk_usize 32))
-      (requires
-        (Core.Slice.impl__len #u8 lhs <: usize) =. (Core.Slice.impl__len #u8 rhs <: usize) &&
-        (Core.Slice.impl__len #u8 lhs <: usize) =. Libcrux_ml_kem.Constants.v_SHARED_SECRET_SIZE)
-      (ensures
-        fun result ->
-          let result:t_Array u8 (mk_usize 32) = result in
+          let result:t_Array u8 (sz 32) = result in
           (selector == (mk_u8 0) ==> result == lhs) /\ (selector =!= (mk_u8 0) ==> result == rhs))
 
 val compare_ciphertexts_select_shared_secret_in_constant_time (lhs_c rhs_c lhs_s rhs_s: t_Slice u8)
-    : Prims.Pure (t_Array u8 (mk_usize 32))
+    : Prims.Pure (t_Array u8 (sz 32))
       (requires
         (Core.Slice.impl__len #u8 lhs_c <: usize) =. (Core.Slice.impl__len #u8 rhs_c <: usize) &&
         (Core.Slice.impl__len #u8 lhs_s <: usize) =. (Core.Slice.impl__len #u8 rhs_s <: usize) &&
         (Core.Slice.impl__len #u8 lhs_s <: usize) =. Libcrux_ml_kem.Constants.v_SHARED_SECRET_SIZE)
       (ensures
         fun result ->
-          let result:t_Array u8 (mk_usize 32) = result in
+          let result:t_Array u8 (sz 32) = result in
           let selector = if lhs_c =. rhs_c then (mk_u8 0) else (mk_u8 1) in
           ((selector == (mk_u8 0) ==> result == lhs_s) /\
             (selector =!= (mk_u8 0) ==> result == rhs_s)))