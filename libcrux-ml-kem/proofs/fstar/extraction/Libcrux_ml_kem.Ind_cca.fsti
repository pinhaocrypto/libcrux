module Libcrux_ml_kem.Ind_cca
#set-options "--fuel 0 --ifuel 1 --z3rlimit 80"
open Core
open FStar.Mul

let _ =
  (* This module has implicit dependencies, here we make them explicit. *)
  (* The implicit dependencies arise from typeclasses instances. *)
  let open Libcrux_ml_kem.Hash_functions in
  let open Libcrux_ml_kem.Types in
  let open Libcrux_ml_kem.Variant in
  let open Libcrux_ml_kem.Vector.Traits in
  ()

/// Seed size for key generation
let v_KEY_GENERATION_SEED_SIZE: usize =
  Libcrux_ml_kem.Constants.v_CPA_PKE_KEY_GENERATION_SEED_SIZE +!
  Libcrux_ml_kem.Constants.v_SHARED_SECRET_SIZE

/// Seed size for encapsulation
let v_ENCAPS_SEED_SIZE: usize = Libcrux_ml_kem.Constants.v_SHARED_SECRET_SIZE

/// Serialize the secret key.
val serialize_kem_secret_key_mut
      (v_K v_SERIALIZED_KEY_LEN: usize)
      (#v_Hasher: Type0)
      {| i1: Libcrux_ml_kem.Hash_functions.t_Hash v_Hasher v_K |}
      (private_key public_key implicit_rejection_value: t_Slice u8)
      (serialized: t_Array u8 v_SERIALIZED_KEY_LEN)
    : Prims.Pure (t_Array u8 v_SERIALIZED_KEY_LEN)
      (requires
        Spec.MLKEM.is_rank v_K /\ v_SERIALIZED_KEY_LEN == Spec.MLKEM.v_CCA_PRIVATE_KEY_SIZE v_K /\
        Core.Slice.impl__len #u8 private_key == Spec.MLKEM.v_CPA_PRIVATE_KEY_SIZE v_K /\
        Core.Slice.impl__len #u8 public_key == Spec.MLKEM.v_CPA_PUBLIC_KEY_SIZE v_K /\
        Core.Slice.impl__len #u8 implicit_rejection_value == Spec.MLKEM.v_SHARED_SECRET_SIZE)
      (ensures
        fun serialized_future ->
          let serialized_future:t_Array u8 v_SERIALIZED_KEY_LEN = serialized_future in
          serialized_future ==
          Seq.append private_key
            (Seq.append public_key (Seq.append (Spec.Utils.v_H public_key) implicit_rejection_value)
            ))

val serialize_kem_secret_key
      (v_K v_SERIALIZED_KEY_LEN: usize)
      (#v_Hasher: Type0)
      {| i1: Libcrux_ml_kem.Hash_functions.t_Hash v_Hasher v_K |}
      (private_key public_key implicit_rejection_value: t_Slice u8)
    : Prims.Pure (t_Array u8 v_SERIALIZED_KEY_LEN)
      (requires
        Spec.MLKEM.is_rank v_K /\ v_SERIALIZED_KEY_LEN == Spec.MLKEM.v_CCA_PRIVATE_KEY_SIZE v_K /\
        Core.Slice.impl__len #u8 private_key == Spec.MLKEM.v_CPA_PRIVATE_KEY_SIZE v_K /\
        Core.Slice.impl__len #u8 public_key == Spec.MLKEM.v_CPA_PUBLIC_KEY_SIZE v_K /\
        Core.Slice.impl__len #u8 implicit_rejection_value == Spec.MLKEM.v_SHARED_SECRET_SIZE)
      (ensures
        fun result ->
          let result:t_Array u8 v_SERIALIZED_KEY_LEN = result in
          result ==
          Seq.append private_key
            (Seq.append public_key (Seq.append (Spec.Utils.v_H public_key) implicit_rejection_value)
            ))

<<<<<<< HEAD
val encapsulate
      (v_K v_CIPHERTEXT_SIZE v_PUBLIC_KEY_SIZE v_T_AS_NTT_ENCODED_SIZE v_C1_SIZE v_C2_SIZE v_VECTOR_U_COMPRESSION_FACTOR v_VECTOR_V_COMPRESSION_FACTOR v_C1_BLOCK_SIZE v_ETA1 v_ETA1_RANDOMNESS_SIZE v_ETA2 v_ETA2_RANDOMNESS_SIZE:
          usize)
      (#v_Vector #v_Hasher #v_Scheme: Type0)
      {| i3: Libcrux_ml_kem.Vector.Traits.t_Operations v_Vector |}
      {| i4: Libcrux_ml_kem.Hash_functions.t_Hash v_Hasher v_K |}
      {| i5: Libcrux_ml_kem.Variant.t_Variant v_Scheme |}
      (public_key: Libcrux_ml_kem.Types.t_MlKemPublicKey v_PUBLIC_KEY_SIZE)
      (randomness: t_Array u8 (mk_usize 32))
    : Prims.Pure
      (Libcrux_ml_kem.Types.t_MlKemCiphertext v_CIPHERTEXT_SIZE & t_Array u8 (mk_usize 32))
      (requires
        Spec.MLKEM.is_rank v_K /\ v_CIPHERTEXT_SIZE == Spec.MLKEM.v_CPA_CIPHERTEXT_SIZE v_K /\
        v_PUBLIC_KEY_SIZE == Spec.MLKEM.v_CPA_PUBLIC_KEY_SIZE v_K /\
        v_T_AS_NTT_ENCODED_SIZE == Spec.MLKEM.v_T_AS_NTT_ENCODED_SIZE v_K /\
        v_C1_SIZE == Spec.MLKEM.v_C1_SIZE v_K /\ v_C2_SIZE == Spec.MLKEM.v_C2_SIZE v_K /\
        v_VECTOR_U_COMPRESSION_FACTOR == Spec.MLKEM.v_VECTOR_U_COMPRESSION_FACTOR v_K /\
        v_VECTOR_V_COMPRESSION_FACTOR == Spec.MLKEM.v_VECTOR_V_COMPRESSION_FACTOR v_K /\
        v_C1_BLOCK_SIZE == Spec.MLKEM.v_C1_BLOCK_SIZE v_K /\ v_ETA1 == Spec.MLKEM.v_ETA1 v_K /\
        v_ETA1_RANDOMNESS_SIZE == Spec.MLKEM.v_ETA1_RANDOMNESS_SIZE v_K /\
        v_ETA2 == Spec.MLKEM.v_ETA2 v_K /\
        v_ETA2_RANDOMNESS_SIZE == Spec.MLKEM.v_ETA2_RANDOMNESS_SIZE v_K)
      (ensures
        fun result ->
          let result:(Libcrux_ml_kem.Types.t_MlKemCiphertext v_CIPHERTEXT_SIZE &
            t_Array u8 (mk_usize 32)) =
            result
          in
          let expected, valid = Spec.MLKEM.ind_cca_encapsulate v_K public_key.f_value randomness in
          valid ==> (result._1.f_value, result._2) == expected)

=======
>>>>>>> a09ba242
/// Validate an ML-KEM public key.
/// This implements the Modulus check in 7.2 2.
/// Note that the size check in 7.2 1 is covered by the `PUBLIC_KEY_SIZE` in the
/// `public_key` type.
val validate_public_key
      (v_K v_RANKED_BYTES_PER_RING_ELEMENT v_PUBLIC_KEY_SIZE: usize)
      (#v_Vector: Type0)
      {| i1: Libcrux_ml_kem.Vector.Traits.t_Operations v_Vector |}
      (public_key: t_Array u8 v_PUBLIC_KEY_SIZE)
    : Prims.Pure bool
      (requires
        Spec.MLKEM.is_rank v_K /\
        v_RANKED_BYTES_PER_RING_ELEMENT == Spec.MLKEM.v_RANKED_BYTES_PER_RING_ELEMENT v_K /\
        v_PUBLIC_KEY_SIZE == Spec.MLKEM.v_CCA_PUBLIC_KEY_SIZE v_K)
      (fun _ -> Prims.l_True)

/// Validate an ML-KEM private key.
/// This implements the Hash check in 7.3 3.
val validate_private_key_only
      (v_K v_SECRET_KEY_SIZE: usize)
      (#v_Hasher: Type0)
      {| i1: Libcrux_ml_kem.Hash_functions.t_Hash v_Hasher v_K |}
      (private_key: Libcrux_ml_kem.Types.t_MlKemPrivateKey v_SECRET_KEY_SIZE)
    : Prims.Pure bool
      (requires Spec.MLKEM.is_rank v_K /\ v_SECRET_KEY_SIZE == Spec.MLKEM.v_CCA_PRIVATE_KEY_SIZE v_K
      )
      (fun _ -> Prims.l_True)

/// Validate an ML-KEM private key.
/// This implements the Hash check in 7.3 3.
/// Note that the size checks in 7.2 1 and 2 are covered by the `SECRET_KEY_SIZE`
/// and `CIPHERTEXT_SIZE` in the `private_key` and `ciphertext` types.
val validate_private_key
      (v_K v_SECRET_KEY_SIZE v_CIPHERTEXT_SIZE: usize)
      (#v_Hasher: Type0)
      {| i1: Libcrux_ml_kem.Hash_functions.t_Hash v_Hasher v_K |}
      (private_key: Libcrux_ml_kem.Types.t_MlKemPrivateKey v_SECRET_KEY_SIZE)
      (v__ciphertext: Libcrux_ml_kem.Types.t_MlKemCiphertext v_CIPHERTEXT_SIZE)
    : Prims.Pure bool
      (requires
        Spec.MLKEM.is_rank v_K /\ v_SECRET_KEY_SIZE == Spec.MLKEM.v_CCA_PRIVATE_KEY_SIZE v_K /\
        v_CIPHERTEXT_SIZE == Spec.MLKEM.v_CPA_CIPHERTEXT_SIZE v_K)
      (fun _ -> Prims.l_True)

/// Packed API
/// Generate a key pair.
/// Depending on the `Vector` and `Hasher` used, this requires different hardware
/// features
val generate_keypair
      (v_K v_CPA_PRIVATE_KEY_SIZE v_PRIVATE_KEY_SIZE v_PUBLIC_KEY_SIZE v_RANKED_BYTES_PER_RING_ELEMENT v_ETA1 v_ETA1_RANDOMNESS_SIZE:
          usize)
      (#v_Vector #v_Hasher #v_Scheme: Type0)
      {| i3: Libcrux_ml_kem.Vector.Traits.t_Operations v_Vector |}
      {| i4: Libcrux_ml_kem.Hash_functions.t_Hash v_Hasher v_K |}
      {| i5: Libcrux_ml_kem.Variant.t_Variant v_Scheme |}
      (randomness: t_Array u8 (mk_usize 64))
    : Prims.Pure (Libcrux_ml_kem.Types.t_MlKemKeyPair v_PRIVATE_KEY_SIZE v_PUBLIC_KEY_SIZE)
      (requires
        Spec.MLKEM.is_rank v_K /\ v_CPA_PRIVATE_KEY_SIZE == Spec.MLKEM.v_CPA_PRIVATE_KEY_SIZE v_K /\
        v_PRIVATE_KEY_SIZE == Spec.MLKEM.v_CCA_PRIVATE_KEY_SIZE v_K /\
        v_PUBLIC_KEY_SIZE == Spec.MLKEM.v_CPA_PUBLIC_KEY_SIZE v_K /\
        v_RANKED_BYTES_PER_RING_ELEMENT == Spec.MLKEM.v_RANKED_BYTES_PER_RING_ELEMENT v_K /\
        v_ETA1 == Spec.MLKEM.v_ETA1 v_K /\
        v_ETA1_RANDOMNESS_SIZE == Spec.MLKEM.v_ETA1_RANDOMNESS_SIZE v_K)
      (ensures
        fun result ->
          let result:Libcrux_ml_kem.Types.t_MlKemKeyPair v_PRIVATE_KEY_SIZE v_PUBLIC_KEY_SIZE =
            result
          in
          let expected, valid = Spec.MLKEM.ind_cca_generate_keypair v_K randomness in
          valid ==> (result.f_sk.f_value, result.f_pk.f_value) == expected)

val encapsulate
      (v_K v_CIPHERTEXT_SIZE v_PUBLIC_KEY_SIZE v_T_AS_NTT_ENCODED_SIZE v_C1_SIZE v_C2_SIZE v_VECTOR_U_COMPRESSION_FACTOR v_VECTOR_V_COMPRESSION_FACTOR v_C1_BLOCK_SIZE v_ETA1 v_ETA1_RANDOMNESS_SIZE v_ETA2 v_ETA2_RANDOMNESS_SIZE:
          usize)
      (#v_Vector #v_Hasher #v_Scheme: Type0)
      {| i3: Libcrux_ml_kem.Vector.Traits.t_Operations v_Vector |}
      {| i4: Libcrux_ml_kem.Hash_functions.t_Hash v_Hasher v_K |}
      {| i5: Libcrux_ml_kem.Variant.t_Variant v_Scheme |}
      (public_key: Libcrux_ml_kem.Types.t_MlKemPublicKey v_PUBLIC_KEY_SIZE)
      (randomness: t_Array u8 (sz 32))
    : Prims.Pure (Libcrux_ml_kem.Types.t_MlKemCiphertext v_CIPHERTEXT_SIZE & t_Array u8 (sz 32))
      (requires
        Spec.MLKEM.is_rank v_K /\ v_CIPHERTEXT_SIZE == Spec.MLKEM.v_CPA_CIPHERTEXT_SIZE v_K /\
        v_PUBLIC_KEY_SIZE == Spec.MLKEM.v_CPA_PUBLIC_KEY_SIZE v_K /\
        v_T_AS_NTT_ENCODED_SIZE == Spec.MLKEM.v_T_AS_NTT_ENCODED_SIZE v_K /\
        v_C1_SIZE == Spec.MLKEM.v_C1_SIZE v_K /\ v_C2_SIZE == Spec.MLKEM.v_C2_SIZE v_K /\
        v_VECTOR_U_COMPRESSION_FACTOR == Spec.MLKEM.v_VECTOR_U_COMPRESSION_FACTOR v_K /\
        v_VECTOR_V_COMPRESSION_FACTOR == Spec.MLKEM.v_VECTOR_V_COMPRESSION_FACTOR v_K /\
        v_C1_BLOCK_SIZE == Spec.MLKEM.v_C1_BLOCK_SIZE v_K /\ v_ETA1 == Spec.MLKEM.v_ETA1 v_K /\
        v_ETA1_RANDOMNESS_SIZE == Spec.MLKEM.v_ETA1_RANDOMNESS_SIZE v_K /\
        v_ETA2 == Spec.MLKEM.v_ETA2 v_K /\
        v_ETA2_RANDOMNESS_SIZE == Spec.MLKEM.v_ETA2_RANDOMNESS_SIZE v_K)
      (ensures
        fun result ->
          let result:(Libcrux_ml_kem.Types.t_MlKemCiphertext v_CIPHERTEXT_SIZE & t_Array u8 (sz 32))
          =
            result
          in
          let expected, valid = Spec.MLKEM.ind_cca_encapsulate v_K public_key.f_value randomness in
          valid ==> (result._1.f_value, result._2) == expected)

/// This code verifies on some machines, runs out of memory on others
val decapsulate
      (v_K v_SECRET_KEY_SIZE v_CPA_SECRET_KEY_SIZE v_PUBLIC_KEY_SIZE v_CIPHERTEXT_SIZE v_T_AS_NTT_ENCODED_SIZE v_C1_SIZE v_C2_SIZE v_VECTOR_U_COMPRESSION_FACTOR v_VECTOR_V_COMPRESSION_FACTOR v_C1_BLOCK_SIZE v_ETA1 v_ETA1_RANDOMNESS_SIZE v_ETA2 v_ETA2_RANDOMNESS_SIZE v_IMPLICIT_REJECTION_HASH_INPUT_SIZE:
          usize)
      (#v_Vector #v_Hasher #v_Scheme: Type0)
      {| i3: Libcrux_ml_kem.Vector.Traits.t_Operations v_Vector |}
      {| i4: Libcrux_ml_kem.Hash_functions.t_Hash v_Hasher v_K |}
      {| i5: Libcrux_ml_kem.Variant.t_Variant v_Scheme |}
      (private_key: Libcrux_ml_kem.Types.t_MlKemPrivateKey v_SECRET_KEY_SIZE)
      (ciphertext: Libcrux_ml_kem.Types.t_MlKemCiphertext v_CIPHERTEXT_SIZE)
    : Prims.Pure (t_Array u8 (mk_usize 32))
      (requires
        Spec.MLKEM.is_rank v_K /\ v_SECRET_KEY_SIZE == Spec.MLKEM.v_CCA_PRIVATE_KEY_SIZE v_K /\
        v_CPA_SECRET_KEY_SIZE == Spec.MLKEM.v_CPA_PRIVATE_KEY_SIZE v_K /\
        v_PUBLIC_KEY_SIZE == Spec.MLKEM.v_CPA_PUBLIC_KEY_SIZE v_K /\
        v_CIPHERTEXT_SIZE == Spec.MLKEM.v_CPA_CIPHERTEXT_SIZE v_K /\
        v_T_AS_NTT_ENCODED_SIZE == Spec.MLKEM.v_T_AS_NTT_ENCODED_SIZE v_K /\
        v_C1_SIZE == Spec.MLKEM.v_C1_SIZE v_K /\ v_C2_SIZE == Spec.MLKEM.v_C2_SIZE v_K /\
        v_VECTOR_U_COMPRESSION_FACTOR == Spec.MLKEM.v_VECTOR_U_COMPRESSION_FACTOR v_K /\
        v_VECTOR_V_COMPRESSION_FACTOR == Spec.MLKEM.v_VECTOR_V_COMPRESSION_FACTOR v_K /\
        v_C1_BLOCK_SIZE == Spec.MLKEM.v_C1_BLOCK_SIZE v_K /\ v_ETA1 == Spec.MLKEM.v_ETA1 v_K /\
        v_ETA1_RANDOMNESS_SIZE == Spec.MLKEM.v_ETA1_RANDOMNESS_SIZE v_K /\
        v_ETA2 == Spec.MLKEM.v_ETA2 v_K /\
        v_ETA2_RANDOMNESS_SIZE == Spec.MLKEM.v_ETA2_RANDOMNESS_SIZE v_K /\
        v_IMPLICIT_REJECTION_HASH_INPUT_SIZE == Spec.MLKEM.v_IMPLICIT_REJECTION_HASH_INPUT_SIZE v_K)
      (ensures
        fun result ->
          let result:t_Array u8 (mk_usize 32) = result in
          let expected, valid =
            Spec.MLKEM.ind_cca_decapsulate v_K private_key.f_value ciphertext.f_value
          in
          valid ==> result == expected)<|MERGE_RESOLUTION|>--- conflicted
+++ resolved
@@ -60,40 +60,6 @@
             (Seq.append public_key (Seq.append (Spec.Utils.v_H public_key) implicit_rejection_value)
             ))
 
-<<<<<<< HEAD
-val encapsulate
-      (v_K v_CIPHERTEXT_SIZE v_PUBLIC_KEY_SIZE v_T_AS_NTT_ENCODED_SIZE v_C1_SIZE v_C2_SIZE v_VECTOR_U_COMPRESSION_FACTOR v_VECTOR_V_COMPRESSION_FACTOR v_C1_BLOCK_SIZE v_ETA1 v_ETA1_RANDOMNESS_SIZE v_ETA2 v_ETA2_RANDOMNESS_SIZE:
-          usize)
-      (#v_Vector #v_Hasher #v_Scheme: Type0)
-      {| i3: Libcrux_ml_kem.Vector.Traits.t_Operations v_Vector |}
-      {| i4: Libcrux_ml_kem.Hash_functions.t_Hash v_Hasher v_K |}
-      {| i5: Libcrux_ml_kem.Variant.t_Variant v_Scheme |}
-      (public_key: Libcrux_ml_kem.Types.t_MlKemPublicKey v_PUBLIC_KEY_SIZE)
-      (randomness: t_Array u8 (mk_usize 32))
-    : Prims.Pure
-      (Libcrux_ml_kem.Types.t_MlKemCiphertext v_CIPHERTEXT_SIZE & t_Array u8 (mk_usize 32))
-      (requires
-        Spec.MLKEM.is_rank v_K /\ v_CIPHERTEXT_SIZE == Spec.MLKEM.v_CPA_CIPHERTEXT_SIZE v_K /\
-        v_PUBLIC_KEY_SIZE == Spec.MLKEM.v_CPA_PUBLIC_KEY_SIZE v_K /\
-        v_T_AS_NTT_ENCODED_SIZE == Spec.MLKEM.v_T_AS_NTT_ENCODED_SIZE v_K /\
-        v_C1_SIZE == Spec.MLKEM.v_C1_SIZE v_K /\ v_C2_SIZE == Spec.MLKEM.v_C2_SIZE v_K /\
-        v_VECTOR_U_COMPRESSION_FACTOR == Spec.MLKEM.v_VECTOR_U_COMPRESSION_FACTOR v_K /\
-        v_VECTOR_V_COMPRESSION_FACTOR == Spec.MLKEM.v_VECTOR_V_COMPRESSION_FACTOR v_K /\
-        v_C1_BLOCK_SIZE == Spec.MLKEM.v_C1_BLOCK_SIZE v_K /\ v_ETA1 == Spec.MLKEM.v_ETA1 v_K /\
-        v_ETA1_RANDOMNESS_SIZE == Spec.MLKEM.v_ETA1_RANDOMNESS_SIZE v_K /\
-        v_ETA2 == Spec.MLKEM.v_ETA2 v_K /\
-        v_ETA2_RANDOMNESS_SIZE == Spec.MLKEM.v_ETA2_RANDOMNESS_SIZE v_K)
-      (ensures
-        fun result ->
-          let result:(Libcrux_ml_kem.Types.t_MlKemCiphertext v_CIPHERTEXT_SIZE &
-            t_Array u8 (mk_usize 32)) =
-            result
-          in
-          let expected, valid = Spec.MLKEM.ind_cca_encapsulate v_K public_key.f_value randomness in
-          valid ==> (result._1.f_value, result._2) == expected)
-
-=======
->>>>>>> a09ba242
 /// Validate an ML-KEM public key.
 /// This implements the Modulus check in 7.2 2.
 /// Note that the size check in 7.2 1 is covered by the `PUBLIC_KEY_SIZE` in the
@@ -149,7 +115,7 @@
       {| i3: Libcrux_ml_kem.Vector.Traits.t_Operations v_Vector |}
       {| i4: Libcrux_ml_kem.Hash_functions.t_Hash v_Hasher v_K |}
       {| i5: Libcrux_ml_kem.Variant.t_Variant v_Scheme |}
-      (randomness: t_Array u8 (mk_usize 64))
+      (randomness: t_Array u8 (sz 64))
     : Prims.Pure (Libcrux_ml_kem.Types.t_MlKemKeyPair v_PRIVATE_KEY_SIZE v_PUBLIC_KEY_SIZE)
       (requires
         Spec.MLKEM.is_rank v_K /\ v_CPA_PRIVATE_KEY_SIZE == Spec.MLKEM.v_CPA_PRIVATE_KEY_SIZE v_K /\
@@ -206,7 +172,7 @@
       {| i5: Libcrux_ml_kem.Variant.t_Variant v_Scheme |}
       (private_key: Libcrux_ml_kem.Types.t_MlKemPrivateKey v_SECRET_KEY_SIZE)
       (ciphertext: Libcrux_ml_kem.Types.t_MlKemCiphertext v_CIPHERTEXT_SIZE)
-    : Prims.Pure (t_Array u8 (mk_usize 32))
+    : Prims.Pure (t_Array u8 (sz 32))
       (requires
         Spec.MLKEM.is_rank v_K /\ v_SECRET_KEY_SIZE == Spec.MLKEM.v_CCA_PRIVATE_KEY_SIZE v_K /\
         v_CPA_SECRET_KEY_SIZE == Spec.MLKEM.v_CPA_PRIVATE_KEY_SIZE v_K /\
@@ -223,7 +189,7 @@
         v_IMPLICIT_REJECTION_HASH_INPUT_SIZE == Spec.MLKEM.v_IMPLICIT_REJECTION_HASH_INPUT_SIZE v_K)
       (ensures
         fun result ->
-          let result:t_Array u8 (mk_usize 32) = result in
+          let result:t_Array u8 (sz 32) = result in
           let expected, valid =
             Spec.MLKEM.ind_cca_decapsulate v_K private_key.f_value ciphertext.f_value
           in
