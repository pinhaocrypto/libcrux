module Libcrux_ml_kem.Ind_cca
#set-options "--fuel 0 --ifuel 1 --z3rlimit 100"
open Core
open FStar.Mul

let _ =
  (* This module has implicit dependencies, here we make them explicit. *)
  (* The implicit dependencies arise from typeclasses instances. *)
  let open Libcrux_ml_kem.Hash_functions in
  let open Libcrux_ml_kem.Types in
  let open Libcrux_ml_kem.Variant in
  let open Libcrux_ml_kem.Vector.Traits in
  ()

/// Seed size for encapsulation
let v_ENCAPS_SEED_SIZE: usize = Libcrux_ml_kem.Constants.v_SHARED_SECRET_SIZE

/// Seed size for key generation
let v_KEY_GENERATION_SEED_SIZE: usize =
  Libcrux_ml_kem.Constants.v_CPA_PKE_KEY_GENERATION_SEED_SIZE +!
  Libcrux_ml_kem.Constants.v_SHARED_SECRET_SIZE

/// Serialize the secret key.
val serialize_kem_secret_key
      (v_K v_SERIALIZED_KEY_LEN: usize)
      (#v_Hasher: Type0)
      {| i1: Libcrux_ml_kem.Hash_functions.t_Hash v_Hasher v_K |}
      (private_key public_key implicit_rejection_value: t_Slice u8)
    : Prims.Pure (t_Array u8 v_SERIALIZED_KEY_LEN)
      (requires
        Spec.MLKEM.is_rank v_K /\ v_SERIALIZED_KEY_LEN == Spec.MLKEM.v_CCA_PRIVATE_KEY_SIZE v_K /\
        Core.Slice.impl__len #u8 private_key == Spec.MLKEM.v_CPA_PRIVATE_KEY_SIZE v_K /\
        Core.Slice.impl__len #u8 public_key == Spec.MLKEM.v_CPA_PUBLIC_KEY_SIZE v_K /\
        Core.Slice.impl__len #u8 implicit_rejection_value == Spec.MLKEM.v_SHARED_SECRET_SIZE)
      (ensures
        fun result ->
          let result:t_Array u8 v_SERIALIZED_KEY_LEN = result in
          result ==
          Seq.append private_key
            (Seq.append public_key (Seq.append (Spec.Utils.v_H public_key) implicit_rejection_value)
            ))

/// Validate an ML-KEM public key.
/// This implements the Modulus check in 7.2 2.
/// Note that the size check in 7.2 1 is covered by the `PUBLIC_KEY_SIZE` in the
/// `public_key` type.
val validate_public_key
      (v_K v_RANKED_BYTES_PER_RING_ELEMENT v_PUBLIC_KEY_SIZE: usize)
      (#v_Vector: Type0)
      {| i1: Libcrux_ml_kem.Vector.Traits.t_Operations v_Vector |}
      (public_key: t_Array u8 v_PUBLIC_KEY_SIZE)
    : Prims.Pure bool
      (requires
        Spec.MLKEM.is_rank v_K /\
        v_RANKED_BYTES_PER_RING_ELEMENT == Spec.MLKEM.v_RANKED_BYTES_PER_RING_ELEMENT v_K /\
        v_PUBLIC_KEY_SIZE == Spec.MLKEM.v_CCA_PUBLIC_KEY_SIZE v_K)
      (fun _ -> Prims.l_True)

<<<<<<< HEAD
/// This trait collects differences in specification between ML-KEM
/// (Draft FIPS 203) and the Round 3 CRYSTALS-Kyber submission in the
/// NIST PQ competition.
/// cf. FIPS 203 (Draft), section 1.3
class t_Variant (v_Self: Type0) = {
  f_kdf_pre:
      v_K: usize ->
      v_CIPHERTEXT_SIZE: usize ->
      #v_Hasher: Type0 ->
      {| i1: Libcrux_ml_kem.Hash_functions.t_Hash v_Hasher v_K |} ->
      shared_secret: t_Slice u8 ->
      ciphertext: Libcrux_ml_kem.Types.t_MlKemCiphertext v_CIPHERTEXT_SIZE
    -> pred: Type0{(Core.Slice.impl__len #u8 shared_secret <: usize) =. sz 32 ==> pred};
  f_kdf_post:
      v_K: usize ->
      v_CIPHERTEXT_SIZE: usize ->
      #v_Hasher: Type0 ->
      {| i1: Libcrux_ml_kem.Hash_functions.t_Hash v_Hasher v_K |} ->
      shared_secret: t_Slice u8 ->
      ciphertext: Libcrux_ml_kem.Types.t_MlKemCiphertext v_CIPHERTEXT_SIZE ->
      res: t_Array u8 (sz 32)
    -> pred: Type0{pred ==> res == shared_secret};
  f_kdf:
      v_K: usize ->
      v_CIPHERTEXT_SIZE: usize ->
      #v_Hasher: Type0 ->
      {| i1: Libcrux_ml_kem.Hash_functions.t_Hash v_Hasher v_K |} ->
      x0: t_Slice u8 ->
      x1: Libcrux_ml_kem.Types.t_MlKemCiphertext v_CIPHERTEXT_SIZE
    -> Prims.Pure (t_Array u8 (sz 32))
        (f_kdf_pre v_K v_CIPHERTEXT_SIZE #v_Hasher #i1 x0 x1)
        (fun result -> f_kdf_post v_K v_CIPHERTEXT_SIZE #v_Hasher #i1 x0 x1 result);
  f_entropy_preprocess_pre:
      v_K: usize ->
      #v_Hasher: Type0 ->
      {| i3: Libcrux_ml_kem.Hash_functions.t_Hash v_Hasher v_K |} ->
      randomness: t_Slice u8
    -> pred: Type0{(Core.Slice.impl__len #u8 randomness <: usize) =. sz 32 ==> pred};
  f_entropy_preprocess_post:
      v_K: usize ->
      #v_Hasher: Type0 ->
      {| i3: Libcrux_ml_kem.Hash_functions.t_Hash v_Hasher v_K |} ->
      randomness: t_Slice u8 ->
      result: t_Array u8 (sz 32)
    -> pred: Type0{pred ==> result == randomness};
  f_entropy_preprocess:
      v_K: usize ->
      #v_Hasher: Type0 ->
      {| i3: Libcrux_ml_kem.Hash_functions.t_Hash v_Hasher v_K |} ->
      x0: t_Slice u8
    -> Prims.Pure (t_Array u8 (sz 32))
        (f_entropy_preprocess_pre v_K #v_Hasher #i3 x0)
        (fun result -> f_entropy_preprocess_post v_K #v_Hasher #i3 x0 result)
}

[@@ FStar.Tactics.Typeclasses.tcinstance]
let impl: t_Variant t_MlKem =
  {
    f_kdf_pre
    =
    (fun
        (v_K: usize)
        (v_CIPHERTEXT_SIZE: usize)
        (#v_Hasher: Type0)
        (#[FStar.Tactics.Typeclasses.tcresolve ()]
          i1:
          Libcrux_ml_kem.Hash_functions.t_Hash v_Hasher v_K)
        (shared_secret: t_Slice u8)
        (_: Libcrux_ml_kem.Types.t_MlKemCiphertext v_CIPHERTEXT_SIZE)
        ->
        (Core.Slice.impl__len #u8 shared_secret <: usize) =. sz 32);
    f_kdf_post
    =
    (fun
        (v_K: usize)
        (v_CIPHERTEXT_SIZE: usize)
        (#v_Hasher: Type0)
        (#[FStar.Tactics.Typeclasses.tcresolve ()]
          i1:
          Libcrux_ml_kem.Hash_functions.t_Hash v_Hasher v_K)
        (shared_secret: t_Slice u8)
        (_: Libcrux_ml_kem.Types.t_MlKemCiphertext v_CIPHERTEXT_SIZE)
        (out: t_Array u8 (sz 32))
        ->
        out == shared_secret);
    f_kdf
    =
    (fun
        (v_K: usize)
        (v_CIPHERTEXT_SIZE: usize)
        (#v_Hasher: Type0)
        (#[FStar.Tactics.Typeclasses.tcresolve ()]
          i1:
          Libcrux_ml_kem.Hash_functions.t_Hash v_Hasher v_K)
        (shared_secret: t_Slice u8)
        (_: Libcrux_ml_kem.Types.t_MlKemCiphertext v_CIPHERTEXT_SIZE)
        ->
        Core.Result.impl__unwrap #(t_Array u8 (sz 32))
          #Core.Array.t_TryFromSliceError
          (Core.Convert.f_try_into #(t_Slice u8)
              #(t_Array u8 (sz 32))
              #FStar.Tactics.Typeclasses.solve
              shared_secret
            <:
            Core.Result.t_Result (t_Array u8 (sz 32)) Core.Array.t_TryFromSliceError));
    f_entropy_preprocess_pre
    =
    (fun
        (v_K: usize)
        (#v_Hasher: Type0)
        (#[FStar.Tactics.Typeclasses.tcresolve ()]
          i3:
          Libcrux_ml_kem.Hash_functions.t_Hash v_Hasher v_K)
        (randomness: t_Slice u8)
        ->
        (Core.Slice.impl__len #u8 randomness <: usize) =. sz 32);
    f_entropy_preprocess_post
    =
    (fun
        (v_K: usize)
        (#v_Hasher: Type0)
        (#[FStar.Tactics.Typeclasses.tcresolve ()]
          i3:
          Libcrux_ml_kem.Hash_functions.t_Hash v_Hasher v_K)
        (randomness: t_Slice u8)
        (result: t_Array u8 (sz 32))
        ->
        result == randomness);
    f_entropy_preprocess
    =
    fun
      (v_K: usize)
=======
/// Validate an ML-KEM private key.
/// This implements the Hash check in 7.3 3.
/// Note that the size checks in 7.2 1 and 2 are covered by the `SECRET_KEY_SIZE`
/// and `CIPHERTEXT_SIZE` in the `private_key` and `ciphertext` types.
val validate_private_key
      (v_K v_SECRET_KEY_SIZE v_CIPHERTEXT_SIZE: usize)
>>>>>>> 878e2502
      (#v_Hasher: Type0)
      {| i1: Libcrux_ml_kem.Hash_functions.t_Hash v_Hasher v_K |}
      (private_key: Libcrux_ml_kem.Types.t_MlKemPrivateKey v_SECRET_KEY_SIZE)
      (v__ciphertext: Libcrux_ml_kem.Types.t_MlKemCiphertext v_CIPHERTEXT_SIZE)
    : Prims.Pure bool
      (requires
        Spec.MLKEM.is_rank v_K /\ v_SECRET_KEY_SIZE == Spec.MLKEM.v_CCA_PRIVATE_KEY_SIZE v_K /\
        v_CIPHERTEXT_SIZE == Spec.MLKEM.v_CPA_CIPHERTEXT_SIZE v_K)
      (fun _ -> Prims.l_True)

/// This code verifies on some machines, runs out of memory on others
val decapsulate
      (v_K v_SECRET_KEY_SIZE v_CPA_SECRET_KEY_SIZE v_PUBLIC_KEY_SIZE v_CIPHERTEXT_SIZE v_T_AS_NTT_ENCODED_SIZE v_C1_SIZE v_C2_SIZE v_VECTOR_U_COMPRESSION_FACTOR v_VECTOR_V_COMPRESSION_FACTOR v_C1_BLOCK_SIZE v_ETA1 v_ETA1_RANDOMNESS_SIZE v_ETA2 v_ETA2_RANDOMNESS_SIZE v_IMPLICIT_REJECTION_HASH_INPUT_SIZE:
          usize)
      (#v_Vector #v_Hasher #v_Scheme: Type0)
      {| i3: Libcrux_ml_kem.Vector.Traits.t_Operations v_Vector |}
      {| i4: Libcrux_ml_kem.Hash_functions.t_Hash v_Hasher v_K |}
      {| i5: Libcrux_ml_kem.Variant.t_Variant v_Scheme |}
      (private_key: Libcrux_ml_kem.Types.t_MlKemPrivateKey v_SECRET_KEY_SIZE)
      (ciphertext: Libcrux_ml_kem.Types.t_MlKemCiphertext v_CIPHERTEXT_SIZE)
    : Prims.Pure (t_Array u8 (sz 32))
      (requires
        Spec.MLKEM.is_rank v_K /\ v_SECRET_KEY_SIZE == Spec.MLKEM.v_CCA_PRIVATE_KEY_SIZE v_K /\
        v_CPA_SECRET_KEY_SIZE == Spec.MLKEM.v_CPA_PRIVATE_KEY_SIZE v_K /\
        v_PUBLIC_KEY_SIZE == Spec.MLKEM.v_CPA_PUBLIC_KEY_SIZE v_K /\
        v_CIPHERTEXT_SIZE == Spec.MLKEM.v_CPA_CIPHERTEXT_SIZE v_K /\
        v_T_AS_NTT_ENCODED_SIZE == Spec.MLKEM.v_T_AS_NTT_ENCODED_SIZE v_K /\
        v_C1_SIZE == Spec.MLKEM.v_C1_SIZE v_K /\ v_C2_SIZE == Spec.MLKEM.v_C2_SIZE v_K /\
        v_VECTOR_U_COMPRESSION_FACTOR == Spec.MLKEM.v_VECTOR_U_COMPRESSION_FACTOR v_K /\
        v_VECTOR_V_COMPRESSION_FACTOR == Spec.MLKEM.v_VECTOR_V_COMPRESSION_FACTOR v_K /\
        v_C1_BLOCK_SIZE == Spec.MLKEM.v_C1_BLOCK_SIZE v_K /\ v_ETA1 == Spec.MLKEM.v_ETA1 v_K /\
        v_ETA1_RANDOMNESS_SIZE == Spec.MLKEM.v_ETA1_RANDOMNESS_SIZE v_K /\
        v_ETA2 == Spec.MLKEM.v_ETA2 v_K /\
        v_ETA2_RANDOMNESS_SIZE == Spec.MLKEM.v_ETA2_RANDOMNESS_SIZE v_K /\
        v_IMPLICIT_REJECTION_HASH_INPUT_SIZE == Spec.MLKEM.v_IMPLICIT_REJECTION_HASH_INPUT_SIZE v_K)
      (ensures
        fun result ->
          let result:t_Array u8 (sz 32) = result in
          let expected, valid =
            Spec.MLKEM.ind_cca_decapsulate v_K private_key.f_value ciphertext.f_value
          in
          valid ==> result == expected)

val encapsulate
      (v_K v_CIPHERTEXT_SIZE v_PUBLIC_KEY_SIZE v_T_AS_NTT_ENCODED_SIZE v_C1_SIZE v_C2_SIZE v_VECTOR_U_COMPRESSION_FACTOR v_VECTOR_V_COMPRESSION_FACTOR v_C1_BLOCK_SIZE v_ETA1 v_ETA1_RANDOMNESS_SIZE v_ETA2 v_ETA2_RANDOMNESS_SIZE:
          usize)
      (#v_Vector #v_Hasher #v_Scheme: Type0)
      {| i3: Libcrux_ml_kem.Vector.Traits.t_Operations v_Vector |}
      {| i4: Libcrux_ml_kem.Hash_functions.t_Hash v_Hasher v_K |}
      {| i5: Libcrux_ml_kem.Variant.t_Variant v_Scheme |}
      (public_key: Libcrux_ml_kem.Types.t_MlKemPublicKey v_PUBLIC_KEY_SIZE)
      (randomness: t_Array u8 (sz 32))
    : Prims.Pure (Libcrux_ml_kem.Types.t_MlKemCiphertext v_CIPHERTEXT_SIZE & t_Array u8 (sz 32))
      (requires
        Spec.MLKEM.is_rank v_K /\ v_CIPHERTEXT_SIZE == Spec.MLKEM.v_CPA_CIPHERTEXT_SIZE v_K /\
        v_PUBLIC_KEY_SIZE == Spec.MLKEM.v_CPA_PUBLIC_KEY_SIZE v_K /\
        v_T_AS_NTT_ENCODED_SIZE == Spec.MLKEM.v_T_AS_NTT_ENCODED_SIZE v_K /\
        v_C1_SIZE == Spec.MLKEM.v_C1_SIZE v_K /\ v_C2_SIZE == Spec.MLKEM.v_C2_SIZE v_K /\
        v_VECTOR_U_COMPRESSION_FACTOR == Spec.MLKEM.v_VECTOR_U_COMPRESSION_FACTOR v_K /\
        v_VECTOR_V_COMPRESSION_FACTOR == Spec.MLKEM.v_VECTOR_V_COMPRESSION_FACTOR v_K /\
        v_C1_BLOCK_SIZE == Spec.MLKEM.v_C1_BLOCK_SIZE v_K /\ v_ETA1 == Spec.MLKEM.v_ETA1 v_K /\
        v_ETA1_RANDOMNESS_SIZE == Spec.MLKEM.v_ETA1_RANDOMNESS_SIZE v_K /\
        v_ETA2 == Spec.MLKEM.v_ETA2 v_K /\
        v_ETA2_RANDOMNESS_SIZE == Spec.MLKEM.v_ETA2_RANDOMNESS_SIZE v_K)
      (ensures
        fun result ->
          let result:(Libcrux_ml_kem.Types.t_MlKemCiphertext v_CIPHERTEXT_SIZE & t_Array u8 (sz 32))
          =
            result
          in
          let expected, valid = Spec.MLKEM.ind_cca_encapsulate v_K public_key.f_value randomness in
          valid ==> (result._1.f_value, result._2) == expected)

/// Packed API
/// Generate a key pair.
/// Depending on the `Vector` and `Hasher` used, this requires different hardware
/// features
val generate_keypair
      (v_K v_CPA_PRIVATE_KEY_SIZE v_PRIVATE_KEY_SIZE v_PUBLIC_KEY_SIZE v_RANKED_BYTES_PER_RING_ELEMENT v_ETA1 v_ETA1_RANDOMNESS_SIZE:
          usize)
      (#v_Vector #v_Hasher #v_Scheme: Type0)
      {| i3: Libcrux_ml_kem.Vector.Traits.t_Operations v_Vector |}
      {| i4: Libcrux_ml_kem.Hash_functions.t_Hash v_Hasher v_K |}
      {| i5: Libcrux_ml_kem.Variant.t_Variant v_Scheme |}
      (randomness: t_Array u8 (sz 64))
    : Prims.Pure (Libcrux_ml_kem.Types.t_MlKemKeyPair v_PRIVATE_KEY_SIZE v_PUBLIC_KEY_SIZE)
      (requires
        Spec.MLKEM.is_rank v_K /\ v_CPA_PRIVATE_KEY_SIZE == Spec.MLKEM.v_CPA_PRIVATE_KEY_SIZE v_K /\
        v_PRIVATE_KEY_SIZE == Spec.MLKEM.v_CCA_PRIVATE_KEY_SIZE v_K /\
        v_PUBLIC_KEY_SIZE == Spec.MLKEM.v_CPA_PUBLIC_KEY_SIZE v_K /\
        v_RANKED_BYTES_PER_RING_ELEMENT == Spec.MLKEM.v_RANKED_BYTES_PER_RING_ELEMENT v_K /\
        v_ETA1 == Spec.MLKEM.v_ETA1 v_K /\
        v_ETA1_RANDOMNESS_SIZE == Spec.MLKEM.v_ETA1_RANDOMNESS_SIZE v_K)
      (ensures
        fun result ->
          let result:Libcrux_ml_kem.Types.t_MlKemKeyPair v_PRIVATE_KEY_SIZE v_PUBLIC_KEY_SIZE =
            result
          in
          let expected, valid = Spec.MLKEM.ind_cca_generate_keypair v_K randomness in
          valid ==> (result.f_sk.f_value, result.f_pk.f_value) == expected)<|MERGE_RESOLUTION|>--- conflicted
+++ resolved
@@ -56,147 +56,12 @@
         v_PUBLIC_KEY_SIZE == Spec.MLKEM.v_CCA_PUBLIC_KEY_SIZE v_K)
       (fun _ -> Prims.l_True)
 
-<<<<<<< HEAD
-/// This trait collects differences in specification between ML-KEM
-/// (Draft FIPS 203) and the Round 3 CRYSTALS-Kyber submission in the
-/// NIST PQ competition.
-/// cf. FIPS 203 (Draft), section 1.3
-class t_Variant (v_Self: Type0) = {
-  f_kdf_pre:
-      v_K: usize ->
-      v_CIPHERTEXT_SIZE: usize ->
-      #v_Hasher: Type0 ->
-      {| i1: Libcrux_ml_kem.Hash_functions.t_Hash v_Hasher v_K |} ->
-      shared_secret: t_Slice u8 ->
-      ciphertext: Libcrux_ml_kem.Types.t_MlKemCiphertext v_CIPHERTEXT_SIZE
-    -> pred: Type0{(Core.Slice.impl__len #u8 shared_secret <: usize) =. sz 32 ==> pred};
-  f_kdf_post:
-      v_K: usize ->
-      v_CIPHERTEXT_SIZE: usize ->
-      #v_Hasher: Type0 ->
-      {| i1: Libcrux_ml_kem.Hash_functions.t_Hash v_Hasher v_K |} ->
-      shared_secret: t_Slice u8 ->
-      ciphertext: Libcrux_ml_kem.Types.t_MlKemCiphertext v_CIPHERTEXT_SIZE ->
-      res: t_Array u8 (sz 32)
-    -> pred: Type0{pred ==> res == shared_secret};
-  f_kdf:
-      v_K: usize ->
-      v_CIPHERTEXT_SIZE: usize ->
-      #v_Hasher: Type0 ->
-      {| i1: Libcrux_ml_kem.Hash_functions.t_Hash v_Hasher v_K |} ->
-      x0: t_Slice u8 ->
-      x1: Libcrux_ml_kem.Types.t_MlKemCiphertext v_CIPHERTEXT_SIZE
-    -> Prims.Pure (t_Array u8 (sz 32))
-        (f_kdf_pre v_K v_CIPHERTEXT_SIZE #v_Hasher #i1 x0 x1)
-        (fun result -> f_kdf_post v_K v_CIPHERTEXT_SIZE #v_Hasher #i1 x0 x1 result);
-  f_entropy_preprocess_pre:
-      v_K: usize ->
-      #v_Hasher: Type0 ->
-      {| i3: Libcrux_ml_kem.Hash_functions.t_Hash v_Hasher v_K |} ->
-      randomness: t_Slice u8
-    -> pred: Type0{(Core.Slice.impl__len #u8 randomness <: usize) =. sz 32 ==> pred};
-  f_entropy_preprocess_post:
-      v_K: usize ->
-      #v_Hasher: Type0 ->
-      {| i3: Libcrux_ml_kem.Hash_functions.t_Hash v_Hasher v_K |} ->
-      randomness: t_Slice u8 ->
-      result: t_Array u8 (sz 32)
-    -> pred: Type0{pred ==> result == randomness};
-  f_entropy_preprocess:
-      v_K: usize ->
-      #v_Hasher: Type0 ->
-      {| i3: Libcrux_ml_kem.Hash_functions.t_Hash v_Hasher v_K |} ->
-      x0: t_Slice u8
-    -> Prims.Pure (t_Array u8 (sz 32))
-        (f_entropy_preprocess_pre v_K #v_Hasher #i3 x0)
-        (fun result -> f_entropy_preprocess_post v_K #v_Hasher #i3 x0 result)
-}
-
-[@@ FStar.Tactics.Typeclasses.tcinstance]
-let impl: t_Variant t_MlKem =
-  {
-    f_kdf_pre
-    =
-    (fun
-        (v_K: usize)
-        (v_CIPHERTEXT_SIZE: usize)
-        (#v_Hasher: Type0)
-        (#[FStar.Tactics.Typeclasses.tcresolve ()]
-          i1:
-          Libcrux_ml_kem.Hash_functions.t_Hash v_Hasher v_K)
-        (shared_secret: t_Slice u8)
-        (_: Libcrux_ml_kem.Types.t_MlKemCiphertext v_CIPHERTEXT_SIZE)
-        ->
-        (Core.Slice.impl__len #u8 shared_secret <: usize) =. sz 32);
-    f_kdf_post
-    =
-    (fun
-        (v_K: usize)
-        (v_CIPHERTEXT_SIZE: usize)
-        (#v_Hasher: Type0)
-        (#[FStar.Tactics.Typeclasses.tcresolve ()]
-          i1:
-          Libcrux_ml_kem.Hash_functions.t_Hash v_Hasher v_K)
-        (shared_secret: t_Slice u8)
-        (_: Libcrux_ml_kem.Types.t_MlKemCiphertext v_CIPHERTEXT_SIZE)
-        (out: t_Array u8 (sz 32))
-        ->
-        out == shared_secret);
-    f_kdf
-    =
-    (fun
-        (v_K: usize)
-        (v_CIPHERTEXT_SIZE: usize)
-        (#v_Hasher: Type0)
-        (#[FStar.Tactics.Typeclasses.tcresolve ()]
-          i1:
-          Libcrux_ml_kem.Hash_functions.t_Hash v_Hasher v_K)
-        (shared_secret: t_Slice u8)
-        (_: Libcrux_ml_kem.Types.t_MlKemCiphertext v_CIPHERTEXT_SIZE)
-        ->
-        Core.Result.impl__unwrap #(t_Array u8 (sz 32))
-          #Core.Array.t_TryFromSliceError
-          (Core.Convert.f_try_into #(t_Slice u8)
-              #(t_Array u8 (sz 32))
-              #FStar.Tactics.Typeclasses.solve
-              shared_secret
-            <:
-            Core.Result.t_Result (t_Array u8 (sz 32)) Core.Array.t_TryFromSliceError));
-    f_entropy_preprocess_pre
-    =
-    (fun
-        (v_K: usize)
-        (#v_Hasher: Type0)
-        (#[FStar.Tactics.Typeclasses.tcresolve ()]
-          i3:
-          Libcrux_ml_kem.Hash_functions.t_Hash v_Hasher v_K)
-        (randomness: t_Slice u8)
-        ->
-        (Core.Slice.impl__len #u8 randomness <: usize) =. sz 32);
-    f_entropy_preprocess_post
-    =
-    (fun
-        (v_K: usize)
-        (#v_Hasher: Type0)
-        (#[FStar.Tactics.Typeclasses.tcresolve ()]
-          i3:
-          Libcrux_ml_kem.Hash_functions.t_Hash v_Hasher v_K)
-        (randomness: t_Slice u8)
-        (result: t_Array u8 (sz 32))
-        ->
-        result == randomness);
-    f_entropy_preprocess
-    =
-    fun
-      (v_K: usize)
-=======
 /// Validate an ML-KEM private key.
 /// This implements the Hash check in 7.3 3.
 /// Note that the size checks in 7.2 1 and 2 are covered by the `SECRET_KEY_SIZE`
 /// and `CIPHERTEXT_SIZE` in the `private_key` and `ciphertext` types.
 val validate_private_key
       (v_K v_SECRET_KEY_SIZE v_CIPHERTEXT_SIZE: usize)
->>>>>>> 878e2502
       (#v_Hasher: Type0)
       {| i1: Libcrux_ml_kem.Hash_functions.t_Hash v_Hasher v_K |}
       (private_key: Libcrux_ml_kem.Types.t_MlKemPrivateKey v_SECRET_KEY_SIZE)
