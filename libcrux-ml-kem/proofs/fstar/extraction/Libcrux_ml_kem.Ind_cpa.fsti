--- conflicted
+++ resolved
@@ -63,11 +63,7 @@
         v_BLOCK_LEN = Spec.MLKEM.v_C1_BLOCK_SIZE v_K)
       (ensures
         fun temp_0_ ->
-<<<<<<< HEAD
-          let out_future:(t_Slice u8) = temp_0_ in
-=======
           let out_future:t_Slice u8 = temp_0_ in (* hax bug *)
->>>>>>> f8f78bd9
           out_future ==
           Spec.MLKEM.compress_then_encode_u #v_K
             (Libcrux_ml_kem.Polynomial.to_spec_vector_t #v_K #v_Vector input))
@@ -118,10 +114,7 @@
           let res:t_Array u8 v_OUT_LEN = res in
           res ==
           Spec.MLKEM.vector_encode_12 #v_K
-<<<<<<< HEAD
-=======
             
->>>>>>> f8f78bd9
             (Libcrux_ml_kem.Polynomial.to_spec_vector_t #v_K #v_Vector key))
 
 /// Concatenate `t` and `ρ` into the public key.
