--- conflicted
+++ resolved
@@ -3,11 +3,6 @@
 open Core
 open FStar.Mul
 
-<<<<<<< HEAD
-let v_BARRETT_MULTIPLIER: i16 = mk_i16 20159
-
-=======
->>>>>>> a09ba242
 val add (lhs rhs: Libcrux_ml_kem.Vector.Neon.Vector_type.t_SIMD128Vector)
     : Prims.Pure Libcrux_ml_kem.Vector.Neon.Vector_type.t_SIMD128Vector
       Prims.l_True
