module Libcrux_ml_kem.Vector.Avx2.Sampling
#set-options "--fuel 0 --ifuel 1 --z3rlimit 15"
open Core
open FStar.Mul

let rejection_sample (input: t_Slice u8) (output: t_Slice i16) =
  let field_modulus:Libcrux_intrinsics.Avx2_extract.t_Vec256 =
    Libcrux_intrinsics.Avx2_extract.mm256_set1_epi16 Libcrux_ml_kem.Vector.Traits.v_FIELD_MODULUS
  in
  let potential_coefficients:Libcrux_intrinsics.Avx2_extract.t_Vec256 =
    Libcrux_ml_kem.Vector.Avx2.Serialize.deserialize_12_ input
  in
  let compare_with_field_modulus:Libcrux_intrinsics.Avx2_extract.t_Vec256 =
    Libcrux_intrinsics.Avx2_extract.mm256_cmpgt_epi16 field_modulus potential_coefficients
  in
  let good:t_Array u8 (sz 2) =
    Libcrux_ml_kem.Vector.Avx2.Serialize.serialize_1_ compare_with_field_modulus
  in
  let lower_shuffles:t_Array u8 (sz 16) =
    Libcrux_ml_kem.Vector.Rej_sample_table.v_REJECTION_SAMPLE_SHUFFLE_TABLE.[ cast (good.[ sz 0 ]
          <:
          u8)
      <:
      usize ]
  in
<<<<<<< HEAD
  let lower_shuffles:Libcrux_intrinsics.Avx2_extract.t_Vec128 =
=======
  let lower_shuffles:u8 =
>>>>>>> a6e4d55c
    Libcrux_intrinsics.Avx2_extract.mm_loadu_si128 (lower_shuffles <: t_Slice u8)
  in
  let lower_coefficients:Libcrux_intrinsics.Avx2_extract.t_Vec128 =
    Libcrux_intrinsics.Avx2_extract.mm256_castsi256_si128 potential_coefficients
  in
  let lower_coefficients:Libcrux_intrinsics.Avx2_extract.t_Vec128 =
    Libcrux_intrinsics.Avx2_extract.mm_shuffle_epi8 lower_coefficients lower_shuffles
  in
  let output:t_Slice i16 =
    Libcrux_intrinsics.Avx2_extract.mm_storeu_si128 output lower_coefficients
  in
  let sampled_count:usize =
    cast (Core.Num.impl__u8__count_ones (good.[ sz 0 ] <: u8) <: u32) <: usize
  in
  let upper_shuffles:t_Array u8 (sz 16) =
    Libcrux_ml_kem.Vector.Rej_sample_table.v_REJECTION_SAMPLE_SHUFFLE_TABLE.[ cast (good.[ sz 1 ]
          <:
          u8)
      <:
      usize ]
  in
<<<<<<< HEAD
  let upper_shuffles:Libcrux_intrinsics.Avx2_extract.t_Vec128 =
=======
  let upper_shuffles:u8 =
>>>>>>> a6e4d55c
    Libcrux_intrinsics.Avx2_extract.mm_loadu_si128 (upper_shuffles <: t_Slice u8)
  in
  let upper_coefficients:Libcrux_intrinsics.Avx2_extract.t_Vec128 =
    Libcrux_intrinsics.Avx2_extract.mm256_extracti128_si256 1l potential_coefficients
  in
  let upper_coefficients:Libcrux_intrinsics.Avx2_extract.t_Vec128 =
    Libcrux_intrinsics.Avx2_extract.mm_shuffle_epi8 upper_coefficients upper_shuffles
  in
  let output:t_Slice i16 =
    Rust_primitives.Hax.Monomorphized_update_at.update_at_range output
      ({
          Core.Ops.Range.f_start = sampled_count;
          Core.Ops.Range.f_end = sampled_count +! sz 8 <: usize
        }
        <:
        Core.Ops.Range.t_Range usize)
      (Libcrux_intrinsics.Avx2_extract.mm_storeu_si128 (output.[ {
                Core.Ops.Range.f_start = sampled_count;
                Core.Ops.Range.f_end = sampled_count +! sz 8 <: usize
              }
              <:
              Core.Ops.Range.t_Range usize ]
            <:
            t_Slice i16)
          upper_coefficients
        <:
        t_Slice i16)
  in
  let hax_temp_output:usize =
    sampled_count +! (cast (Core.Num.impl__u8__count_ones (good.[ sz 1 ] <: u8) <: u32) <: usize)
  in
  output, hax_temp_output <: (t_Slice i16 & usize)<|MERGE_RESOLUTION|>--- conflicted
+++ resolved
@@ -4,13 +4,11 @@
 open FStar.Mul
 
 let rejection_sample (input: t_Slice u8) (output: t_Slice i16) =
-  let field_modulus:Libcrux_intrinsics.Avx2_extract.t_Vec256 =
+  let field_modulus:u8 =
     Libcrux_intrinsics.Avx2_extract.mm256_set1_epi16 Libcrux_ml_kem.Vector.Traits.v_FIELD_MODULUS
   in
-  let potential_coefficients:Libcrux_intrinsics.Avx2_extract.t_Vec256 =
-    Libcrux_ml_kem.Vector.Avx2.Serialize.deserialize_12_ input
-  in
-  let compare_with_field_modulus:Libcrux_intrinsics.Avx2_extract.t_Vec256 =
+  let potential_coefficients:u8 = Libcrux_ml_kem.Vector.Avx2.Serialize.deserialize_12_ input in
+  let compare_with_field_modulus:u8 =
     Libcrux_intrinsics.Avx2_extract.mm256_cmpgt_epi16 field_modulus potential_coefficients
   in
   let good:t_Array u8 (sz 2) =
@@ -23,17 +21,13 @@
       <:
       usize ]
   in
-<<<<<<< HEAD
-  let lower_shuffles:Libcrux_intrinsics.Avx2_extract.t_Vec128 =
-=======
   let lower_shuffles:u8 =
->>>>>>> a6e4d55c
     Libcrux_intrinsics.Avx2_extract.mm_loadu_si128 (lower_shuffles <: t_Slice u8)
   in
-  let lower_coefficients:Libcrux_intrinsics.Avx2_extract.t_Vec128 =
+  let lower_coefficients:u8 =
     Libcrux_intrinsics.Avx2_extract.mm256_castsi256_si128 potential_coefficients
   in
-  let lower_coefficients:Libcrux_intrinsics.Avx2_extract.t_Vec128 =
+  let lower_coefficients:u8 =
     Libcrux_intrinsics.Avx2_extract.mm_shuffle_epi8 lower_coefficients lower_shuffles
   in
   let output:t_Slice i16 =
@@ -49,17 +43,13 @@
       <:
       usize ]
   in
-<<<<<<< HEAD
-  let upper_shuffles:Libcrux_intrinsics.Avx2_extract.t_Vec128 =
-=======
   let upper_shuffles:u8 =
->>>>>>> a6e4d55c
     Libcrux_intrinsics.Avx2_extract.mm_loadu_si128 (upper_shuffles <: t_Slice u8)
   in
-  let upper_coefficients:Libcrux_intrinsics.Avx2_extract.t_Vec128 =
+  let upper_coefficients:u8 =
     Libcrux_intrinsics.Avx2_extract.mm256_extracti128_si256 1l potential_coefficients
   in
-  let upper_coefficients:Libcrux_intrinsics.Avx2_extract.t_Vec128 =
+  let upper_coefficients:u8 =
     Libcrux_intrinsics.Avx2_extract.mm_shuffle_epi8 upper_coefficients upper_shuffles
   in
   let output:t_Slice i16 =
