module Libcrux_ml_kem.Mlkem768.Neon.Unpacked
#set-options "--fuel 0 --ifuel 1 --z3rlimit 80"
open Core
open FStar.Mul

let _ =
  (* This module has implicit dependencies, here we make them explicit. *)
  (* The implicit dependencies arise from typeclasses instances. *)
  let open Libcrux_ml_kem.Ind_cca.Unpacked in
  let open Libcrux_ml_kem.Vector.Neon in
  let open Libcrux_ml_kem.Vector.Neon.Vector_type in
  let open Libcrux_ml_kem.Vector.Traits in
  ()

/// Create a new, empty unpacked key.
val init_key_pair: Prims.unit
  -> Prims.Pure
      (Libcrux_ml_kem.Ind_cca.Unpacked.t_MlKemKeyPairUnpacked (sz 3)
          Libcrux_ml_kem.Vector.Neon.Vector_type.t_SIMD128Vector)
      Prims.l_True
      (fun _ -> Prims.l_True)

/// Create a new, empty unpacked public key.
val init_public_key: Prims.unit
  -> Prims.Pure
      (Libcrux_ml_kem.Ind_cca.Unpacked.t_MlKemPublicKeyUnpacked (sz 3)
          Libcrux_ml_kem.Vector.Neon.Vector_type.t_SIMD128Vector)
      Prims.l_True
      (fun _ -> Prims.l_True)

/// Get the serialized public key.
val serialized_public_key
      (public_key:
          Libcrux_ml_kem.Ind_cca.Unpacked.t_MlKemPublicKeyUnpacked (sz 3)
            Libcrux_ml_kem.Vector.Neon.Vector_type.t_SIMD128Vector)
      (serialized: Libcrux_ml_kem.Types.t_MlKemPublicKey (sz 1184))
    : Prims.Pure (Libcrux_ml_kem.Types.t_MlKemPublicKey (sz 1184))
      (requires
        forall (i: nat).
          i < 3 ==>
          Libcrux_ml_kem.Serialize.coefficients_field_modulus_range (Seq.index public_key
                  .f_ind_cpa_public_key
                  .f_t_as_ntt
                i))
      (fun _ -> Prims.l_True)

/// Get the serialized private key.
val key_pair_serialized_private_key
      (key_pair:
          Libcrux_ml_kem.Ind_cca.Unpacked.t_MlKemKeyPairUnpacked (mk_usize 3)
            Libcrux_ml_kem.Vector.Neon.Vector_type.t_SIMD128Vector)
    : Prims.Pure (Libcrux_ml_kem.Types.t_MlKemPrivateKey (mk_usize 2400))
      Prims.l_True
      (fun _ -> Prims.l_True)

/// Get the serialized private key.
val key_pair_serialized_private_key_mut
      (key_pair:
          Libcrux_ml_kem.Ind_cca.Unpacked.t_MlKemKeyPairUnpacked (mk_usize 3)
            Libcrux_ml_kem.Vector.Neon.Vector_type.t_SIMD128Vector)
      (serialized: Libcrux_ml_kem.Types.t_MlKemPrivateKey (mk_usize 2400))
    : Prims.Pure (Libcrux_ml_kem.Types.t_MlKemPrivateKey (mk_usize 2400))
      Prims.l_True
      (fun _ -> Prims.l_True)

/// Get the serialized public key.
<<<<<<< HEAD
val key_pair_serialized_public_key
      (key_pair:
          Libcrux_ml_kem.Ind_cca.Unpacked.t_MlKemKeyPairUnpacked (mk_usize 3)
            Libcrux_ml_kem.Vector.Neon.Vector_type.t_SIMD128Vector)
    : Prims.Pure (Libcrux_ml_kem.Types.t_MlKemPublicKey (mk_usize 1184))
      (requires
        forall (i: nat).
          i < 3 ==>
          Libcrux_ml_kem.Serialize.coefficients_field_modulus_range (Seq.index key_pair.f_public_key
                  .f_ind_cpa_public_key
                  .f_t_as_ntt
                i))
      (fun _ -> Prims.l_True)

/// Get the serialized public key.
=======
>>>>>>> a09ba242
val key_pair_serialized_public_key_mut
      (key_pair:
          Libcrux_ml_kem.Ind_cca.Unpacked.t_MlKemKeyPairUnpacked (mk_usize 3)
            Libcrux_ml_kem.Vector.Neon.Vector_type.t_SIMD128Vector)
      (serialized: Libcrux_ml_kem.Types.t_MlKemPublicKey (mk_usize 1184))
    : Prims.Pure (Libcrux_ml_kem.Types.t_MlKemPublicKey (mk_usize 1184))
      (requires
        (forall (i: nat).
            i < 3 ==>
            Libcrux_ml_kem.Serialize.coefficients_field_modulus_range (Seq.index key_pair
                    .f_public_key
                    .f_ind_cpa_public_key
                    .f_t_as_ntt
                  i)))
      (fun _ -> Prims.l_True)

/// Get the serialized public key.
<<<<<<< HEAD
val serialized_public_key
      (public_key:
          Libcrux_ml_kem.Ind_cca.Unpacked.t_MlKemPublicKeyUnpacked (mk_usize 3)
            Libcrux_ml_kem.Vector.Neon.Vector_type.t_SIMD128Vector)
      (serialized: Libcrux_ml_kem.Types.t_MlKemPublicKey (mk_usize 1184))
    : Prims.Pure (Libcrux_ml_kem.Types.t_MlKemPublicKey (mk_usize 1184))
=======
val key_pair_serialized_public_key
      (key_pair:
          Libcrux_ml_kem.Ind_cca.Unpacked.t_MlKemKeyPairUnpacked (sz 3)
            Libcrux_ml_kem.Vector.Neon.Vector_type.t_SIMD128Vector)
    : Prims.Pure (Libcrux_ml_kem.Types.t_MlKemPublicKey (sz 1184))
>>>>>>> a09ba242
      (requires
        forall (i: nat).
          i < 3 ==>
          Libcrux_ml_kem.Serialize.coefficients_field_modulus_range (Seq.index key_pair.f_public_key
                  .f_ind_cpa_public_key
                  .f_t_as_ntt
                i))
      (fun _ -> Prims.l_True)

<<<<<<< HEAD
/// Decapsulate ML-KEM 768 (unpacked)
/// Generates an [`MlKemSharedSecret`].
/// The input is a reference to an unpacked key pair of type [`MlKem768KeyPairUnpacked`]
/// and an [`MlKem768Ciphertext`].
val decapsulate
      (private_key:
          Libcrux_ml_kem.Ind_cca.Unpacked.t_MlKemKeyPairUnpacked (mk_usize 3)
            Libcrux_ml_kem.Vector.Neon.Vector_type.t_SIMD128Vector)
      (ciphertext: Libcrux_ml_kem.Types.t_MlKemCiphertext (mk_usize 1088))
    : Prims.Pure (t_Array u8 (mk_usize 32)) Prims.l_True (fun _ -> Prims.l_True)

let _ =
                (* This module has implicit dependencies, here we make them explicit. *)
                (* The implicit dependencies arise from typeclasses instances. *)
                let open Libcrux_ml_kem.Vector.Portable in
                let open Libcrux_ml_kem.Vector.Neon in
                ()

/// Encapsulate ML-KEM 768 (unpacked)
/// Generates an ([`MlKem768Ciphertext`], [`MlKemSharedSecret`]) tuple.
/// The input is a reference to an unpacked public key of type [`MlKem768PublicKeyUnpacked`],
/// the SHA3-256 hash of this public key, and [`SHARED_SECRET_SIZE`] bytes of `randomness`.
val encapsulate
      (public_key:
          Libcrux_ml_kem.Ind_cca.Unpacked.t_MlKemPublicKeyUnpacked (mk_usize 3)
            Libcrux_ml_kem.Vector.Neon.Vector_type.t_SIMD128Vector)
      (randomness: t_Array u8 (mk_usize 32))
    : Prims.Pure (Libcrux_ml_kem.Types.t_MlKemCiphertext (mk_usize 1088) & t_Array u8 (mk_usize 32))
      Prims.l_True
      (fun _ -> Prims.l_True)

/// Generate ML-KEM 768 Key Pair in "unpacked" form.
val generate_key_pair_mut
      (randomness: t_Array u8 (mk_usize 64))
      (key_pair:
          Libcrux_ml_kem.Ind_cca.Unpacked.t_MlKemKeyPairUnpacked (mk_usize 3)
            Libcrux_ml_kem.Vector.Neon.Vector_type.t_SIMD128Vector)
    : Prims.Pure
      (Libcrux_ml_kem.Ind_cca.Unpacked.t_MlKemKeyPairUnpacked (mk_usize 3)
          Libcrux_ml_kem.Vector.Neon.Vector_type.t_SIMD128Vector)
      Prims.l_True
      (fun _ -> Prims.l_True)

/// Generate ML-KEM 768 Key Pair in "unpacked" form.
val generate_key_pair (randomness: t_Array u8 (mk_usize 64))
    : Prims.Pure
      (Libcrux_ml_kem.Ind_cca.Unpacked.t_MlKemKeyPairUnpacked (mk_usize 3)
          Libcrux_ml_kem.Vector.Neon.Vector_type.t_SIMD128Vector)
      Prims.l_True
      (fun _ -> Prims.l_True)

/// Create a new, empty unpacked key.
val init_key_pair: Prims.unit
  -> Prims.Pure
      (Libcrux_ml_kem.Ind_cca.Unpacked.t_MlKemKeyPairUnpacked (mk_usize 3)
          Libcrux_ml_kem.Vector.Neon.Vector_type.t_SIMD128Vector)
      Prims.l_True
      (fun _ -> Prims.l_True)

/// Create a new, empty unpacked public key.
val init_public_key: Prims.unit
  -> Prims.Pure
      (Libcrux_ml_kem.Ind_cca.Unpacked.t_MlKemPublicKeyUnpacked (mk_usize 3)
          Libcrux_ml_kem.Vector.Neon.Vector_type.t_SIMD128Vector)
      Prims.l_True
      (fun _ -> Prims.l_True)

=======
>>>>>>> a09ba242
/// Get an unpacked key from a private key.
val key_pair_from_private_mut
      (private_key: Libcrux_ml_kem.Types.t_MlKemPrivateKey (mk_usize 2400))
      (key_pair:
          Libcrux_ml_kem.Ind_cca.Unpacked.t_MlKemKeyPairUnpacked (mk_usize 3)
            Libcrux_ml_kem.Vector.Neon.Vector_type.t_SIMD128Vector)
    : Prims.Pure
      (Libcrux_ml_kem.Ind_cca.Unpacked.t_MlKemKeyPairUnpacked (mk_usize 3)
          Libcrux_ml_kem.Vector.Neon.Vector_type.t_SIMD128Vector)
      Prims.l_True
      (fun _ -> Prims.l_True)

/// Get the unpacked public key.
val public_key
      (key_pair:
          Libcrux_ml_kem.Ind_cca.Unpacked.t_MlKemKeyPairUnpacked (mk_usize 3)
            Libcrux_ml_kem.Vector.Neon.Vector_type.t_SIMD128Vector)
      (pk:
          Libcrux_ml_kem.Ind_cca.Unpacked.t_MlKemPublicKeyUnpacked (mk_usize 3)
            Libcrux_ml_kem.Vector.Neon.Vector_type.t_SIMD128Vector)
    : Prims.Pure
      (Libcrux_ml_kem.Ind_cca.Unpacked.t_MlKemPublicKeyUnpacked (mk_usize 3)
          Libcrux_ml_kem.Vector.Neon.Vector_type.t_SIMD128Vector)
      Prims.l_True
      (fun _ -> Prims.l_True)

/// Get the unpacked public key.
val unpacked_public_key
      (public_key: Libcrux_ml_kem.Types.t_MlKemPublicKey (mk_usize 1184))
      (unpacked_public_key:
          Libcrux_ml_kem.Ind_cca.Unpacked.t_MlKemPublicKeyUnpacked (mk_usize 3)
            Libcrux_ml_kem.Vector.Neon.Vector_type.t_SIMD128Vector)
    : Prims.Pure
      (Libcrux_ml_kem.Ind_cca.Unpacked.t_MlKemPublicKeyUnpacked (mk_usize 3)
          Libcrux_ml_kem.Vector.Neon.Vector_type.t_SIMD128Vector)
      Prims.l_True
      (fun _ -> Prims.l_True)

/// Generate ML-KEM 768 Key Pair in "unpacked" form.
val generate_key_pair_mut
      (randomness: t_Array u8 (sz 64))
      (key_pair:
          Libcrux_ml_kem.Ind_cca.Unpacked.t_MlKemKeyPairUnpacked (sz 3)
            Libcrux_ml_kem.Vector.Neon.Vector_type.t_SIMD128Vector)
    : Prims.Pure
      (Libcrux_ml_kem.Ind_cca.Unpacked.t_MlKemKeyPairUnpacked (sz 3)
          Libcrux_ml_kem.Vector.Neon.Vector_type.t_SIMD128Vector)
      Prims.l_True
      (fun _ -> Prims.l_True)

/// Generate ML-KEM 768 Key Pair in "unpacked" form.
val generate_key_pair (randomness: t_Array u8 (sz 64))
    : Prims.Pure
      (Libcrux_ml_kem.Ind_cca.Unpacked.t_MlKemKeyPairUnpacked (sz 3)
          Libcrux_ml_kem.Vector.Neon.Vector_type.t_SIMD128Vector)
      Prims.l_True
      (fun _ -> Prims.l_True)

let _ =
                (* This module has implicit dependencies, here we make them explicit. *)
                (* The implicit dependencies arise from typeclasses instances. *)
                let open Libcrux_ml_kem.Vector.Portable in
                let open Libcrux_ml_kem.Vector.Neon in
                ()

/// Encapsulate ML-KEM 768 (unpacked)
/// Generates an ([`MlKem768Ciphertext`], [`MlKemSharedSecret`]) tuple.
/// The input is a reference to an unpacked public key of type [`MlKem768PublicKeyUnpacked`],
/// the SHA3-256 hash of this public key, and [`SHARED_SECRET_SIZE`] bytes of `randomness`.
val encapsulate
      (public_key:
          Libcrux_ml_kem.Ind_cca.Unpacked.t_MlKemPublicKeyUnpacked (sz 3)
            Libcrux_ml_kem.Vector.Neon.Vector_type.t_SIMD128Vector)
      (randomness: t_Array u8 (sz 32))
    : Prims.Pure (Libcrux_ml_kem.Types.t_MlKemCiphertext (sz 1088) & t_Array u8 (sz 32))
      Prims.l_True
      (fun _ -> Prims.l_True)

/// Decapsulate ML-KEM 768 (unpacked)
/// Generates an [`MlKemSharedSecret`].
/// The input is a reference to an unpacked key pair of type [`MlKem768KeyPairUnpacked`]
/// and an [`MlKem768Ciphertext`].
val decapsulate
      (private_key:
          Libcrux_ml_kem.Ind_cca.Unpacked.t_MlKemKeyPairUnpacked (sz 3)
            Libcrux_ml_kem.Vector.Neon.Vector_type.t_SIMD128Vector)
      (ciphertext: Libcrux_ml_kem.Types.t_MlKemCiphertext (sz 1088))
    : Prims.Pure (t_Array u8 (sz 32)) Prims.l_True (fun _ -> Prims.l_True)<|MERGE_RESOLUTION|>--- conflicted
+++ resolved
@@ -47,47 +47,29 @@
 /// Get the serialized private key.
 val key_pair_serialized_private_key
       (key_pair:
-          Libcrux_ml_kem.Ind_cca.Unpacked.t_MlKemKeyPairUnpacked (mk_usize 3)
+          Libcrux_ml_kem.Ind_cca.Unpacked.t_MlKemKeyPairUnpacked (sz 3)
             Libcrux_ml_kem.Vector.Neon.Vector_type.t_SIMD128Vector)
-    : Prims.Pure (Libcrux_ml_kem.Types.t_MlKemPrivateKey (mk_usize 2400))
+    : Prims.Pure (Libcrux_ml_kem.Types.t_MlKemPrivateKey (sz 2400))
       Prims.l_True
       (fun _ -> Prims.l_True)
 
 /// Get the serialized private key.
 val key_pair_serialized_private_key_mut
       (key_pair:
-          Libcrux_ml_kem.Ind_cca.Unpacked.t_MlKemKeyPairUnpacked (mk_usize 3)
+          Libcrux_ml_kem.Ind_cca.Unpacked.t_MlKemKeyPairUnpacked (sz 3)
             Libcrux_ml_kem.Vector.Neon.Vector_type.t_SIMD128Vector)
-      (serialized: Libcrux_ml_kem.Types.t_MlKemPrivateKey (mk_usize 2400))
-    : Prims.Pure (Libcrux_ml_kem.Types.t_MlKemPrivateKey (mk_usize 2400))
+      (serialized: Libcrux_ml_kem.Types.t_MlKemPrivateKey (sz 2400))
+    : Prims.Pure (Libcrux_ml_kem.Types.t_MlKemPrivateKey (sz 2400))
       Prims.l_True
       (fun _ -> Prims.l_True)
 
 /// Get the serialized public key.
-<<<<<<< HEAD
-val key_pair_serialized_public_key
-      (key_pair:
-          Libcrux_ml_kem.Ind_cca.Unpacked.t_MlKemKeyPairUnpacked (mk_usize 3)
-            Libcrux_ml_kem.Vector.Neon.Vector_type.t_SIMD128Vector)
-    : Prims.Pure (Libcrux_ml_kem.Types.t_MlKemPublicKey (mk_usize 1184))
-      (requires
-        forall (i: nat).
-          i < 3 ==>
-          Libcrux_ml_kem.Serialize.coefficients_field_modulus_range (Seq.index key_pair.f_public_key
-                  .f_ind_cpa_public_key
-                  .f_t_as_ntt
-                i))
-      (fun _ -> Prims.l_True)
-
-/// Get the serialized public key.
-=======
->>>>>>> a09ba242
 val key_pair_serialized_public_key_mut
       (key_pair:
-          Libcrux_ml_kem.Ind_cca.Unpacked.t_MlKemKeyPairUnpacked (mk_usize 3)
+          Libcrux_ml_kem.Ind_cca.Unpacked.t_MlKemKeyPairUnpacked (sz 3)
             Libcrux_ml_kem.Vector.Neon.Vector_type.t_SIMD128Vector)
-      (serialized: Libcrux_ml_kem.Types.t_MlKemPublicKey (mk_usize 1184))
-    : Prims.Pure (Libcrux_ml_kem.Types.t_MlKemPublicKey (mk_usize 1184))
+      (serialized: Libcrux_ml_kem.Types.t_MlKemPublicKey (sz 1184))
+    : Prims.Pure (Libcrux_ml_kem.Types.t_MlKemPublicKey (sz 1184))
       (requires
         (forall (i: nat).
             i < 3 ==>
@@ -99,20 +81,11 @@
       (fun _ -> Prims.l_True)
 
 /// Get the serialized public key.
-<<<<<<< HEAD
-val serialized_public_key
-      (public_key:
-          Libcrux_ml_kem.Ind_cca.Unpacked.t_MlKemPublicKeyUnpacked (mk_usize 3)
-            Libcrux_ml_kem.Vector.Neon.Vector_type.t_SIMD128Vector)
-      (serialized: Libcrux_ml_kem.Types.t_MlKemPublicKey (mk_usize 1184))
-    : Prims.Pure (Libcrux_ml_kem.Types.t_MlKemPublicKey (mk_usize 1184))
-=======
 val key_pair_serialized_public_key
       (key_pair:
           Libcrux_ml_kem.Ind_cca.Unpacked.t_MlKemKeyPairUnpacked (sz 3)
             Libcrux_ml_kem.Vector.Neon.Vector_type.t_SIMD128Vector)
     : Prims.Pure (Libcrux_ml_kem.Types.t_MlKemPublicKey (sz 1184))
->>>>>>> a09ba242
       (requires
         forall (i: nat).
           i < 3 ==>
@@ -122,84 +95,14 @@
                 i))
       (fun _ -> Prims.l_True)
 
-<<<<<<< HEAD
-/// Decapsulate ML-KEM 768 (unpacked)
-/// Generates an [`MlKemSharedSecret`].
-/// The input is a reference to an unpacked key pair of type [`MlKem768KeyPairUnpacked`]
-/// and an [`MlKem768Ciphertext`].
-val decapsulate
-      (private_key:
-          Libcrux_ml_kem.Ind_cca.Unpacked.t_MlKemKeyPairUnpacked (mk_usize 3)
-            Libcrux_ml_kem.Vector.Neon.Vector_type.t_SIMD128Vector)
-      (ciphertext: Libcrux_ml_kem.Types.t_MlKemCiphertext (mk_usize 1088))
-    : Prims.Pure (t_Array u8 (mk_usize 32)) Prims.l_True (fun _ -> Prims.l_True)
-
-let _ =
-                (* This module has implicit dependencies, here we make them explicit. *)
-                (* The implicit dependencies arise from typeclasses instances. *)
-                let open Libcrux_ml_kem.Vector.Portable in
-                let open Libcrux_ml_kem.Vector.Neon in
-                ()
-
-/// Encapsulate ML-KEM 768 (unpacked)
-/// Generates an ([`MlKem768Ciphertext`], [`MlKemSharedSecret`]) tuple.
-/// The input is a reference to an unpacked public key of type [`MlKem768PublicKeyUnpacked`],
-/// the SHA3-256 hash of this public key, and [`SHARED_SECRET_SIZE`] bytes of `randomness`.
-val encapsulate
-      (public_key:
-          Libcrux_ml_kem.Ind_cca.Unpacked.t_MlKemPublicKeyUnpacked (mk_usize 3)
-            Libcrux_ml_kem.Vector.Neon.Vector_type.t_SIMD128Vector)
-      (randomness: t_Array u8 (mk_usize 32))
-    : Prims.Pure (Libcrux_ml_kem.Types.t_MlKemCiphertext (mk_usize 1088) & t_Array u8 (mk_usize 32))
-      Prims.l_True
-      (fun _ -> Prims.l_True)
-
-/// Generate ML-KEM 768 Key Pair in "unpacked" form.
-val generate_key_pair_mut
-      (randomness: t_Array u8 (mk_usize 64))
+/// Get an unpacked key from a private key.
+val key_pair_from_private_mut
+      (private_key: Libcrux_ml_kem.Types.t_MlKemPrivateKey (sz 2400))
       (key_pair:
-          Libcrux_ml_kem.Ind_cca.Unpacked.t_MlKemKeyPairUnpacked (mk_usize 3)
+          Libcrux_ml_kem.Ind_cca.Unpacked.t_MlKemKeyPairUnpacked (sz 3)
             Libcrux_ml_kem.Vector.Neon.Vector_type.t_SIMD128Vector)
     : Prims.Pure
-      (Libcrux_ml_kem.Ind_cca.Unpacked.t_MlKemKeyPairUnpacked (mk_usize 3)
-          Libcrux_ml_kem.Vector.Neon.Vector_type.t_SIMD128Vector)
-      Prims.l_True
-      (fun _ -> Prims.l_True)
-
-/// Generate ML-KEM 768 Key Pair in "unpacked" form.
-val generate_key_pair (randomness: t_Array u8 (mk_usize 64))
-    : Prims.Pure
-      (Libcrux_ml_kem.Ind_cca.Unpacked.t_MlKemKeyPairUnpacked (mk_usize 3)
-          Libcrux_ml_kem.Vector.Neon.Vector_type.t_SIMD128Vector)
-      Prims.l_True
-      (fun _ -> Prims.l_True)
-
-/// Create a new, empty unpacked key.
-val init_key_pair: Prims.unit
-  -> Prims.Pure
-      (Libcrux_ml_kem.Ind_cca.Unpacked.t_MlKemKeyPairUnpacked (mk_usize 3)
-          Libcrux_ml_kem.Vector.Neon.Vector_type.t_SIMD128Vector)
-      Prims.l_True
-      (fun _ -> Prims.l_True)
-
-/// Create a new, empty unpacked public key.
-val init_public_key: Prims.unit
-  -> Prims.Pure
-      (Libcrux_ml_kem.Ind_cca.Unpacked.t_MlKemPublicKeyUnpacked (mk_usize 3)
-          Libcrux_ml_kem.Vector.Neon.Vector_type.t_SIMD128Vector)
-      Prims.l_True
-      (fun _ -> Prims.l_True)
-
-=======
->>>>>>> a09ba242
-/// Get an unpacked key from a private key.
-val key_pair_from_private_mut
-      (private_key: Libcrux_ml_kem.Types.t_MlKemPrivateKey (mk_usize 2400))
-      (key_pair:
-          Libcrux_ml_kem.Ind_cca.Unpacked.t_MlKemKeyPairUnpacked (mk_usize 3)
-            Libcrux_ml_kem.Vector.Neon.Vector_type.t_SIMD128Vector)
-    : Prims.Pure
-      (Libcrux_ml_kem.Ind_cca.Unpacked.t_MlKemKeyPairUnpacked (mk_usize 3)
+      (Libcrux_ml_kem.Ind_cca.Unpacked.t_MlKemKeyPairUnpacked (sz 3)
           Libcrux_ml_kem.Vector.Neon.Vector_type.t_SIMD128Vector)
       Prims.l_True
       (fun _ -> Prims.l_True)
@@ -207,25 +110,25 @@
 /// Get the unpacked public key.
 val public_key
       (key_pair:
-          Libcrux_ml_kem.Ind_cca.Unpacked.t_MlKemKeyPairUnpacked (mk_usize 3)
+          Libcrux_ml_kem.Ind_cca.Unpacked.t_MlKemKeyPairUnpacked (sz 3)
             Libcrux_ml_kem.Vector.Neon.Vector_type.t_SIMD128Vector)
       (pk:
-          Libcrux_ml_kem.Ind_cca.Unpacked.t_MlKemPublicKeyUnpacked (mk_usize 3)
+          Libcrux_ml_kem.Ind_cca.Unpacked.t_MlKemPublicKeyUnpacked (sz 3)
             Libcrux_ml_kem.Vector.Neon.Vector_type.t_SIMD128Vector)
     : Prims.Pure
-      (Libcrux_ml_kem.Ind_cca.Unpacked.t_MlKemPublicKeyUnpacked (mk_usize 3)
+      (Libcrux_ml_kem.Ind_cca.Unpacked.t_MlKemPublicKeyUnpacked (sz 3)
           Libcrux_ml_kem.Vector.Neon.Vector_type.t_SIMD128Vector)
       Prims.l_True
       (fun _ -> Prims.l_True)
 
 /// Get the unpacked public key.
 val unpacked_public_key
-      (public_key: Libcrux_ml_kem.Types.t_MlKemPublicKey (mk_usize 1184))
+      (public_key: Libcrux_ml_kem.Types.t_MlKemPublicKey (sz 1184))
       (unpacked_public_key:
-          Libcrux_ml_kem.Ind_cca.Unpacked.t_MlKemPublicKeyUnpacked (mk_usize 3)
+          Libcrux_ml_kem.Ind_cca.Unpacked.t_MlKemPublicKeyUnpacked (sz 3)
             Libcrux_ml_kem.Vector.Neon.Vector_type.t_SIMD128Vector)
     : Prims.Pure
-      (Libcrux_ml_kem.Ind_cca.Unpacked.t_MlKemPublicKeyUnpacked (mk_usize 3)
+      (Libcrux_ml_kem.Ind_cca.Unpacked.t_MlKemPublicKeyUnpacked (sz 3)
           Libcrux_ml_kem.Vector.Neon.Vector_type.t_SIMD128Vector)
       Prims.l_True
       (fun _ -> Prims.l_True)
