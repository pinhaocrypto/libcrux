--- conflicted
+++ resolved
@@ -10,38 +10,13 @@
   let open Libcrux_ml_kem.Vector.Traits in
   ()
 
-<<<<<<< HEAD
-val deserialize_11_ (a: t_Slice u8)
-    : Prims.Pure Libcrux_ml_kem.Vector.Portable.Vector_type.t_PortableVector
-      (requires (Core.Slice.impl__len #u8 a <: usize) =. mk_usize 22)
-      (fun _ -> Prims.l_True)
-
-val deserialize_5_ (a: t_Slice u8)
-    : Prims.Pure Libcrux_ml_kem.Vector.Portable.Vector_type.t_PortableVector
-      (requires (Core.Slice.impl__len #u8 a <: usize) =. mk_usize 10)
-      (fun _ -> Prims.l_True)
-
-val serialize_11_ (a: Libcrux_ml_kem.Vector.Portable.Vector_type.t_PortableVector)
-    : Prims.Pure (t_Array u8 (mk_usize 22)) Prims.l_True (fun _ -> Prims.l_True)
-
-val serialize_5_ (a: Libcrux_ml_kem.Vector.Portable.Vector_type.t_PortableVector)
-    : Prims.Pure (t_Array u8 (mk_usize 10)) Prims.l_True (fun _ -> Prims.l_True)
-
-=======
->>>>>>> a09ba242
 [@@ FStar.Tactics.Typeclasses.tcinstance]
 val impl:Libcrux_ml_kem.Vector.Traits.t_Repr
 Libcrux_ml_kem.Vector.Portable.Vector_type.t_PortableVector
 
-<<<<<<< HEAD
-val deserialize_1_ (a: t_Slice u8)
-    : Prims.Pure Libcrux_ml_kem.Vector.Portable.Vector_type.t_PortableVector
-      (requires (Core.Slice.impl__len #u8 a <: usize) =. mk_usize 2)
-=======
 val serialize_1_ (a: Libcrux_ml_kem.Vector.Portable.Vector_type.t_PortableVector)
     : Prims.Pure (t_Array u8 (sz 2))
       (requires Spec.MLKEM.serialize_pre 1 (impl.f_repr a))
->>>>>>> a09ba242
       (ensures
         fun out ->
           let out:t_Array u8 (sz 2) = out in
@@ -50,25 +25,15 @@
 
 val deserialize_1_ (a: t_Slice u8)
     : Prims.Pure Libcrux_ml_kem.Vector.Portable.Vector_type.t_PortableVector
-<<<<<<< HEAD
-      (requires (Core.Slice.impl__len #u8 a <: usize) =. mk_usize 20)
-=======
       (requires (Core.Slice.impl__len #u8 a <: usize) =. sz 2)
->>>>>>> a09ba242
       (ensures
         fun out ->
           let out:Libcrux_ml_kem.Vector.Portable.Vector_type.t_PortableVector = out in
           sz (Seq.length a) =. sz 2 ==> Spec.MLKEM.deserialize_post 1 a (impl.f_repr out))
 
-<<<<<<< HEAD
-val deserialize_12_ (a: t_Slice u8)
-    : Prims.Pure Libcrux_ml_kem.Vector.Portable.Vector_type.t_PortableVector
-      (requires (Core.Slice.impl__len #u8 a <: usize) =. mk_usize 24)
-=======
 val serialize_4_ (a: Libcrux_ml_kem.Vector.Portable.Vector_type.t_PortableVector)
     : Prims.Pure (t_Array u8 (sz 8))
       (requires Spec.MLKEM.serialize_pre 4 (impl.f_repr a))
->>>>>>> a09ba242
       (ensures
         fun out ->
           let out:t_Array u8 (sz 8) = out in
@@ -77,22 +42,12 @@
 
 val deserialize_4_ (a: t_Slice u8)
     : Prims.Pure Libcrux_ml_kem.Vector.Portable.Vector_type.t_PortableVector
-      (requires (Core.Slice.impl__len #u8 a <: usize) =. mk_usize 8)
+      (requires (Core.Slice.impl__len #u8 a <: usize) =. sz 8)
       (ensures
         fun out ->
           let out:Libcrux_ml_kem.Vector.Portable.Vector_type.t_PortableVector = out in
           sz (Seq.length a) =. sz 8 ==> Spec.MLKEM.deserialize_post 4 a (impl.f_repr out))
 
-<<<<<<< HEAD
-val serialize_1_ (a: Libcrux_ml_kem.Vector.Portable.Vector_type.t_PortableVector)
-    : Prims.Pure (t_Array u8 (mk_usize 2))
-      (requires Spec.MLKEM.serialize_pre 1 (impl.f_repr a))
-      (ensures
-        fun out ->
-          let out:t_Array u8 (mk_usize 2) = out in
-          Spec.MLKEM.serialize_pre 1 (impl.f_repr a) ==>
-          Spec.MLKEM.serialize_post 1 (impl.f_repr a) out)
-=======
 val serialize_5_ (a: Libcrux_ml_kem.Vector.Portable.Vector_type.t_PortableVector)
     : Prims.Pure (t_Array u8 (sz 10)) Prims.l_True (fun _ -> Prims.l_True)
 
@@ -100,14 +55,13 @@
     : Prims.Pure Libcrux_ml_kem.Vector.Portable.Vector_type.t_PortableVector
       (requires (Core.Slice.impl__len #u8 a <: usize) =. sz 10)
       (fun _ -> Prims.l_True)
->>>>>>> a09ba242
 
 val serialize_10_ (a: Libcrux_ml_kem.Vector.Portable.Vector_type.t_PortableVector)
-    : Prims.Pure (t_Array u8 (mk_usize 20))
+    : Prims.Pure (t_Array u8 (sz 20))
       (requires Spec.MLKEM.serialize_pre 10 (impl.f_repr a))
       (ensures
         fun out ->
-          let out:t_Array u8 (mk_usize 20) = out in
+          let out:t_Array u8 (sz 20) = out in
           Spec.MLKEM.serialize_pre 10 (impl.f_repr a) ==>
           Spec.MLKEM.serialize_post 10 (impl.f_repr a) out)
 
@@ -128,24 +82,14 @@
       (fun _ -> Prims.l_True)
 
 val serialize_12_ (a: Libcrux_ml_kem.Vector.Portable.Vector_type.t_PortableVector)
-    : Prims.Pure (t_Array u8 (mk_usize 24))
+    : Prims.Pure (t_Array u8 (sz 24))
       (requires Spec.MLKEM.serialize_pre 12 (impl.f_repr a))
       (ensures
         fun out ->
-          let out:t_Array u8 (mk_usize 24) = out in
+          let out:t_Array u8 (sz 24) = out in
           Spec.MLKEM.serialize_pre 12 (impl.f_repr a) ==>
           Spec.MLKEM.serialize_post 12 (impl.f_repr a) out)
 
-<<<<<<< HEAD
-val serialize_4_ (a: Libcrux_ml_kem.Vector.Portable.Vector_type.t_PortableVector)
-    : Prims.Pure (t_Array u8 (mk_usize 8))
-      (requires Spec.MLKEM.serialize_pre 4 (impl.f_repr a))
-      (ensures
-        fun out ->
-          let out:t_Array u8 (mk_usize 8) = out in
-          Spec.MLKEM.serialize_pre 4 (impl.f_repr a) ==>
-          Spec.MLKEM.serialize_post 4 (impl.f_repr a) out)
-=======
 val deserialize_12_ (a: t_Slice u8)
     : Prims.Pure Libcrux_ml_kem.Vector.Portable.Vector_type.t_PortableVector
       (requires (Core.Slice.impl__len #u8 a <: usize) =. sz 24)
@@ -153,7 +97,6 @@
         fun out ->
           let out:Libcrux_ml_kem.Vector.Portable.Vector_type.t_PortableVector = out in
           sz (Seq.length a) =. sz 24 ==> Spec.MLKEM.deserialize_post 12 a (impl.f_repr out))
->>>>>>> a09ba242
 
 [@@ FStar.Tactics.Typeclasses.tcinstance]
 val impl_1:Libcrux_ml_kem.Vector.Traits.t_Operations
