--- conflicted
+++ resolved
@@ -6,7 +6,7 @@
 #push-options "--z3rlimit 150 --split_queries always"
 
 let get_n_least_significant_bits (n: u8) (value: u32) =
-  let res:u32 = value &. ((mk_u32 1 <<! n <: u32) -! mk_u32 1 <: u32) in
+  let res:u32 = value &. ((1ul <<! n <: u32) -! 1ul <: u32) in
   let _:Prims.unit =
     calc ( == ) {
       v res;
@@ -28,7 +28,262 @@
 
 #pop-options
 
-<<<<<<< HEAD
+#push-options "--z3rlimit 150"
+
+let add (lhs rhs: Libcrux_ml_kem.Vector.Portable.Vector_type.t_PortableVector) =
+  let v__lhs0:Libcrux_ml_kem.Vector.Portable.Vector_type.t_PortableVector = lhs in
+  let lhs:Libcrux_ml_kem.Vector.Portable.Vector_type.t_PortableVector =
+    Rust_primitives.Hax.Folds.fold_range (sz 0)
+      Libcrux_ml_kem.Vector.Traits.v_FIELD_ELEMENTS_IN_VECTOR
+      (fun lhs i ->
+          let lhs:Libcrux_ml_kem.Vector.Portable.Vector_type.t_PortableVector = lhs in
+          let i:usize = i in
+          (forall j.
+              j < v i ==>
+              (Seq.index lhs.f_elements j) ==
+              (Seq.index v__lhs0.f_elements j) +! (Seq.index rhs.f_elements j)) /\
+          (forall j. j >= v i ==> (Seq.index lhs.f_elements j) == (Seq.index v__lhs0.f_elements j)))
+      lhs
+      (fun lhs i ->
+          let lhs:Libcrux_ml_kem.Vector.Portable.Vector_type.t_PortableVector = lhs in
+          let i:usize = i in
+          let lhs:Libcrux_ml_kem.Vector.Portable.Vector_type.t_PortableVector =
+            {
+              lhs with
+              Libcrux_ml_kem.Vector.Portable.Vector_type.f_elements
+              =
+              Rust_primitives.Hax.Monomorphized_update_at.update_at_usize lhs
+                  .Libcrux_ml_kem.Vector.Portable.Vector_type.f_elements
+                i
+                ((lhs.Libcrux_ml_kem.Vector.Portable.Vector_type.f_elements.[ i ] <: i16) +!
+                  (rhs.Libcrux_ml_kem.Vector.Portable.Vector_type.f_elements.[ i ] <: i16)
+                  <:
+                  i16)
+            }
+            <:
+            Libcrux_ml_kem.Vector.Portable.Vector_type.t_PortableVector
+          in
+          lhs)
+  in
+  let _:Prims.unit =
+    assert (forall i.
+          v (Seq.index lhs.f_elements i) ==
+          v (Seq.index v__lhs0.f_elements i) + v (Seq.index rhs.f_elements i))
+  in
+  lhs
+
+#pop-options
+
+let sub (lhs rhs: Libcrux_ml_kem.Vector.Portable.Vector_type.t_PortableVector) =
+  let v__lhs0:Libcrux_ml_kem.Vector.Portable.Vector_type.t_PortableVector = lhs in
+  let lhs:Libcrux_ml_kem.Vector.Portable.Vector_type.t_PortableVector =
+    Rust_primitives.Hax.Folds.fold_range (sz 0)
+      Libcrux_ml_kem.Vector.Traits.v_FIELD_ELEMENTS_IN_VECTOR
+      (fun lhs i ->
+          let lhs:Libcrux_ml_kem.Vector.Portable.Vector_type.t_PortableVector = lhs in
+          let i:usize = i in
+          (forall j.
+              j < v i ==>
+              (Seq.index lhs.f_elements j) ==
+              (Seq.index v__lhs0.f_elements j) -! (Seq.index rhs.f_elements j)) /\
+          (forall j. j >= v i ==> (Seq.index lhs.f_elements j) == (Seq.index v__lhs0.f_elements j)))
+      lhs
+      (fun lhs i ->
+          let lhs:Libcrux_ml_kem.Vector.Portable.Vector_type.t_PortableVector = lhs in
+          let i:usize = i in
+          let lhs:Libcrux_ml_kem.Vector.Portable.Vector_type.t_PortableVector =
+            {
+              lhs with
+              Libcrux_ml_kem.Vector.Portable.Vector_type.f_elements
+              =
+              Rust_primitives.Hax.Monomorphized_update_at.update_at_usize lhs
+                  .Libcrux_ml_kem.Vector.Portable.Vector_type.f_elements
+                i
+                ((lhs.Libcrux_ml_kem.Vector.Portable.Vector_type.f_elements.[ i ] <: i16) -!
+                  (rhs.Libcrux_ml_kem.Vector.Portable.Vector_type.f_elements.[ i ] <: i16)
+                  <:
+                  i16)
+            }
+            <:
+            Libcrux_ml_kem.Vector.Portable.Vector_type.t_PortableVector
+          in
+          lhs)
+  in
+  let _:Prims.unit =
+    assert (forall i.
+          v (Seq.index lhs.f_elements i) ==
+          v (Seq.index v__lhs0.f_elements i) - v (Seq.index rhs.f_elements i))
+  in
+  lhs
+
+let multiply_by_constant (vec: Libcrux_ml_kem.Vector.Portable.Vector_type.t_PortableVector) (c: i16) =
+  let v__vec0:Libcrux_ml_kem.Vector.Portable.Vector_type.t_PortableVector = vec in
+  let vec:Libcrux_ml_kem.Vector.Portable.Vector_type.t_PortableVector =
+    Rust_primitives.Hax.Folds.fold_range (sz 0)
+      Libcrux_ml_kem.Vector.Traits.v_FIELD_ELEMENTS_IN_VECTOR
+      (fun vec i ->
+          let vec:Libcrux_ml_kem.Vector.Portable.Vector_type.t_PortableVector = vec in
+          let i:usize = i in
+          (forall j.
+              j < v i ==> (Seq.index vec.f_elements j) == (Seq.index v__vec0.f_elements j) *! c) /\
+          (forall j. j >= v i ==> (Seq.index vec.f_elements j) == (Seq.index v__vec0.f_elements j)))
+      vec
+      (fun vec i ->
+          let vec:Libcrux_ml_kem.Vector.Portable.Vector_type.t_PortableVector = vec in
+          let i:usize = i in
+          let vec:Libcrux_ml_kem.Vector.Portable.Vector_type.t_PortableVector =
+            {
+              vec with
+              Libcrux_ml_kem.Vector.Portable.Vector_type.f_elements
+              =
+              Rust_primitives.Hax.Monomorphized_update_at.update_at_usize vec
+                  .Libcrux_ml_kem.Vector.Portable.Vector_type.f_elements
+                i
+                ((vec.Libcrux_ml_kem.Vector.Portable.Vector_type.f_elements.[ i ] <: i16) *! c
+                  <:
+                  i16)
+            }
+            <:
+            Libcrux_ml_kem.Vector.Portable.Vector_type.t_PortableVector
+          in
+          vec)
+  in
+  let _:Prims.unit =
+    assert (forall i. v (Seq.index vec.f_elements i) == v (Seq.index v__vec0.f_elements i) * v c)
+  in
+  vec
+
+let bitwise_and_with_constant
+      (vec: Libcrux_ml_kem.Vector.Portable.Vector_type.t_PortableVector)
+      (c: i16)
+     =
+  let v__vec0:Libcrux_ml_kem.Vector.Portable.Vector_type.t_PortableVector = vec in
+  let vec:Libcrux_ml_kem.Vector.Portable.Vector_type.t_PortableVector =
+    Rust_primitives.Hax.Folds.fold_range (sz 0)
+      Libcrux_ml_kem.Vector.Traits.v_FIELD_ELEMENTS_IN_VECTOR
+      (fun vec i ->
+          let vec:Libcrux_ml_kem.Vector.Portable.Vector_type.t_PortableVector = vec in
+          let i:usize = i in
+          (forall j. j < v i ==> Seq.index vec.f_elements j == (Seq.index v__vec0.f_elements j &. c)
+          ) /\ (forall j. j >= v i ==> Seq.index vec.f_elements j == Seq.index v__vec0.f_elements j)
+      )
+      vec
+      (fun vec i ->
+          let vec:Libcrux_ml_kem.Vector.Portable.Vector_type.t_PortableVector = vec in
+          let i:usize = i in
+          let vec:Libcrux_ml_kem.Vector.Portable.Vector_type.t_PortableVector =
+            {
+              vec with
+              Libcrux_ml_kem.Vector.Portable.Vector_type.f_elements
+              =
+              Rust_primitives.Hax.Monomorphized_update_at.update_at_usize vec
+                  .Libcrux_ml_kem.Vector.Portable.Vector_type.f_elements
+                i
+                ((vec.Libcrux_ml_kem.Vector.Portable.Vector_type.f_elements.[ i ] <: i16) &. c
+                  <:
+                  i16)
+            }
+            <:
+            Libcrux_ml_kem.Vector.Portable.Vector_type.t_PortableVector
+          in
+          vec)
+  in
+  let _:Prims.unit =
+    Seq.lemma_eq_intro vec.f_elements (Spec.Utils.map_array (fun x -> x &. c) v__vec0.f_elements)
+  in
+  vec
+
+let shift_right (v_SHIFT_BY: i32) (vec: Libcrux_ml_kem.Vector.Portable.Vector_type.t_PortableVector) =
+  let v__vec0:Libcrux_ml_kem.Vector.Portable.Vector_type.t_PortableVector = vec in
+  let vec:Libcrux_ml_kem.Vector.Portable.Vector_type.t_PortableVector =
+    Rust_primitives.Hax.Folds.fold_range (sz 0)
+      Libcrux_ml_kem.Vector.Traits.v_FIELD_ELEMENTS_IN_VECTOR
+      (fun vec i ->
+          let vec:Libcrux_ml_kem.Vector.Portable.Vector_type.t_PortableVector = vec in
+          let i:usize = i in
+          (forall j.
+              j < v i ==>
+              Seq.index vec.f_elements j == (Seq.index v__vec0.f_elements j >>! v_SHIFT_BY)) /\
+          (forall j. j >= v i ==> Seq.index vec.f_elements j == Seq.index v__vec0.f_elements j))
+      vec
+      (fun vec i ->
+          let vec:Libcrux_ml_kem.Vector.Portable.Vector_type.t_PortableVector = vec in
+          let i:usize = i in
+          let vec:Libcrux_ml_kem.Vector.Portable.Vector_type.t_PortableVector =
+            {
+              vec with
+              Libcrux_ml_kem.Vector.Portable.Vector_type.f_elements
+              =
+              Rust_primitives.Hax.Monomorphized_update_at.update_at_usize vec
+                  .Libcrux_ml_kem.Vector.Portable.Vector_type.f_elements
+                i
+                ((vec.Libcrux_ml_kem.Vector.Portable.Vector_type.f_elements.[ i ] <: i16) >>!
+                  v_SHIFT_BY
+                  <:
+                  i16)
+            }
+            <:
+            Libcrux_ml_kem.Vector.Portable.Vector_type.t_PortableVector
+          in
+          vec)
+  in
+  let _:Prims.unit =
+    Seq.lemma_eq_intro vec.f_elements
+      (Spec.Utils.map_array (fun x -> x >>! v_SHIFT_BY) v__vec0.f_elements)
+  in
+  vec
+
+#push-options "--z3rlimit 300"
+
+let cond_subtract_3329_ (vec: Libcrux_ml_kem.Vector.Portable.Vector_type.t_PortableVector) =
+  let v__vec0:Libcrux_ml_kem.Vector.Portable.Vector_type.t_PortableVector = vec in
+  let vec:Libcrux_ml_kem.Vector.Portable.Vector_type.t_PortableVector =
+    Rust_primitives.Hax.Folds.fold_range (sz 0)
+      Libcrux_ml_kem.Vector.Traits.v_FIELD_ELEMENTS_IN_VECTOR
+      (fun vec i ->
+          let vec:Libcrux_ml_kem.Vector.Portable.Vector_type.t_PortableVector = vec in
+          let i:usize = i in
+          (forall j.
+              j < v i ==>
+              Seq.index vec.f_elements j ==
+              (let x = Seq.index v__vec0.f_elements j in
+                if x >=. (mk_i16 3329) then x -! (mk_i16 3329) else x)) /\
+          (forall j. j >= v i ==> Seq.index vec.f_elements j == Seq.index v__vec0.f_elements j))
+      vec
+      (fun vec i ->
+          let vec:Libcrux_ml_kem.Vector.Portable.Vector_type.t_PortableVector = vec in
+          let i:usize = i in
+          if
+            (vec.Libcrux_ml_kem.Vector.Portable.Vector_type.f_elements.[ i ] <: i16) >=. 3329s
+            <:
+            bool
+          then
+            {
+              vec with
+              Libcrux_ml_kem.Vector.Portable.Vector_type.f_elements
+              =
+              Rust_primitives.Hax.Monomorphized_update_at.update_at_usize vec
+                  .Libcrux_ml_kem.Vector.Portable.Vector_type.f_elements
+                i
+                ((vec.Libcrux_ml_kem.Vector.Portable.Vector_type.f_elements.[ i ] <: i16) -! 3329s
+                  <:
+                  i16)
+              <:
+              t_Array i16 (sz 16)
+            }
+            <:
+            Libcrux_ml_kem.Vector.Portable.Vector_type.t_PortableVector
+          else vec)
+  in
+  let _:Prims.unit =
+    Seq.lemma_eq_intro vec.f_elements
+      (Spec.Utils.map_array (fun x -> if x >=. (mk_i16 3329) then x -! (mk_i16 3329) else x)
+          v__vec0.f_elements)
+  in
+  vec
+
+#pop-options
+
 #push-options "--z3rlimit 150 --ext context_pruning"
 
 let barrett_reduce_element (value: i16) =
@@ -37,7 +292,7 @@
       v_BARRETT_MULTIPLIER
       <:
       i32) +!
-    (Libcrux_ml_kem.Vector.Traits.v_BARRETT_R >>! mk_i32 1 <: i32)
+    (Libcrux_ml_kem.Vector.Traits.v_BARRETT_R >>! 1l <: i32)
   in
   let _:Prims.unit =
     assert_norm (v v_BARRETT_MULTIPLIER == (pow2 27 + 3329) / (2 * 3329));
@@ -63,6 +318,60 @@
     }
   in
   result
+
+#pop-options
+
+#push-options "--z3rlimit 150"
+
+let barrett_reduce (vec: Libcrux_ml_kem.Vector.Portable.Vector_type.t_PortableVector) =
+  let v__vec0:Libcrux_ml_kem.Vector.Portable.Vector_type.t_PortableVector = vec in
+  let vec:Libcrux_ml_kem.Vector.Portable.Vector_type.t_PortableVector =
+    Rust_primitives.Hax.Folds.fold_range (sz 0)
+      Libcrux_ml_kem.Vector.Traits.v_FIELD_ELEMENTS_IN_VECTOR
+      (fun vec i ->
+          let vec:Libcrux_ml_kem.Vector.Portable.Vector_type.t_PortableVector = vec in
+          let i:usize = i in
+          (forall j.
+              j < v i ==>
+              (Spec.Utils.is_i16b 3328 (Seq.index vec.f_elements j) /\
+                v (Seq.index vec.f_elements j) % 3329 == (v (Seq.index v__vec0.f_elements j) % 3329)
+              )) /\
+          (forall j.
+              j >= v i ==>
+              (Seq.index vec.f_elements j == Seq.index v__vec0.f_elements j /\
+                Spec.Utils.is_i16b 28296 (Seq.index vec.f_elements j))))
+      vec
+      (fun vec i ->
+          let vec:Libcrux_ml_kem.Vector.Portable.Vector_type.t_PortableVector = vec in
+          let i:usize = i in
+          let vi:i16 =
+            barrett_reduce_element (vec.Libcrux_ml_kem.Vector.Portable.Vector_type.f_elements.[ i ]
+                <:
+                i16)
+          in
+          let vec:Libcrux_ml_kem.Vector.Portable.Vector_type.t_PortableVector =
+            {
+              vec with
+              Libcrux_ml_kem.Vector.Portable.Vector_type.f_elements
+              =
+              Rust_primitives.Hax.Monomorphized_update_at.update_at_usize vec
+                  .Libcrux_ml_kem.Vector.Portable.Vector_type.f_elements
+                i
+                vi
+            }
+            <:
+            Libcrux_ml_kem.Vector.Portable.Vector_type.t_PortableVector
+          in
+          let _:Prims.unit =
+            assert (v (mk_int #usize_inttype (v i + 1)) == v i + 1);
+            assert (forall j. j < v i ==> Spec.Utils.is_i16b 3328 (Seq.index vec.f_elements j));
+            assert (Spec.Utils.is_i16b 3328 vi);
+            assert (Spec.Utils.is_i16b 3328 (Seq.index vec.f_elements (v i)));
+            assert (forall j. j < v i + 1 ==> Spec.Utils.is_i16b 3328 (Seq.index vec.f_elements j))
+          in
+          vec)
+  in
+  vec
 
 #pop-options
 
@@ -171,254 +480,21 @@
 
 #pop-options
 
-=======
->>>>>>> a09ba242
 #push-options "--z3rlimit 150"
 
-let add (lhs rhs: Libcrux_ml_kem.Vector.Portable.Vector_type.t_PortableVector) =
-  let v__lhs0:Libcrux_ml_kem.Vector.Portable.Vector_type.t_PortableVector = lhs in
-  let lhs:Libcrux_ml_kem.Vector.Portable.Vector_type.t_PortableVector =
-    Rust_primitives.Hax.Folds.fold_range (mk_usize 0)
-      Libcrux_ml_kem.Vector.Traits.v_FIELD_ELEMENTS_IN_VECTOR
-      (fun lhs i ->
-          let lhs:Libcrux_ml_kem.Vector.Portable.Vector_type.t_PortableVector = lhs in
-          let i:usize = i in
-          (forall j.
-              j < v i ==>
-              (Seq.index lhs.f_elements j) ==
-              (Seq.index v__lhs0.f_elements j) +! (Seq.index rhs.f_elements j)) /\
-          (forall j. j >= v i ==> (Seq.index lhs.f_elements j) == (Seq.index v__lhs0.f_elements j)))
-      lhs
-      (fun lhs i ->
-          let lhs:Libcrux_ml_kem.Vector.Portable.Vector_type.t_PortableVector = lhs in
-          let i:usize = i in
-          let lhs:Libcrux_ml_kem.Vector.Portable.Vector_type.t_PortableVector =
-            {
-              lhs with
-              Libcrux_ml_kem.Vector.Portable.Vector_type.f_elements
-              =
-              Rust_primitives.Hax.Monomorphized_update_at.update_at_usize lhs
-                  .Libcrux_ml_kem.Vector.Portable.Vector_type.f_elements
-                i
-                ((lhs.Libcrux_ml_kem.Vector.Portable.Vector_type.f_elements.[ i ] <: i16) +!
-                  (rhs.Libcrux_ml_kem.Vector.Portable.Vector_type.f_elements.[ i ] <: i16)
-                  <:
-                  i16)
-            }
-            <:
-            Libcrux_ml_kem.Vector.Portable.Vector_type.t_PortableVector
-          in
-          lhs)
-  in
-  let _:Prims.unit =
-    assert (forall i.
-          v (Seq.index lhs.f_elements i) ==
-          v (Seq.index v__lhs0.f_elements i) + v (Seq.index rhs.f_elements i))
-  in
-  lhs
-
-#pop-options
-
-let sub (lhs rhs: Libcrux_ml_kem.Vector.Portable.Vector_type.t_PortableVector) =
-  let v__lhs0:Libcrux_ml_kem.Vector.Portable.Vector_type.t_PortableVector = lhs in
-  let lhs:Libcrux_ml_kem.Vector.Portable.Vector_type.t_PortableVector =
-    Rust_primitives.Hax.Folds.fold_range (sz 0)
-      Libcrux_ml_kem.Vector.Traits.v_FIELD_ELEMENTS_IN_VECTOR
-      (fun lhs i ->
-          let lhs:Libcrux_ml_kem.Vector.Portable.Vector_type.t_PortableVector = lhs in
-          let i:usize = i in
-          (forall j.
-              j < v i ==>
-              (Seq.index lhs.f_elements j) ==
-              (Seq.index v__lhs0.f_elements j) -! (Seq.index rhs.f_elements j)) /\
-          (forall j. j >= v i ==> (Seq.index lhs.f_elements j) == (Seq.index v__lhs0.f_elements j)))
-      lhs
-      (fun lhs i ->
-          let lhs:Libcrux_ml_kem.Vector.Portable.Vector_type.t_PortableVector = lhs in
-          let i:usize = i in
-          let lhs:Libcrux_ml_kem.Vector.Portable.Vector_type.t_PortableVector =
-            {
-              lhs with
-              Libcrux_ml_kem.Vector.Portable.Vector_type.f_elements
-              =
-              Rust_primitives.Hax.Monomorphized_update_at.update_at_usize lhs
-                  .Libcrux_ml_kem.Vector.Portable.Vector_type.f_elements
-                i
-                ((lhs.Libcrux_ml_kem.Vector.Portable.Vector_type.f_elements.[ i ] <: i16) -!
-                  (rhs.Libcrux_ml_kem.Vector.Portable.Vector_type.f_elements.[ i ] <: i16)
-                  <:
-                  i16)
-            }
-            <:
-            Libcrux_ml_kem.Vector.Portable.Vector_type.t_PortableVector
-          in
-          lhs)
-  in
-  let _:Prims.unit =
-    assert (forall i.
-          v (Seq.index lhs.f_elements i) ==
-          v (Seq.index v__lhs0.f_elements i) - v (Seq.index rhs.f_elements i))
-  in
-  lhs
-
-let multiply_by_constant (vec: Libcrux_ml_kem.Vector.Portable.Vector_type.t_PortableVector) (c: i16) =
-  let v__vec0:Libcrux_ml_kem.Vector.Portable.Vector_type.t_PortableVector = vec in
-  let vec:Libcrux_ml_kem.Vector.Portable.Vector_type.t_PortableVector =
-    Rust_primitives.Hax.Folds.fold_range (mk_usize 0)
-      Libcrux_ml_kem.Vector.Traits.v_FIELD_ELEMENTS_IN_VECTOR
-      (fun vec i ->
-          let vec:Libcrux_ml_kem.Vector.Portable.Vector_type.t_PortableVector = vec in
-          let i:usize = i in
-          (forall j.
-              j < v i ==> (Seq.index vec.f_elements j) == (Seq.index v__vec0.f_elements j) *! c) /\
-          (forall j. j >= v i ==> (Seq.index vec.f_elements j) == (Seq.index v__vec0.f_elements j)))
-      vec
-      (fun vec i ->
-          let vec:Libcrux_ml_kem.Vector.Portable.Vector_type.t_PortableVector = vec in
-          let i:usize = i in
-          let vec:Libcrux_ml_kem.Vector.Portable.Vector_type.t_PortableVector =
-            {
-              vec with
-              Libcrux_ml_kem.Vector.Portable.Vector_type.f_elements
-              =
-              Rust_primitives.Hax.Monomorphized_update_at.update_at_usize vec
-                  .Libcrux_ml_kem.Vector.Portable.Vector_type.f_elements
-                i
-                ((vec.Libcrux_ml_kem.Vector.Portable.Vector_type.f_elements.[ i ] <: i16) *! c
-                  <:
-                  i16)
-            }
-            <:
-            Libcrux_ml_kem.Vector.Portable.Vector_type.t_PortableVector
-          in
-          vec)
-  in
-  let _:Prims.unit =
-    assert (forall i. v (Seq.index vec.f_elements i) == v (Seq.index v__vec0.f_elements i) * v c)
-  in
-  vec
-
-let bitwise_and_with_constant
+let montgomery_multiply_by_constant
       (vec: Libcrux_ml_kem.Vector.Portable.Vector_type.t_PortableVector)
       (c: i16)
      =
   let v__vec0:Libcrux_ml_kem.Vector.Portable.Vector_type.t_PortableVector = vec in
   let vec:Libcrux_ml_kem.Vector.Portable.Vector_type.t_PortableVector =
-    Rust_primitives.Hax.Folds.fold_range (mk_usize 0)
-      Libcrux_ml_kem.Vector.Traits.v_FIELD_ELEMENTS_IN_VECTOR
-      (fun vec i ->
-          let vec:Libcrux_ml_kem.Vector.Portable.Vector_type.t_PortableVector = vec in
-          let i:usize = i in
-          (forall j. j < v i ==> Seq.index vec.f_elements j == (Seq.index v__vec0.f_elements j &. c)
-          ) /\ (forall j. j >= v i ==> Seq.index vec.f_elements j == Seq.index v__vec0.f_elements j)
-      )
-      vec
-      (fun vec i ->
-          let vec:Libcrux_ml_kem.Vector.Portable.Vector_type.t_PortableVector = vec in
-          let i:usize = i in
-          let vec:Libcrux_ml_kem.Vector.Portable.Vector_type.t_PortableVector =
-            {
-              vec with
-              Libcrux_ml_kem.Vector.Portable.Vector_type.f_elements
-              =
-              Rust_primitives.Hax.Monomorphized_update_at.update_at_usize vec
-                  .Libcrux_ml_kem.Vector.Portable.Vector_type.f_elements
-                i
-                ((vec.Libcrux_ml_kem.Vector.Portable.Vector_type.f_elements.[ i ] <: i16) &. c
-                  <:
-                  i16)
-            }
-            <:
-            Libcrux_ml_kem.Vector.Portable.Vector_type.t_PortableVector
-          in
-          vec)
-  in
-  let _:Prims.unit =
-    Seq.lemma_eq_intro vec.f_elements (Spec.Utils.map_array (fun x -> x &. c) v__vec0.f_elements)
-  in
-  vec
-
-let shift_right (v_SHIFT_BY: i32) (vec: Libcrux_ml_kem.Vector.Portable.Vector_type.t_PortableVector) =
-  let v__vec0:Libcrux_ml_kem.Vector.Portable.Vector_type.t_PortableVector = vec in
-  let vec:Libcrux_ml_kem.Vector.Portable.Vector_type.t_PortableVector =
-    Rust_primitives.Hax.Folds.fold_range (mk_usize 0)
+    Rust_primitives.Hax.Folds.fold_range (sz 0)
       Libcrux_ml_kem.Vector.Traits.v_FIELD_ELEMENTS_IN_VECTOR
       (fun vec i ->
           let vec:Libcrux_ml_kem.Vector.Portable.Vector_type.t_PortableVector = vec in
           let i:usize = i in
           (forall j.
               j < v i ==>
-<<<<<<< HEAD
-              Seq.index vec.f_elements j ==
-              (let x = Seq.index v__vec0.f_elements j in
-                if x >=. (mk_i16 3329) then x -! (mk_i16 3329) else x)) /\
-=======
-              Seq.index vec.f_elements j == (Seq.index v__vec0.f_elements j >>! v_SHIFT_BY)) /\
->>>>>>> a09ba242
-          (forall j. j >= v i ==> Seq.index vec.f_elements j == Seq.index v__vec0.f_elements j))
-      vec
-      (fun vec i ->
-          let vec:Libcrux_ml_kem.Vector.Portable.Vector_type.t_PortableVector = vec in
-          let i:usize = i in
-<<<<<<< HEAD
-          if
-            (vec.Libcrux_ml_kem.Vector.Portable.Vector_type.f_elements.[ i ] <: i16) >=. mk_i16 3329
-            <:
-            bool
-          then
-=======
-          let vec:Libcrux_ml_kem.Vector.Portable.Vector_type.t_PortableVector =
->>>>>>> a09ba242
-            {
-              vec with
-              Libcrux_ml_kem.Vector.Portable.Vector_type.f_elements
-              =
-              Rust_primitives.Hax.Monomorphized_update_at.update_at_usize vec
-                  .Libcrux_ml_kem.Vector.Portable.Vector_type.f_elements
-                i
-<<<<<<< HEAD
-                ((vec.Libcrux_ml_kem.Vector.Portable.Vector_type.f_elements.[ i ] <: i16) -!
-                  mk_i16 3329
-                  <:
-                  i16)
-              <:
-              t_Array i16 (mk_usize 16)
-=======
-                ((vec.Libcrux_ml_kem.Vector.Portable.Vector_type.f_elements.[ i ] <: i16) >>!
-                  v_SHIFT_BY
-                  <:
-                  i16)
->>>>>>> a09ba242
-            }
-            <:
-            Libcrux_ml_kem.Vector.Portable.Vector_type.t_PortableVector
-          in
-          vec)
-  in
-  let _:Prims.unit =
-    Seq.lemma_eq_intro vec.f_elements
-<<<<<<< HEAD
-      (Spec.Utils.map_array (fun x -> if x >=. (mk_i16 3329) then x -! (mk_i16 3329) else x)
-          v__vec0.f_elements)
-=======
-      (Spec.Utils.map_array (fun x -> x >>! v_SHIFT_BY) v__vec0.f_elements)
->>>>>>> a09ba242
-  in
-  vec
-
-#push-options "--z3rlimit 300"
-
-let cond_subtract_3329_ (vec: Libcrux_ml_kem.Vector.Portable.Vector_type.t_PortableVector) =
-  let v__vec0:Libcrux_ml_kem.Vector.Portable.Vector_type.t_PortableVector = vec in
-  let vec:Libcrux_ml_kem.Vector.Portable.Vector_type.t_PortableVector =
-    Rust_primitives.Hax.Folds.fold_range (mk_usize 0)
-      Libcrux_ml_kem.Vector.Traits.v_FIELD_ELEMENTS_IN_VECTOR
-      (fun vec i ->
-          let vec:Libcrux_ml_kem.Vector.Portable.Vector_type.t_PortableVector = vec in
-          let i:usize = i in
-          (forall j.
-              j < v i ==>
-<<<<<<< HEAD
               (let vecj = Seq.index vec.f_elements j in
                 (Spec.Utils.is_i16b 3328 vecj /\
                   v vecj % 3329 == (v (Seq.index v__vec0.f_elements j) * v c * 169) % 3329))) /\
@@ -442,307 +518,6 @@
                 <:
                 i16)
             <:
-            t_Array i16 (mk_usize 16)
-          }
-          <:
-          Libcrux_ml_kem.Vector.Portable.Vector_type.t_PortableVector)
-  in
-  vec
-
-#pop-options
-
-let multiply_by_constant (vec: Libcrux_ml_kem.Vector.Portable.Vector_type.t_PortableVector) (c: i16) =
-  let v__vec0:Libcrux_ml_kem.Vector.Portable.Vector_type.t_PortableVector = vec in
-  let vec:Libcrux_ml_kem.Vector.Portable.Vector_type.t_PortableVector =
-    Rust_primitives.Hax.Folds.fold_range (mk_usize 0)
-      Libcrux_ml_kem.Vector.Traits.v_FIELD_ELEMENTS_IN_VECTOR
-      (fun vec i ->
-          let vec:Libcrux_ml_kem.Vector.Portable.Vector_type.t_PortableVector = vec in
-          let i:usize = i in
-          (forall j.
-              j < v i ==> (Seq.index vec.f_elements j) == (Seq.index v__vec0.f_elements j) *! c) /\
-          (forall j. j >= v i ==> (Seq.index vec.f_elements j) == (Seq.index v__vec0.f_elements j)))
-=======
-              Seq.index vec.f_elements j ==
-              (let x = Seq.index v__vec0.f_elements j in
-                if x >=. 3329s then x -! 3329s else x)) /\
-          (forall j. j >= v i ==> Seq.index vec.f_elements j == Seq.index v__vec0.f_elements j))
->>>>>>> a09ba242
-      vec
-      (fun vec i ->
-          let vec:Libcrux_ml_kem.Vector.Portable.Vector_type.t_PortableVector = vec in
-          let i:usize = i in
-          if
-            (vec.Libcrux_ml_kem.Vector.Portable.Vector_type.f_elements.[ i ] <: i16) >=. 3329s
-            <:
-            bool
-          then
-            {
-              vec with
-              Libcrux_ml_kem.Vector.Portable.Vector_type.f_elements
-              =
-              Rust_primitives.Hax.Monomorphized_update_at.update_at_usize vec
-                  .Libcrux_ml_kem.Vector.Portable.Vector_type.f_elements
-                i
-                ((vec.Libcrux_ml_kem.Vector.Portable.Vector_type.f_elements.[ i ] <: i16) -! 3329s
-                  <:
-                  i16)
-              <:
-              t_Array i16 (sz 16)
-            }
-            <:
-            Libcrux_ml_kem.Vector.Portable.Vector_type.t_PortableVector
-          else vec)
-  in
-  let _:Prims.unit =
-    Seq.lemma_eq_intro vec.f_elements
-      (Spec.Utils.map_array (fun x -> if x >=. 3329s then x -! 3329s else x) v__vec0.f_elements)
-  in
-  vec
-
-#pop-options
-
-#push-options "--z3rlimit 150 --ext context_pruning"
-
-let barrett_reduce_element (value: i16) =
-  let t:i32 =
-    ((Core.Convert.f_from #i32 #i16 #FStar.Tactics.Typeclasses.solve value <: i32) *!
-      v_BARRETT_MULTIPLIER
-      <:
-      i32) +!
-    (Libcrux_ml_kem.Vector.Traits.v_BARRETT_R >>! 1l <: i32)
-  in
-  let _:Prims.unit =
-    assert_norm (v v_BARRETT_MULTIPLIER == (pow2 27 + 3329) / (2 * 3329));
-    assert (v t = v value * v v_BARRETT_MULTIPLIER + pow2 25)
-  in
-  let _:Prims.unit = assert (v t / pow2 26 < 9) in
-  let _:Prims.unit = assert (v t / pow2 26 > - 9) in
-  let quotient:i16 = cast (t >>! Libcrux_ml_kem.Vector.Traits.v_BARRETT_SHIFT <: i32) <: i16 in
-  let _:Prims.unit = assert (v quotient = v t / pow2 26) in
-  let _:Prims.unit = assert (Spec.Utils.is_i16b 9 quotient) in
-  let result:i16 = value -! (quotient *! Libcrux_ml_kem.Vector.Traits.v_FIELD_MODULUS <: i16) in
-  let _:Prims.unit =
-    calc ( == ) {
-      v result % 3329;
-      ( == ) { () }
-      (v value - (v quotient * 3329)) % 3329;
-      ( == ) { Math.Lemmas.lemma_mod_sub_distr (v value) (v quotient * 3329) 3329 }
-      (v value - (v quotient * 3329) % 3329) % 3329;
-      ( == ) { Math.Lemmas.cancel_mul_mod (v quotient) 3329 }
-      (v value - 0) % 3329;
-      ( == ) { () }
-      (v value) % 3329;
-    }
-  in
-  result
-
-#pop-options
-
-#push-options "--z3rlimit 150"
-
-let barrett_reduce (vec: Libcrux_ml_kem.Vector.Portable.Vector_type.t_PortableVector) =
-  let v__vec0:Libcrux_ml_kem.Vector.Portable.Vector_type.t_PortableVector = vec in
-  let vec:Libcrux_ml_kem.Vector.Portable.Vector_type.t_PortableVector =
-    Rust_primitives.Hax.Folds.fold_range (mk_usize 0)
-      Libcrux_ml_kem.Vector.Traits.v_FIELD_ELEMENTS_IN_VECTOR
-      (fun vec i ->
-          let vec:Libcrux_ml_kem.Vector.Portable.Vector_type.t_PortableVector = vec in
-          let i:usize = i in
-          (forall j.
-              j < v i ==>
-              (Spec.Utils.is_i16b 3328 (Seq.index vec.f_elements j) /\
-                v (Seq.index vec.f_elements j) % 3329 == (v (Seq.index v__vec0.f_elements j) % 3329)
-              )) /\
-          (forall j.
-              j >= v i ==>
-              (Seq.index vec.f_elements j == Seq.index v__vec0.f_elements j /\
-                Spec.Utils.is_i16b 28296 (Seq.index vec.f_elements j))))
-      vec
-      (fun vec i ->
-          let vec:Libcrux_ml_kem.Vector.Portable.Vector_type.t_PortableVector = vec in
-          let i:usize = i in
-          let vi:i16 =
-            barrett_reduce_element (vec.Libcrux_ml_kem.Vector.Portable.Vector_type.f_elements.[ i ]
-                <:
-                i16)
-          in
-          let vec:Libcrux_ml_kem.Vector.Portable.Vector_type.t_PortableVector =
-            {
-              vec with
-              Libcrux_ml_kem.Vector.Portable.Vector_type.f_elements
-              =
-              Rust_primitives.Hax.Monomorphized_update_at.update_at_usize vec
-                  .Libcrux_ml_kem.Vector.Portable.Vector_type.f_elements
-                i
-                vi
-            }
-            <:
-            Libcrux_ml_kem.Vector.Portable.Vector_type.t_PortableVector
-          in
-          let _:Prims.unit =
-            assert (v (mk_int #usize_inttype (v i + 1)) == v i + 1);
-            assert (forall j. j < v i ==> Spec.Utils.is_i16b 3328 (Seq.index vec.f_elements j));
-            assert (Spec.Utils.is_i16b 3328 vi);
-            assert (Spec.Utils.is_i16b 3328 (Seq.index vec.f_elements (v i)));
-            assert (forall j. j < v i + 1 ==> Spec.Utils.is_i16b 3328 (Seq.index vec.f_elements j))
-          in
-          vec)
-  in
-  vec
-
-#pop-options
-
-#push-options "--z3rlimit 500 --split_queries always"
-
-let montgomery_reduce_element (value: i32) =
-  let _:i32 = v_MONTGOMERY_R in
-  let k:i32 =
-    (cast (cast (value <: i32) <: i16) <: i32) *!
-    (cast (Libcrux_ml_kem.Vector.Traits.v_INVERSE_OF_MODULUS_MOD_MONTGOMERY_R <: u32) <: i32)
-  in
-  let _:Prims.unit =
-    assert (v (cast (cast (value <: i32) <: i16) <: i32) == v value @% pow2 16);
-    assert (v k == (v value @% pow2 16) * 62209);
-    assert (v (cast (cast (k <: i32) <: i16) <: i32) == v k @% pow2 16);
-    assert (v (cast (cast (k <: i32) <: i16) <: i32) < pow2 15);
-    assert (v (cast (cast (k <: i32) <: i16) <: i32) >= - pow2 15);
-    assert (v (cast (Libcrux_ml_kem.Vector.Traits.v_FIELD_MODULUS <: i16) <: i32) == 3329)
-  in
-  let k_times_modulus:i32 =
-    (cast (cast (k <: i32) <: i16) <: i32) *!
-    (cast (Libcrux_ml_kem.Vector.Traits.v_FIELD_MODULUS <: i16) <: i32)
-  in
-  let _:Prims.unit =
-    Spec.Utils.lemma_mul_i16b (pow2 15)
-      (3329)
-      (cast (k <: i32) <: i16)
-      Libcrux_ml_kem.Vector.Traits.v_FIELD_MODULUS;
-    assert (Spec.Utils.is_i32b (pow2 15 * 3329) k_times_modulus)
-  in
-  let c:i16 = cast (k_times_modulus >>! v_MONTGOMERY_SHIFT <: i32) <: i16 in
-  let _:Prims.unit =
-    assert (v k_times_modulus < pow2 31);
-    assert (v k_times_modulus / pow2 16 < pow2 15);
-    assert (v c == (v k_times_modulus / pow2 16) @% pow2 16);
-    assert (v c == v k_times_modulus / pow2 16);
-    assert (Spec.Utils.is_i16b 1665 c)
-  in
-  let value_high:i16 = cast (value >>! v_MONTGOMERY_SHIFT <: i32) <: i16 in
-  let _:Prims.unit =
-    assert (v value < pow2 31);
-    assert (v value / pow2 16 < pow2 15);
-    assert (v value_high == (v value / pow2 16) @% pow2 16);
-    Spec.Utils.lemma_div_at_percent (v value) (pow2 16);
-    assert (v value_high == (v value / pow2 16));
-    assert (Spec.Utils.is_i32b (3328 * 3328) value ==> Spec.Utils.is_i16b 169 value_high);
-    assert (Spec.Utils.is_i16b 3328 value_high)
-  in
-  let res:i16 = value_high -! c in
-  let _:Prims.unit = assert (Spec.Utils.is_i16b (3328 + 1665) res) in
-  let _:Prims.unit =
-    assert (Spec.Utils.is_i32b (3328 * pow2 15) value ==> Spec.Utils.is_i16b 3328 res)
-  in
-  let _:Prims.unit =
-    calc ( == ) {
-      v k_times_modulus % pow2 16;
-      ( == ) { assert (v k_times_modulus == (v k @% pow2 16) * 3329) }
-      ((v k @% pow2 16) * 3329) % pow2 16;
-      ( == ) { assert (v k = (v value @% pow2 16) * 62209) }
-      ((((v value @% pow2 16) * 62209) @% pow2 16) * 3329) % pow2 16;
-      ( == ) { Math.Lemmas.lemma_mod_sub ((((v value @% pow2 16) * 62209) % pow2 16) * 3329)
-        (pow2 16)
-        3329 }
-      ((((v value @% pow2 16) * 62209) % pow2 16) * 3329) % pow2 16;
-      ( == ) { Math.Lemmas.lemma_mod_mul_distr_l ((v value @% pow2 16) * 62209) 3329 (pow2 16) }
-      ((((v value @% pow2 16) * 62209) * 3329) % pow2 16);
-      ( == ) { Math.Lemmas.lemma_mod_mul_distr_r (v value @% pow2 16) (62209 * 3329) (pow2 16) }
-      ((v value @% pow2 16) % pow2 16);
-      ( == ) { Math.Lemmas.lemma_mod_sub (v value) (pow2 16) 1 }
-      (v value) % pow2 16;
-    };
-    Math.Lemmas.modulo_add (pow2 16) (- (v k_times_modulus)) (v value) (v k_times_modulus);
-    assert ((v value - v k_times_modulus) % pow2 16 == 0)
-  in
-  let _:Prims.unit =
-    calc ( == ) {
-      v res % 3329;
-      ( == ) { assert (v res == v value_high - v c) }
-      (v value / pow2 16 - v k_times_modulus / pow2 16) % 3329;
-      ( == ) { Math.Lemmas.lemma_div_exact (v value - v k_times_modulus) (pow2 16) }
-      ((v value - v k_times_modulus) / pow2 16) % 3329;
-      ( == ) { assert ((pow2 16 * 169) % 3329 == 1) }
-      (((v value - v k_times_modulus) / pow2 16) * ((pow2 16 * 169) % 3329)) % 3329;
-      ( == ) { Math.Lemmas.lemma_mod_mul_distr_r ((v value - v k_times_modulus) / pow2 16)
-        (pow2 16 * 169)
-        3329 }
-      (((v value - v k_times_modulus) / pow2 16) * pow2 16 * 169) % 3329;
-      ( == ) { Math.Lemmas.lemma_div_exact (v value - v k_times_modulus) (pow2 16) }
-      ((v value - v k_times_modulus) * 169) % 3329;
-      ( == ) { assert (v k_times_modulus == (v k @% pow2 16) * 3329) }
-      ((v value * 169) - ((v k @% pow2 16) * 3329 * 169)) % 3329;
-      ( == ) { Math.Lemmas.lemma_mod_sub (v value * 169) 3329 ((v k @% pow2 16) * 169) }
-      (v value * 169) % 3329;
-    }
-  in
-  res
-
-<<<<<<< HEAD
-let sub (lhs rhs: Libcrux_ml_kem.Vector.Portable.Vector_type.t_PortableVector) =
-  let v__lhs0:Libcrux_ml_kem.Vector.Portable.Vector_type.t_PortableVector = lhs in
-  let lhs:Libcrux_ml_kem.Vector.Portable.Vector_type.t_PortableVector =
-    Rust_primitives.Hax.Folds.fold_range (mk_usize 0)
-=======
-#pop-options
-
-#push-options "--z3rlimit 300"
-
-let montgomery_multiply_fe_by_fer (fe fer: i16) =
-  let _:Prims.unit = Spec.Utils.lemma_mul_i16b (pow2 15) (1664) fe fer in
-  let product:i32 = (cast (fe <: i16) <: i32) *! (cast (fer <: i16) <: i32) in
-  montgomery_reduce_element product
-
-#pop-options
-
-#push-options "--z3rlimit 150"
-
-let montgomery_multiply_by_constant
-      (vec: Libcrux_ml_kem.Vector.Portable.Vector_type.t_PortableVector)
-      (c: i16)
-     =
-  let v__vec0:Libcrux_ml_kem.Vector.Portable.Vector_type.t_PortableVector = vec in
-  let vec:Libcrux_ml_kem.Vector.Portable.Vector_type.t_PortableVector =
-    Rust_primitives.Hax.Folds.fold_range (sz 0)
->>>>>>> a09ba242
-      Libcrux_ml_kem.Vector.Traits.v_FIELD_ELEMENTS_IN_VECTOR
-      (fun vec i ->
-          let vec:Libcrux_ml_kem.Vector.Portable.Vector_type.t_PortableVector = vec in
-          let i:usize = i in
-          (forall j.
-              j < v i ==>
-              (let vecj = Seq.index vec.f_elements j in
-                (Spec.Utils.is_i16b 3328 vecj /\
-                  v vecj % 3329 == (v (Seq.index v__vec0.f_elements j) * v c * 169) % 3329))) /\
-          (forall j. j >= v i ==> (Seq.index vec.f_elements j) == (Seq.index v__vec0.f_elements j)))
-      vec
-      (fun vec i ->
-          let vec:Libcrux_ml_kem.Vector.Portable.Vector_type.t_PortableVector = vec in
-          let i:usize = i in
-          {
-            vec with
-            Libcrux_ml_kem.Vector.Portable.Vector_type.f_elements
-            =
-            Rust_primitives.Hax.Monomorphized_update_at.update_at_usize vec
-                .Libcrux_ml_kem.Vector.Portable.Vector_type.f_elements
-              i
-              (montgomery_multiply_fe_by_fer (vec
-                      .Libcrux_ml_kem.Vector.Portable.Vector_type.f_elements.[ i ]
-                    <:
-                    i16)
-                  c
-                <:
-                i16)
-            <:
             t_Array i16 (sz 16)
           }
           <:
