module Libcrux_ml_kem.Vector.Portable.Arithmetic
#set-options "--fuel 0 --ifuel 1 --z3rlimit 15"
open Core
open FStar.Mul

#push-options "--z3rlimit 150 --split_queries always"

let get_n_least_significant_bits (n: u8) (value: u32) =
  let res:u32 = value &. ((1ul <<! n <: u32) -! 1ul <: u32) in
  let _:Prims.unit =
    calc ( == ) {
      v res;
      ( == ) { () }
      v (logand value ((1ul <<! n) -! 1ul));
      ( == ) { mk_int_equiv_lemma #u32_inttype 1 }
      v (logand value (((mk_int 1) <<! n) -! (mk_int 1)));
      ( == ) { () }
      v (logand value (mk_int ((1 * pow2 (v n)) % pow2 32) -! (mk_int 1)));
      ( == ) { (Math.Lemmas.small_mod (pow2 (v n)) (pow2 32);
        Math.Lemmas.pow2_lt_compat 32 (v n)) }
      v (logand value ((mk_int (pow2 (v n))) -! (mk_int 1)));
      ( == ) { (Math.Lemmas.pow2_lt_compat 32 (v n);
        logand_mask_lemma value (v n)) }
      v value % (pow2 (v n));
    }
  in
  res

#pop-options

#push-options "--z3rlimit 150"

let barrett_reduce_element (value: i16) =
  let t:i32 =
    ((Core.Convert.f_from #i32 #i16 #FStar.Tactics.Typeclasses.solve value <: i32) *!
      v_BARRETT_MULTIPLIER
      <:
      i32) +!
    (Libcrux_ml_kem.Vector.Traits.v_BARRETT_R >>! 1l <: i32)
  in
  let _:Prims.unit =
    assert_norm (v v_BARRETT_MULTIPLIER == (pow2 27 + 3329) / (2 * 3329));
    assert (v t = v value * v v_BARRETT_MULTIPLIER + pow2 25)
  in
  let _:Prims.unit = assert (v t / pow2 26 < 9) in
  let _:Prims.unit = assert (v t / pow2 26 > - 9) in
  let quotient:i16 = cast (t >>! Libcrux_ml_kem.Vector.Traits.v_BARRETT_SHIFT <: i32) <: i16 in
  let _:Prims.unit = assert (v quotient = v t / pow2 26) in
  let _:Prims.unit = assert (Spec.Utils.is_i16b 9 quotient) in
  let result:i16 = value -! (quotient *! Libcrux_ml_kem.Vector.Traits.v_FIELD_MODULUS <: i16) in
  let _:Prims.unit =
    calc ( == ) {
      v result % 3329;
      ( == ) { () }
      (v value - (v quotient * 3329)) % 3329;
      ( == ) { Math.Lemmas.lemma_mod_sub_distr (v value) (v quotient * 3329) 3329 }
      (v value - (v quotient * 3329) % 3329) % 3329;
      ( == ) { Math.Lemmas.cancel_mul_mod (v quotient) 3329 }
      (v value - 0) % 3329;
      ( == ) { () }
      (v value) % 3329;
    }
  in
  result

#pop-options

#push-options "--z3rlimit 500 --split_queries always"

let montgomery_reduce_element (value: i32) =
  let _:i32 = v_MONTGOMERY_R in
  let k:i32 =
    (cast (cast (value <: i32) <: i16) <: i32) *!
    (cast (Libcrux_ml_kem.Vector.Traits.v_INVERSE_OF_MODULUS_MOD_MONTGOMERY_R <: u32) <: i32)
  in
  let _:Prims.unit =
    assert (v (cast (cast (value <: i32) <: i16) <: i32) == v value @% pow2 16);
    assert (v k == (v value @% pow2 16) * 62209);
    assert (v (cast (cast (k <: i32) <: i16) <: i32) == v k @% pow2 16);
    assert (v (cast (cast (k <: i32) <: i16) <: i32) < pow2 15);
    assert (v (cast (cast (k <: i32) <: i16) <: i32) >= - pow2 15);
    assert (v (cast (Libcrux_ml_kem.Vector.Traits.v_FIELD_MODULUS <: i16) <: i32) == 3329)
  in
  let k_times_modulus:i32 =
    (cast (cast (k <: i32) <: i16) <: i32) *!
    (cast (Libcrux_ml_kem.Vector.Traits.v_FIELD_MODULUS <: i16) <: i32)
  in
  let _:Prims.unit =
    Spec.Utils.lemma_mul_i16b (pow2 15)
      (3329)
      (cast (k <: i32) <: i16)
      Libcrux_ml_kem.Vector.Traits.v_FIELD_MODULUS;
    assert (Spec.Utils.is_i32b (pow2 15 * 3329) k_times_modulus)
  in
  let c:i16 = cast (k_times_modulus >>! v_MONTGOMERY_SHIFT <: i32) <: i16 in
  let _:Prims.unit =
    assert (v k_times_modulus < pow2 31);
    assert (v k_times_modulus / pow2 16 < pow2 15);
    assert (v c == (v k_times_modulus / pow2 16) @% pow2 16);
    assert (v c == v k_times_modulus / pow2 16);
    assert (Spec.Utils.is_i16b 1665 c)
  in
  let value_high:i16 = cast (value >>! v_MONTGOMERY_SHIFT <: i32) <: i16 in
  let _:Prims.unit =
    assert (v value < pow2 31);
    assert (v value / pow2 16 < pow2 15);
    assert (v value_high == (v value / pow2 16) @% pow2 16);
    Spec.Utils.lemma_div_at_percent (v value) (pow2 16);
    assert (v value_high == (v value / pow2 16));
    assert (Spec.Utils.is_i32b (3328 * 3328) value ==> Spec.Utils.is_i16b 169 value_high);
    assert (Spec.Utils.is_i16b 3328 value_high)
  in
  let res:i16 = value_high -! c in
  let _:Prims.unit = assert (Spec.Utils.is_i16b (3328 + 1665) res) in
  let _:Prims.unit =
    assert (Spec.Utils.is_i32b (3328 * 3328) value ==> Spec.Utils.is_i16b 3328 res)
  in
  let _:Prims.unit =
    calc ( == ) {
      v k_times_modulus % pow2 16;
      ( == ) { assert (v k_times_modulus == (v k @% pow2 16) * 3329) }
      ((v k @% pow2 16) * 3329) % pow2 16;
      ( == ) { assert (v k = (v value @% pow2 16) * 62209) }
      ((((v value @% pow2 16) * 62209) @% pow2 16) * 3329) % pow2 16;
      ( == ) { Math.Lemmas.lemma_mod_sub ((((v value @% pow2 16) * 62209) % pow2 16) * 3329)
        (pow2 16)
        3329 }
      ((((v value @% pow2 16) * 62209) % pow2 16) * 3329) % pow2 16;
      ( == ) { Math.Lemmas.lemma_mod_mul_distr_l ((v value @% pow2 16) * 62209) 3329 (pow2 16) }
      ((((v value @% pow2 16) * 62209) * 3329) % pow2 16);
      ( == ) { Math.Lemmas.lemma_mod_mul_distr_r (v value @% pow2 16) (62209 * 3329) (pow2 16) }
      ((v value @% pow2 16) % pow2 16);
      ( == ) { Math.Lemmas.lemma_mod_sub (v value) (pow2 16) 1 }
      (v value) % pow2 16;
    };
    Math.Lemmas.modulo_add (pow2 16) (- (v k_times_modulus)) (v value) (v k_times_modulus);
    assert ((v value - v k_times_modulus) % pow2 16 == 0)
  in
  let _:Prims.unit =
    calc ( == ) {
      v res % 3329;
      ( == ) { assert (v res == v value_high - v c) }
      (v value / pow2 16 - v k_times_modulus / pow2 16) % 3329;
      ( == ) { Math.Lemmas.lemma_div_exact (v value - v k_times_modulus) (pow2 16) }
      ((v value - v k_times_modulus) / pow2 16) % 3329;
      ( == ) { assert ((pow2 16 * 169) % 3329 == 1) }
      (((v value - v k_times_modulus) / pow2 16) * ((pow2 16 * 169) % 3329)) % 3329;
      ( == ) { Math.Lemmas.lemma_mod_mul_distr_r ((v value - v k_times_modulus) / pow2 16)
        (pow2 16 * 169)
        3329 }
      (((v value - v k_times_modulus) / pow2 16) * pow2 16 * 169) % 3329;
      ( == ) { Math.Lemmas.lemma_div_exact (v value - v k_times_modulus) (pow2 16) }
      ((v value - v k_times_modulus) * 169) % 3329;
      ( == ) { assert (v k_times_modulus == (v k @% pow2 16) * 3329) }
      ((v value * 169) - ((v k @% pow2 16) * 3329 * 169)) % 3329;
      ( == ) { Math.Lemmas.lemma_mod_sub (v value * 169) 3329 ((v k @% pow2 16) * 169) }
      (v value * 169) % 3329;
    }
  in
  res

#pop-options

#push-options "--z3rlimit 300"

let montgomery_multiply_fe_by_fer (fe fer: i16) =
  let _:Prims.unit = Spec.Utils.lemma_mul_i16b (pow2 16) (3328) fe fer in
  let product:i32 = (cast (fe <: i16) <: i32) *! (cast (fer <: i16) <: i32) in
  montgomery_reduce_element product

#pop-options

<<<<<<< HEAD
#push-options "--z3rlimit 150"
=======
#push-options "--admit_smt_queries true"
>>>>>>> a94aed72

let add (lhs rhs: Libcrux_ml_kem.Vector.Portable.Vector_type.t_PortableVector) =
  let v__lhs0:Libcrux_ml_kem.Vector.Portable.Vector_type.t_PortableVector = lhs in
  let lhs:Libcrux_ml_kem.Vector.Portable.Vector_type.t_PortableVector =
    Rust_primitives.Hax.Folds.fold_range (sz 0)
      Libcrux_ml_kem.Vector.Traits.v_FIELD_ELEMENTS_IN_VECTOR
      (fun lhs i ->
          let lhs:Libcrux_ml_kem.Vector.Portable.Vector_type.t_PortableVector = lhs in
          let i:usize = i in
          (forall j.
              j < v i ==>
              (Seq.index lhs.f_elements j) ==
              (Seq.index v__lhs0.f_elements j) +! (Seq.index rhs.f_elements j)) /\
          (forall j. j >= v i ==> (Seq.index lhs.f_elements j) == (Seq.index v__lhs0.f_elements j)))
      lhs
      (fun lhs i ->
          let lhs:Libcrux_ml_kem.Vector.Portable.Vector_type.t_PortableVector = lhs in
          let i:usize = i in
<<<<<<< HEAD
          let lhs:Libcrux_ml_kem.Vector.Portable.Vector_type.t_PortableVector =
            {
              lhs with
              Libcrux_ml_kem.Vector.Portable.Vector_type.f_elements
              =
              Rust_primitives.Hax.Monomorphized_update_at.update_at_usize lhs
                  .Libcrux_ml_kem.Vector.Portable.Vector_type.f_elements
                i
                ((lhs.Libcrux_ml_kem.Vector.Portable.Vector_type.f_elements.[ i ] <: i16) +!
                  (rhs.Libcrux_ml_kem.Vector.Portable.Vector_type.f_elements.[ i ] <: i16)
                  <:
                  i16)
            }
=======
          {
            lhs with
            Libcrux_ml_kem.Vector.Portable.Vector_type.f_elements
            =
            Rust_primitives.Hax.Monomorphized_update_at.update_at_usize lhs
                .Libcrux_ml_kem.Vector.Portable.Vector_type.f_elements
              i
              ((lhs.Libcrux_ml_kem.Vector.Portable.Vector_type.f_elements.[ i ] <: i16) +!
                (rhs.Libcrux_ml_kem.Vector.Portable.Vector_type.f_elements.[ i ] <: i16)
                <:
                i16)
>>>>>>> a94aed72
            <:
            Libcrux_ml_kem.Vector.Portable.Vector_type.t_PortableVector
          in
          lhs)
  in
<<<<<<< HEAD
  let _:Prims.unit =
    Seq.lemma_eq_intro lhs.f_elements (Spec.Utils.map2 ( +! ) v__lhs0.f_elements rhs.f_elements)
  in
  lhs

#pop-options

#push-options "--z3rlimit 150"
=======
  lhs

#pop-options
>>>>>>> a94aed72

let barrett_reduce (vec: Libcrux_ml_kem.Vector.Portable.Vector_type.t_PortableVector) =
  let v__vec0:Libcrux_ml_kem.Vector.Portable.Vector_type.t_PortableVector = vec in
  let vec:Libcrux_ml_kem.Vector.Portable.Vector_type.t_PortableVector =
    Rust_primitives.Hax.Folds.fold_range (sz 0)
      Libcrux_ml_kem.Vector.Traits.v_FIELD_ELEMENTS_IN_VECTOR
      (fun vec i ->
          let vec:Libcrux_ml_kem.Vector.Portable.Vector_type.t_PortableVector = vec in
          let i:usize = i in
          (forall j.
              j < v i ==>
              (Spec.Utils.is_i16b 3328 (Seq.index vec.f_elements j) /\
                v (Seq.index vec.f_elements j) % 3329 == (v (Seq.index v__vec0.f_elements j) % 3329)
              )) /\
          (forall j.
              j >= v i ==>
              (Seq.index vec.f_elements j == Seq.index v__vec0.f_elements j /\
                Spec.Utils.is_i16b 28296 (Seq.index vec.f_elements j))))
      vec
      (fun vec i ->
          let vec:Libcrux_ml_kem.Vector.Portable.Vector_type.t_PortableVector = vec in
          let i:usize = i in
          let vi:i16 =
            barrett_reduce_element (vec.Libcrux_ml_kem.Vector.Portable.Vector_type.f_elements.[ i ]
                <:
                i16)
          in
          let vec:Libcrux_ml_kem.Vector.Portable.Vector_type.t_PortableVector =
            {
              vec with
              Libcrux_ml_kem.Vector.Portable.Vector_type.f_elements
              =
              Rust_primitives.Hax.Monomorphized_update_at.update_at_usize vec
                  .Libcrux_ml_kem.Vector.Portable.Vector_type.f_elements
                i
                vi
            }
            <:
            Libcrux_ml_kem.Vector.Portable.Vector_type.t_PortableVector
          in
          let _:Prims.unit =
            assert (v (mk_int #usize_inttype (v i + 1)) == v i + 1);
            assert (forall j. j < v i ==> Spec.Utils.is_i16b 3328 (Seq.index vec.f_elements j));
            assert (Spec.Utils.is_i16b 3328 vi);
            assert (Spec.Utils.is_i16b 3328 (Seq.index vec.f_elements (v i)));
            assert (forall j. j < v i + 1 ==> Spec.Utils.is_i16b 3328 (Seq.index vec.f_elements j))
          in
          vec)
  in
  vec

#pop-options

let bitwise_and_with_constant
      (vec: Libcrux_ml_kem.Vector.Portable.Vector_type.t_PortableVector)
      (c: i16)
     =
  let v__vec0:Libcrux_ml_kem.Vector.Portable.Vector_type.t_PortableVector = vec in
  let vec:Libcrux_ml_kem.Vector.Portable.Vector_type.t_PortableVector =
    Rust_primitives.Hax.Folds.fold_range (sz 0)
      Libcrux_ml_kem.Vector.Traits.v_FIELD_ELEMENTS_IN_VECTOR
      (fun vec i ->
          let vec:Libcrux_ml_kem.Vector.Portable.Vector_type.t_PortableVector = vec in
          let i:usize = i in
          (forall j. j < v i ==> Seq.index vec.f_elements j == (Seq.index v__vec0.f_elements j &. c)
          ) /\ (forall j. j >= v i ==> Seq.index vec.f_elements j == Seq.index v__vec0.f_elements j)
      )
      vec
      (fun vec i ->
          let vec:Libcrux_ml_kem.Vector.Portable.Vector_type.t_PortableVector = vec in
          let i:usize = i in
          let vec:Libcrux_ml_kem.Vector.Portable.Vector_type.t_PortableVector =
            {
              vec with
              Libcrux_ml_kem.Vector.Portable.Vector_type.f_elements
              =
              Rust_primitives.Hax.Monomorphized_update_at.update_at_usize vec
                  .Libcrux_ml_kem.Vector.Portable.Vector_type.f_elements
                i
                ((vec.Libcrux_ml_kem.Vector.Portable.Vector_type.f_elements.[ i ] <: i16) &. c
                  <:
                  i16)
            }
            <:
            Libcrux_ml_kem.Vector.Portable.Vector_type.t_PortableVector
          in
          vec)
  in
  let _:Prims.unit =
    Seq.lemma_eq_intro vec.f_elements (Spec.Utils.map_array (fun x -> x &. c) v__vec0.f_elements)
  in
  vec

let cond_subtract_3329_ (vec: Libcrux_ml_kem.Vector.Portable.Vector_type.t_PortableVector) =
  let v__vec0:Libcrux_ml_kem.Vector.Portable.Vector_type.t_PortableVector = vec in
  let vec:Libcrux_ml_kem.Vector.Portable.Vector_type.t_PortableVector =
    Rust_primitives.Hax.Folds.fold_range (sz 0)
      Libcrux_ml_kem.Vector.Traits.v_FIELD_ELEMENTS_IN_VECTOR
      (fun vec i ->
          let vec:Libcrux_ml_kem.Vector.Portable.Vector_type.t_PortableVector = vec in
          let i:usize = i in
          (forall j.
              j < v i ==>
              Seq.index vec.f_elements j ==
              (let x = Seq.index v__vec0.f_elements j in
                if x >=. 3329s then x -! 3329s else x)) /\
          (forall j. j >= v i ==> Seq.index vec.f_elements j == Seq.index v__vec0.f_elements j))
      vec
      (fun vec i ->
          let vec:Libcrux_ml_kem.Vector.Portable.Vector_type.t_PortableVector = vec in
          let i:usize = i in
          if
            (vec.Libcrux_ml_kem.Vector.Portable.Vector_type.f_elements.[ i ] <: i16) >=. 3329s
            <:
            bool
          then
            {
              vec with
              Libcrux_ml_kem.Vector.Portable.Vector_type.f_elements
              =
              Rust_primitives.Hax.Monomorphized_update_at.update_at_usize vec
                  .Libcrux_ml_kem.Vector.Portable.Vector_type.f_elements
                i
                ((vec.Libcrux_ml_kem.Vector.Portable.Vector_type.f_elements.[ i ] <: i16) -! 3329s
                  <:
                  i16)
              <:
              t_Array i16 (sz 16)
            }
            <:
            Libcrux_ml_kem.Vector.Portable.Vector_type.t_PortableVector
          else vec)
  in
  let _:Prims.unit =
    Seq.lemma_eq_intro vec.f_elements
      (Spec.Utils.map_array (fun x -> if x >=. 3329s then x -! 3329s else x) v__vec0.f_elements)
  in
  let result:Libcrux_ml_kem.Vector.Portable.Vector_type.t_PortableVector = vec in
  let _:Prims.unit = admit () (* Panic freedom *) in
  result

#push-options "--z3rlimit 150"

let montgomery_multiply_by_constant
      (v: Libcrux_ml_kem.Vector.Portable.Vector_type.t_PortableVector)
      (c: i16)
     =
  let v:Libcrux_ml_kem.Vector.Portable.Vector_type.t_PortableVector =
    Rust_primitives.Hax.Folds.fold_range (sz 0)
      Libcrux_ml_kem.Vector.Traits.v_FIELD_ELEMENTS_IN_VECTOR
      (fun v temp_1_ ->
          let v:Libcrux_ml_kem.Vector.Portable.Vector_type.t_PortableVector = v in
          let _:usize = temp_1_ in
          true)
      v
      (fun v i ->
          let v:Libcrux_ml_kem.Vector.Portable.Vector_type.t_PortableVector = v in
          let i:usize = i in
          {
            v with
            Libcrux_ml_kem.Vector.Portable.Vector_type.f_elements
            =
            Rust_primitives.Hax.Monomorphized_update_at.update_at_usize v
                .Libcrux_ml_kem.Vector.Portable.Vector_type.f_elements
              i
              (montgomery_multiply_fe_by_fer (v
                      .Libcrux_ml_kem.Vector.Portable.Vector_type.f_elements.[ i ]
                    <:
                    i16)
                  c
                <:
                i16)
            <:
            t_Array i16 (sz 16)
          }
          <:
          Libcrux_ml_kem.Vector.Portable.Vector_type.t_PortableVector)
  in
  v

#pop-options

<<<<<<< HEAD
let multiply_by_constant (vec: Libcrux_ml_kem.Vector.Portable.Vector_type.t_PortableVector) (c: i16) =
  let v__vec0:Libcrux_ml_kem.Vector.Portable.Vector_type.t_PortableVector = vec in
  let vec:Libcrux_ml_kem.Vector.Portable.Vector_type.t_PortableVector =
=======
#push-options "--admit_smt_queries true"

let multiply_by_constant (v: Libcrux_ml_kem.Vector.Portable.Vector_type.t_PortableVector) (c: i16) =
  let v:Libcrux_ml_kem.Vector.Portable.Vector_type.t_PortableVector =
>>>>>>> a94aed72
    Rust_primitives.Hax.Folds.fold_range (sz 0)
      Libcrux_ml_kem.Vector.Traits.v_FIELD_ELEMENTS_IN_VECTOR
      (fun vec i ->
          let vec:Libcrux_ml_kem.Vector.Portable.Vector_type.t_PortableVector = vec in
          let i:usize = i in
<<<<<<< HEAD
          (forall j.
              j < v i ==> (Seq.index vec.f_elements j) == (Seq.index v__vec0.f_elements j) *! c) /\
          (forall j. j >= v i ==> (Seq.index vec.f_elements j) == (Seq.index v__vec0.f_elements j)))
      vec
      (fun vec i ->
          let vec:Libcrux_ml_kem.Vector.Portable.Vector_type.t_PortableVector = vec in
          let i:usize = i in
          let vec:Libcrux_ml_kem.Vector.Portable.Vector_type.t_PortableVector =
            {
              vec with
              Libcrux_ml_kem.Vector.Portable.Vector_type.f_elements
              =
              Rust_primitives.Hax.Monomorphized_update_at.update_at_usize vec
                  .Libcrux_ml_kem.Vector.Portable.Vector_type.f_elements
                i
                ((vec.Libcrux_ml_kem.Vector.Portable.Vector_type.f_elements.[ i ] <: i16) *! c
                  <:
                  i16)
            }
=======
          {
            v with
            Libcrux_ml_kem.Vector.Portable.Vector_type.f_elements
            =
            Rust_primitives.Hax.Monomorphized_update_at.update_at_usize v
                .Libcrux_ml_kem.Vector.Portable.Vector_type.f_elements
              i
              ((v.Libcrux_ml_kem.Vector.Portable.Vector_type.f_elements.[ i ] <: i16) *! c <: i16)
>>>>>>> a94aed72
            <:
            Libcrux_ml_kem.Vector.Portable.Vector_type.t_PortableVector
          in
          vec)
  in
<<<<<<< HEAD
  let _:Prims.unit =
    Seq.lemma_eq_intro vec.f_elements (Spec.Utils.map_array (fun x -> x *! c) v__vec0.f_elements)
  in
  vec
=======
  v

#pop-options
>>>>>>> a94aed72

let shift_right (v_SHIFT_BY: i32) (vec: Libcrux_ml_kem.Vector.Portable.Vector_type.t_PortableVector) =
  let v__vec0:Libcrux_ml_kem.Vector.Portable.Vector_type.t_PortableVector = vec in
  let vec:Libcrux_ml_kem.Vector.Portable.Vector_type.t_PortableVector =
    Rust_primitives.Hax.Folds.fold_range (sz 0)
      Libcrux_ml_kem.Vector.Traits.v_FIELD_ELEMENTS_IN_VECTOR
      (fun vec i ->
          let vec:Libcrux_ml_kem.Vector.Portable.Vector_type.t_PortableVector = vec in
          let i:usize = i in
          (forall j.
              j < v i ==>
              Seq.index vec.f_elements j == (Seq.index v__vec0.f_elements j >>! v_SHIFT_BY)) /\
          (forall j. j >= v i ==> Seq.index vec.f_elements j == Seq.index v__vec0.f_elements j))
      vec
      (fun vec i ->
          let vec:Libcrux_ml_kem.Vector.Portable.Vector_type.t_PortableVector = vec in
          let i:usize = i in
          let vec:Libcrux_ml_kem.Vector.Portable.Vector_type.t_PortableVector =
            {
              vec with
              Libcrux_ml_kem.Vector.Portable.Vector_type.f_elements
              =
              Rust_primitives.Hax.Monomorphized_update_at.update_at_usize vec
                  .Libcrux_ml_kem.Vector.Portable.Vector_type.f_elements
                i
                ((vec.Libcrux_ml_kem.Vector.Portable.Vector_type.f_elements.[ i ] <: i16) >>!
                  v_SHIFT_BY
                  <:
                  i16)
            }
            <:
            Libcrux_ml_kem.Vector.Portable.Vector_type.t_PortableVector
          in
          vec)
  in
  let _:Prims.unit =
    Seq.lemma_eq_intro vec.f_elements
      (Spec.Utils.map_array (fun x -> x >>! v_SHIFT_BY) v__vec0.f_elements)
  in
  vec

#push-options "--admit_smt_queries true"

let sub (lhs rhs: Libcrux_ml_kem.Vector.Portable.Vector_type.t_PortableVector) =
  let v__lhs0:Libcrux_ml_kem.Vector.Portable.Vector_type.t_PortableVector = lhs in
  let lhs:Libcrux_ml_kem.Vector.Portable.Vector_type.t_PortableVector =
    Rust_primitives.Hax.Folds.fold_range (sz 0)
      Libcrux_ml_kem.Vector.Traits.v_FIELD_ELEMENTS_IN_VECTOR
      (fun lhs i ->
          let lhs:Libcrux_ml_kem.Vector.Portable.Vector_type.t_PortableVector = lhs in
          let i:usize = i in
          (forall j.
              j < v i ==>
              (Seq.index lhs.f_elements j) ==
              (Seq.index v__lhs0.f_elements j) -! (Seq.index rhs.f_elements j)) /\
          (forall j. j >= v i ==> (Seq.index lhs.f_elements j) == (Seq.index v__lhs0.f_elements j)))
      lhs
      (fun lhs i ->
          let lhs:Libcrux_ml_kem.Vector.Portable.Vector_type.t_PortableVector = lhs in
          let i:usize = i in
<<<<<<< HEAD
          let lhs:Libcrux_ml_kem.Vector.Portable.Vector_type.t_PortableVector =
            {
              lhs with
              Libcrux_ml_kem.Vector.Portable.Vector_type.f_elements
              =
              Rust_primitives.Hax.Monomorphized_update_at.update_at_usize lhs
                  .Libcrux_ml_kem.Vector.Portable.Vector_type.f_elements
                i
                ((lhs.Libcrux_ml_kem.Vector.Portable.Vector_type.f_elements.[ i ] <: i16) -!
                  (rhs.Libcrux_ml_kem.Vector.Portable.Vector_type.f_elements.[ i ] <: i16)
                  <:
                  i16)
            }
=======
          {
            lhs with
            Libcrux_ml_kem.Vector.Portable.Vector_type.f_elements
            =
            Rust_primitives.Hax.Monomorphized_update_at.update_at_usize lhs
                .Libcrux_ml_kem.Vector.Portable.Vector_type.f_elements
              i
              ((lhs.Libcrux_ml_kem.Vector.Portable.Vector_type.f_elements.[ i ] <: i16) -!
                (rhs.Libcrux_ml_kem.Vector.Portable.Vector_type.f_elements.[ i ] <: i16)
                <:
                i16)
>>>>>>> a94aed72
            <:
            Libcrux_ml_kem.Vector.Portable.Vector_type.t_PortableVector
          in
          lhs)
  in
<<<<<<< HEAD
  let _:Prims.unit =
    Seq.lemma_eq_intro lhs.f_elements (Spec.Utils.map2 ( -! ) v__lhs0.f_elements rhs.f_elements)
  in
  lhs
=======
  lhs

#pop-options
>>>>>>> a94aed72
<|MERGE_RESOLUTION|>--- conflicted
+++ resolved
@@ -105,7 +105,7 @@
     assert (v value < pow2 31);
     assert (v value / pow2 16 < pow2 15);
     assert (v value_high == (v value / pow2 16) @% pow2 16);
-    Spec.Utils.lemma_div_at_percent (v value) (pow2 16);
+    assert ((v value / pow2 16) < pow2 15 ==> (v value / pow2 16) @% pow2 16 == (v value / pow2 16));
     assert (v value_high == (v value / pow2 16));
     assert (Spec.Utils.is_i32b (3328 * 3328) value ==> Spec.Utils.is_i16b 169 value_high);
     assert (Spec.Utils.is_i16b 3328 value_high)
@@ -170,44 +170,20 @@
 
 #pop-options
 
-<<<<<<< HEAD
-#push-options "--z3rlimit 150"
-=======
 #push-options "--admit_smt_queries true"
->>>>>>> a94aed72
 
 let add (lhs rhs: Libcrux_ml_kem.Vector.Portable.Vector_type.t_PortableVector) =
-  let v__lhs0:Libcrux_ml_kem.Vector.Portable.Vector_type.t_PortableVector = lhs in
   let lhs:Libcrux_ml_kem.Vector.Portable.Vector_type.t_PortableVector =
     Rust_primitives.Hax.Folds.fold_range (sz 0)
       Libcrux_ml_kem.Vector.Traits.v_FIELD_ELEMENTS_IN_VECTOR
-      (fun lhs i ->
+      (fun lhs temp_1_ ->
           let lhs:Libcrux_ml_kem.Vector.Portable.Vector_type.t_PortableVector = lhs in
-          let i:usize = i in
-          (forall j.
-              j < v i ==>
-              (Seq.index lhs.f_elements j) ==
-              (Seq.index v__lhs0.f_elements j) +! (Seq.index rhs.f_elements j)) /\
-          (forall j. j >= v i ==> (Seq.index lhs.f_elements j) == (Seq.index v__lhs0.f_elements j)))
+          let _:usize = temp_1_ in
+          true)
       lhs
       (fun lhs i ->
           let lhs:Libcrux_ml_kem.Vector.Portable.Vector_type.t_PortableVector = lhs in
           let i:usize = i in
-<<<<<<< HEAD
-          let lhs:Libcrux_ml_kem.Vector.Portable.Vector_type.t_PortableVector =
-            {
-              lhs with
-              Libcrux_ml_kem.Vector.Portable.Vector_type.f_elements
-              =
-              Rust_primitives.Hax.Monomorphized_update_at.update_at_usize lhs
-                  .Libcrux_ml_kem.Vector.Portable.Vector_type.f_elements
-                i
-                ((lhs.Libcrux_ml_kem.Vector.Portable.Vector_type.f_elements.[ i ] <: i16) +!
-                  (rhs.Libcrux_ml_kem.Vector.Portable.Vector_type.f_elements.[ i ] <: i16)
-                  <:
-                  i16)
-            }
-=======
           {
             lhs with
             Libcrux_ml_kem.Vector.Portable.Vector_type.f_elements
@@ -219,26 +195,15 @@
                 (rhs.Libcrux_ml_kem.Vector.Portable.Vector_type.f_elements.[ i ] <: i16)
                 <:
                 i16)
->>>>>>> a94aed72
-            <:
-            Libcrux_ml_kem.Vector.Portable.Vector_type.t_PortableVector
-          in
-          lhs)
-  in
-<<<<<<< HEAD
-  let _:Prims.unit =
-    Seq.lemma_eq_intro lhs.f_elements (Spec.Utils.map2 ( +! ) v__lhs0.f_elements rhs.f_elements)
+            <:
+            t_Array i16 (sz 16)
+          }
+          <:
+          Libcrux_ml_kem.Vector.Portable.Vector_type.t_PortableVector)
   in
   lhs
 
 #pop-options
-
-#push-options "--z3rlimit 150"
-=======
-  lhs
-
-#pop-options
->>>>>>> a94aed72
 
 let barrett_reduce (vec: Libcrux_ml_kem.Vector.Portable.Vector_type.t_PortableVector) =
   let v__vec0:Libcrux_ml_kem.Vector.Portable.Vector_type.t_PortableVector = vec in
@@ -248,24 +213,12 @@
       (fun vec i ->
           let vec:Libcrux_ml_kem.Vector.Portable.Vector_type.t_PortableVector = vec in
           let i:usize = i in
-          (forall j.
-              j < v i ==>
-              (Spec.Utils.is_i16b 3328 (Seq.index vec.f_elements j) /\
-                v (Seq.index vec.f_elements j) % 3329 == (v (Seq.index v__vec0.f_elements j) % 3329)
-              )) /\
-          (forall j.
-              j >= v i ==>
-              (Seq.index vec.f_elements j == Seq.index v__vec0.f_elements j /\
-                Spec.Utils.is_i16b 28296 (Seq.index vec.f_elements j))))
+          Seq.length vec.f_elements == Seq.length v__vec0.f_elements /\
+          (forall j. j >= v i ==> Spec.Utils.is_i16b 28296 (Seq.index vec.f_elements j)))
       vec
       (fun vec i ->
           let vec:Libcrux_ml_kem.Vector.Portable.Vector_type.t_PortableVector = vec in
           let i:usize = i in
-          let vi:i16 =
-            barrett_reduce_element (vec.Libcrux_ml_kem.Vector.Portable.Vector_type.f_elements.[ i ]
-                <:
-                i16)
-          in
           let vec:Libcrux_ml_kem.Vector.Portable.Vector_type.t_PortableVector =
             {
               vec with
@@ -274,51 +227,10 @@
               Rust_primitives.Hax.Monomorphized_update_at.update_at_usize vec
                   .Libcrux_ml_kem.Vector.Portable.Vector_type.f_elements
                 i
-                vi
-            }
-            <:
-            Libcrux_ml_kem.Vector.Portable.Vector_type.t_PortableVector
-          in
-          let _:Prims.unit =
-            assert (v (mk_int #usize_inttype (v i + 1)) == v i + 1);
-            assert (forall j. j < v i ==> Spec.Utils.is_i16b 3328 (Seq.index vec.f_elements j));
-            assert (Spec.Utils.is_i16b 3328 vi);
-            assert (Spec.Utils.is_i16b 3328 (Seq.index vec.f_elements (v i)));
-            assert (forall j. j < v i + 1 ==> Spec.Utils.is_i16b 3328 (Seq.index vec.f_elements j))
-          in
-          vec)
-  in
-  vec
-
-#pop-options
-
-let bitwise_and_with_constant
-      (vec: Libcrux_ml_kem.Vector.Portable.Vector_type.t_PortableVector)
-      (c: i16)
-     =
-  let v__vec0:Libcrux_ml_kem.Vector.Portable.Vector_type.t_PortableVector = vec in
-  let vec:Libcrux_ml_kem.Vector.Portable.Vector_type.t_PortableVector =
-    Rust_primitives.Hax.Folds.fold_range (sz 0)
-      Libcrux_ml_kem.Vector.Traits.v_FIELD_ELEMENTS_IN_VECTOR
-      (fun vec i ->
-          let vec:Libcrux_ml_kem.Vector.Portable.Vector_type.t_PortableVector = vec in
-          let i:usize = i in
-          (forall j. j < v i ==> Seq.index vec.f_elements j == (Seq.index v__vec0.f_elements j &. c)
-          ) /\ (forall j. j >= v i ==> Seq.index vec.f_elements j == Seq.index v__vec0.f_elements j)
-      )
-      vec
-      (fun vec i ->
-          let vec:Libcrux_ml_kem.Vector.Portable.Vector_type.t_PortableVector = vec in
-          let i:usize = i in
-          let vec:Libcrux_ml_kem.Vector.Portable.Vector_type.t_PortableVector =
-            {
-              vec with
-              Libcrux_ml_kem.Vector.Portable.Vector_type.f_elements
-              =
-              Rust_primitives.Hax.Monomorphized_update_at.update_at_usize vec
-                  .Libcrux_ml_kem.Vector.Portable.Vector_type.f_elements
-                i
-                ((vec.Libcrux_ml_kem.Vector.Portable.Vector_type.f_elements.[ i ] <: i16) &. c
+                (barrett_reduce_element (vec.Libcrux_ml_kem.Vector.Portable.Vector_type.f_elements.[
+                        i ]
+                      <:
+                      i16)
                   <:
                   i16)
             }
@@ -327,42 +239,67 @@
           in
           vec)
   in
-  let _:Prims.unit =
-    Seq.lemma_eq_intro vec.f_elements (Spec.Utils.map_array (fun x -> x &. c) v__vec0.f_elements)
-  in
-  vec
-
-let cond_subtract_3329_ (vec: Libcrux_ml_kem.Vector.Portable.Vector_type.t_PortableVector) =
-  let v__vec0:Libcrux_ml_kem.Vector.Portable.Vector_type.t_PortableVector = vec in
-  let vec:Libcrux_ml_kem.Vector.Portable.Vector_type.t_PortableVector =
-    Rust_primitives.Hax.Folds.fold_range (sz 0)
-      Libcrux_ml_kem.Vector.Traits.v_FIELD_ELEMENTS_IN_VECTOR
-      (fun vec i ->
-          let vec:Libcrux_ml_kem.Vector.Portable.Vector_type.t_PortableVector = vec in
-          let i:usize = i in
-          (forall j.
-              j < v i ==>
-              Seq.index vec.f_elements j ==
-              (let x = Seq.index v__vec0.f_elements j in
-                if x >=. 3329s then x -! 3329s else x)) /\
-          (forall j. j >= v i ==> Seq.index vec.f_elements j == Seq.index v__vec0.f_elements j))
-      vec
-      (fun vec i ->
-          let vec:Libcrux_ml_kem.Vector.Portable.Vector_type.t_PortableVector = vec in
+  let result:Libcrux_ml_kem.Vector.Portable.Vector_type.t_PortableVector = vec in
+  let _:Prims.unit = admit () (* Panic freedom *) in
+  result
+
+let bitwise_and_with_constant
+      (v: Libcrux_ml_kem.Vector.Portable.Vector_type.t_PortableVector)
+      (c: i16)
+     =
+  let v:Libcrux_ml_kem.Vector.Portable.Vector_type.t_PortableVector =
+    Rust_primitives.Hax.Folds.fold_range (sz 0)
+      Libcrux_ml_kem.Vector.Traits.v_FIELD_ELEMENTS_IN_VECTOR
+      (fun v temp_1_ ->
+          let v:Libcrux_ml_kem.Vector.Portable.Vector_type.t_PortableVector = v in
+          let _:usize = temp_1_ in
+          true)
+      v
+      (fun v i ->
+          let v:Libcrux_ml_kem.Vector.Portable.Vector_type.t_PortableVector = v in
+          let i:usize = i in
+          {
+            v with
+            Libcrux_ml_kem.Vector.Portable.Vector_type.f_elements
+            =
+            Rust_primitives.Hax.Monomorphized_update_at.update_at_usize v
+                .Libcrux_ml_kem.Vector.Portable.Vector_type.f_elements
+              i
+              ((v.Libcrux_ml_kem.Vector.Portable.Vector_type.f_elements.[ i ] <: i16) &. c <: i16)
+            <:
+            t_Array i16 (sz 16)
+          }
+          <:
+          Libcrux_ml_kem.Vector.Portable.Vector_type.t_PortableVector)
+  in
+  let result:Libcrux_ml_kem.Vector.Portable.Vector_type.t_PortableVector = v in
+  let _:Prims.unit = admit () (* Panic freedom *) in
+  result
+
+let cond_subtract_3329_ (v: Libcrux_ml_kem.Vector.Portable.Vector_type.t_PortableVector) =
+  let v__vec0:Libcrux_ml_kem.Vector.Portable.Vector_type.t_PortableVector = v in
+  let v:Libcrux_ml_kem.Vector.Portable.Vector_type.t_PortableVector =
+    Rust_primitives.Hax.Folds.fold_range (sz 0)
+      Libcrux_ml_kem.Vector.Traits.v_FIELD_ELEMENTS_IN_VECTOR
+      (fun v i ->
+          let v:Libcrux_ml_kem.Vector.Portable.Vector_type.t_PortableVector = v in
+          let i:usize = i in
+          Seq.length v.f_elements == Seq.length v__vec0.f_elements)
+      v
+      (fun v i ->
+          let v:Libcrux_ml_kem.Vector.Portable.Vector_type.t_PortableVector = v in
           let i:usize = i in
           if
-            (vec.Libcrux_ml_kem.Vector.Portable.Vector_type.f_elements.[ i ] <: i16) >=. 3329s
-            <:
-            bool
+            (v.Libcrux_ml_kem.Vector.Portable.Vector_type.f_elements.[ i ] <: i16) >=. 3329s <: bool
           then
             {
-              vec with
+              v with
               Libcrux_ml_kem.Vector.Portable.Vector_type.f_elements
               =
-              Rust_primitives.Hax.Monomorphized_update_at.update_at_usize vec
+              Rust_primitives.Hax.Monomorphized_update_at.update_at_usize v
                   .Libcrux_ml_kem.Vector.Portable.Vector_type.f_elements
                 i
-                ((vec.Libcrux_ml_kem.Vector.Portable.Vector_type.f_elements.[ i ] <: i16) -! 3329s
+                ((v.Libcrux_ml_kem.Vector.Portable.Vector_type.f_elements.[ i ] <: i16) -! 3329s
                   <:
                   i16)
               <:
@@ -370,13 +307,9 @@
             }
             <:
             Libcrux_ml_kem.Vector.Portable.Vector_type.t_PortableVector
-          else vec)
-  in
-  let _:Prims.unit =
-    Seq.lemma_eq_intro vec.f_elements
-      (Spec.Utils.map_array (fun x -> if x >=. 3329s then x -! 3329s else x) v__vec0.f_elements)
-  in
-  let result:Libcrux_ml_kem.Vector.Portable.Vector_type.t_PortableVector = vec in
+          else v)
+  in
+  let result:Libcrux_ml_kem.Vector.Portable.Vector_type.t_PortableVector = v in
   let _:Prims.unit = admit () (* Panic freedom *) in
   result
 
@@ -421,42 +354,20 @@
 
 #pop-options
 
-<<<<<<< HEAD
-let multiply_by_constant (vec: Libcrux_ml_kem.Vector.Portable.Vector_type.t_PortableVector) (c: i16) =
-  let v__vec0:Libcrux_ml_kem.Vector.Portable.Vector_type.t_PortableVector = vec in
-  let vec:Libcrux_ml_kem.Vector.Portable.Vector_type.t_PortableVector =
-=======
 #push-options "--admit_smt_queries true"
 
 let multiply_by_constant (v: Libcrux_ml_kem.Vector.Portable.Vector_type.t_PortableVector) (c: i16) =
   let v:Libcrux_ml_kem.Vector.Portable.Vector_type.t_PortableVector =
->>>>>>> a94aed72
-    Rust_primitives.Hax.Folds.fold_range (sz 0)
-      Libcrux_ml_kem.Vector.Traits.v_FIELD_ELEMENTS_IN_VECTOR
-      (fun vec i ->
-          let vec:Libcrux_ml_kem.Vector.Portable.Vector_type.t_PortableVector = vec in
-          let i:usize = i in
-<<<<<<< HEAD
-          (forall j.
-              j < v i ==> (Seq.index vec.f_elements j) == (Seq.index v__vec0.f_elements j) *! c) /\
-          (forall j. j >= v i ==> (Seq.index vec.f_elements j) == (Seq.index v__vec0.f_elements j)))
-      vec
-      (fun vec i ->
-          let vec:Libcrux_ml_kem.Vector.Portable.Vector_type.t_PortableVector = vec in
-          let i:usize = i in
-          let vec:Libcrux_ml_kem.Vector.Portable.Vector_type.t_PortableVector =
-            {
-              vec with
-              Libcrux_ml_kem.Vector.Portable.Vector_type.f_elements
-              =
-              Rust_primitives.Hax.Monomorphized_update_at.update_at_usize vec
-                  .Libcrux_ml_kem.Vector.Portable.Vector_type.f_elements
-                i
-                ((vec.Libcrux_ml_kem.Vector.Portable.Vector_type.f_elements.[ i ] <: i16) *! c
-                  <:
-                  i16)
-            }
-=======
+    Rust_primitives.Hax.Folds.fold_range (sz 0)
+      Libcrux_ml_kem.Vector.Traits.v_FIELD_ELEMENTS_IN_VECTOR
+      (fun v temp_1_ ->
+          let v:Libcrux_ml_kem.Vector.Portable.Vector_type.t_PortableVector = v in
+          let _:usize = temp_1_ in
+          true)
+      v
+      (fun v i ->
+          let v:Libcrux_ml_kem.Vector.Portable.Vector_type.t_PortableVector = v in
+          let i:usize = i in
           {
             v with
             Libcrux_ml_kem.Vector.Portable.Vector_type.f_elements
@@ -465,97 +376,62 @@
                 .Libcrux_ml_kem.Vector.Portable.Vector_type.f_elements
               i
               ((v.Libcrux_ml_kem.Vector.Portable.Vector_type.f_elements.[ i ] <: i16) *! c <: i16)
->>>>>>> a94aed72
-            <:
-            Libcrux_ml_kem.Vector.Portable.Vector_type.t_PortableVector
-          in
-          vec)
-  in
-<<<<<<< HEAD
-  let _:Prims.unit =
-    Seq.lemma_eq_intro vec.f_elements (Spec.Utils.map_array (fun x -> x *! c) v__vec0.f_elements)
-  in
-  vec
-=======
+            <:
+            t_Array i16 (sz 16)
+          }
+          <:
+          Libcrux_ml_kem.Vector.Portable.Vector_type.t_PortableVector)
+  in
   v
 
 #pop-options
->>>>>>> a94aed72
-
-let shift_right (v_SHIFT_BY: i32) (vec: Libcrux_ml_kem.Vector.Portable.Vector_type.t_PortableVector) =
-  let v__vec0:Libcrux_ml_kem.Vector.Portable.Vector_type.t_PortableVector = vec in
-  let vec:Libcrux_ml_kem.Vector.Portable.Vector_type.t_PortableVector =
-    Rust_primitives.Hax.Folds.fold_range (sz 0)
-      Libcrux_ml_kem.Vector.Traits.v_FIELD_ELEMENTS_IN_VECTOR
-      (fun vec i ->
-          let vec:Libcrux_ml_kem.Vector.Portable.Vector_type.t_PortableVector = vec in
-          let i:usize = i in
-          (forall j.
-              j < v i ==>
-              Seq.index vec.f_elements j == (Seq.index v__vec0.f_elements j >>! v_SHIFT_BY)) /\
-          (forall j. j >= v i ==> Seq.index vec.f_elements j == Seq.index v__vec0.f_elements j))
-      vec
-      (fun vec i ->
-          let vec:Libcrux_ml_kem.Vector.Portable.Vector_type.t_PortableVector = vec in
-          let i:usize = i in
-          let vec:Libcrux_ml_kem.Vector.Portable.Vector_type.t_PortableVector =
-            {
-              vec with
-              Libcrux_ml_kem.Vector.Portable.Vector_type.f_elements
-              =
-              Rust_primitives.Hax.Monomorphized_update_at.update_at_usize vec
-                  .Libcrux_ml_kem.Vector.Portable.Vector_type.f_elements
-                i
-                ((vec.Libcrux_ml_kem.Vector.Portable.Vector_type.f_elements.[ i ] <: i16) >>!
-                  v_SHIFT_BY
-                  <:
-                  i16)
-            }
-            <:
-            Libcrux_ml_kem.Vector.Portable.Vector_type.t_PortableVector
-          in
-          vec)
-  in
-  let _:Prims.unit =
-    Seq.lemma_eq_intro vec.f_elements
-      (Spec.Utils.map_array (fun x -> x >>! v_SHIFT_BY) v__vec0.f_elements)
-  in
-  vec
+
+let shift_right (v_SHIFT_BY: i32) (v: Libcrux_ml_kem.Vector.Portable.Vector_type.t_PortableVector) =
+  let v:Libcrux_ml_kem.Vector.Portable.Vector_type.t_PortableVector =
+    Rust_primitives.Hax.Folds.fold_range (sz 0)
+      Libcrux_ml_kem.Vector.Traits.v_FIELD_ELEMENTS_IN_VECTOR
+      (fun v temp_1_ ->
+          let v:Libcrux_ml_kem.Vector.Portable.Vector_type.t_PortableVector = v in
+          let _:usize = temp_1_ in
+          true)
+      v
+      (fun v i ->
+          let v:Libcrux_ml_kem.Vector.Portable.Vector_type.t_PortableVector = v in
+          let i:usize = i in
+          {
+            v with
+            Libcrux_ml_kem.Vector.Portable.Vector_type.f_elements
+            =
+            Rust_primitives.Hax.Monomorphized_update_at.update_at_usize v
+                .Libcrux_ml_kem.Vector.Portable.Vector_type.f_elements
+              i
+              ((v.Libcrux_ml_kem.Vector.Portable.Vector_type.f_elements.[ i ] <: i16) >>! v_SHIFT_BY
+                <:
+                i16)
+            <:
+            t_Array i16 (sz 16)
+          }
+          <:
+          Libcrux_ml_kem.Vector.Portable.Vector_type.t_PortableVector)
+  in
+  let result:Libcrux_ml_kem.Vector.Portable.Vector_type.t_PortableVector = v in
+  let _:Prims.unit = admit () (* Panic freedom *) in
+  result
 
 #push-options "--admit_smt_queries true"
 
 let sub (lhs rhs: Libcrux_ml_kem.Vector.Portable.Vector_type.t_PortableVector) =
-  let v__lhs0:Libcrux_ml_kem.Vector.Portable.Vector_type.t_PortableVector = lhs in
   let lhs:Libcrux_ml_kem.Vector.Portable.Vector_type.t_PortableVector =
     Rust_primitives.Hax.Folds.fold_range (sz 0)
       Libcrux_ml_kem.Vector.Traits.v_FIELD_ELEMENTS_IN_VECTOR
-      (fun lhs i ->
+      (fun lhs temp_1_ ->
           let lhs:Libcrux_ml_kem.Vector.Portable.Vector_type.t_PortableVector = lhs in
-          let i:usize = i in
-          (forall j.
-              j < v i ==>
-              (Seq.index lhs.f_elements j) ==
-              (Seq.index v__lhs0.f_elements j) -! (Seq.index rhs.f_elements j)) /\
-          (forall j. j >= v i ==> (Seq.index lhs.f_elements j) == (Seq.index v__lhs0.f_elements j)))
+          let _:usize = temp_1_ in
+          true)
       lhs
       (fun lhs i ->
           let lhs:Libcrux_ml_kem.Vector.Portable.Vector_type.t_PortableVector = lhs in
           let i:usize = i in
-<<<<<<< HEAD
-          let lhs:Libcrux_ml_kem.Vector.Portable.Vector_type.t_PortableVector =
-            {
-              lhs with
-              Libcrux_ml_kem.Vector.Portable.Vector_type.f_elements
-              =
-              Rust_primitives.Hax.Monomorphized_update_at.update_at_usize lhs
-                  .Libcrux_ml_kem.Vector.Portable.Vector_type.f_elements
-                i
-                ((lhs.Libcrux_ml_kem.Vector.Portable.Vector_type.f_elements.[ i ] <: i16) -!
-                  (rhs.Libcrux_ml_kem.Vector.Portable.Vector_type.f_elements.[ i ] <: i16)
-                  <:
-                  i16)
-            }
-=======
           {
             lhs with
             Libcrux_ml_kem.Vector.Portable.Vector_type.f_elements
@@ -567,19 +443,12 @@
                 (rhs.Libcrux_ml_kem.Vector.Portable.Vector_type.f_elements.[ i ] <: i16)
                 <:
                 i16)
->>>>>>> a94aed72
-            <:
-            Libcrux_ml_kem.Vector.Portable.Vector_type.t_PortableVector
-          in
-          lhs)
-  in
-<<<<<<< HEAD
-  let _:Prims.unit =
-    Seq.lemma_eq_intro lhs.f_elements (Spec.Utils.map2 ( -! ) v__lhs0.f_elements rhs.f_elements)
+            <:
+            t_Array i16 (sz 16)
+          }
+          <:
+          Libcrux_ml_kem.Vector.Portable.Vector_type.t_PortableVector)
   in
   lhs
-=======
-  lhs
-
-#pop-options
->>>>>>> a94aed72
+
+#pop-options