module Libcrux_ml_kem.Mlkem768.Rand
#set-options "--fuel 0 --ifuel 1 --z3rlimit 80"
open Core
open FStar.Mul

let _ =
  (* This module has implicit dependencies, here we make them explicit. *)
  (* The implicit dependencies arise from typeclasses instances. *)
  let open Rand_core in
  ()

/// Generate ML-KEM 768 Key Pair
/// The random number generator `rng` needs to implement `RngCore` and
/// `CryptoRng` to sample the required randomness internally.
/// This function returns an [`MlKem768KeyPair`].
val generate_key_pair
      (#impl_277843321_: Type0)
      {| i1: Rand_core.t_RngCore impl_277843321_ |}
      {| i2: Rand_core.t_CryptoRng impl_277843321_ |}
<<<<<<< HEAD
      (public_key: Libcrux_ml_kem.Types.t_MlKemPublicKey (mk_usize 1184))
      (rng: impl_277843321_)
    : Prims.Pure
      (impl_277843321_ &
        (Libcrux_ml_kem.Types.t_MlKemCiphertext (mk_usize 1088) & t_Array u8 (mk_usize 32)))
=======
      (rng: impl_277843321_)
    : Prims.Pure (impl_277843321_ & Libcrux_ml_kem.Types.t_MlKemKeyPair (sz 2400) (sz 1184))
>>>>>>> a09ba242
      Prims.l_True
      (fun _ -> Prims.l_True)

/// Encapsulate ML-KEM 768
/// Generates an ([`MlKem768Ciphertext`], [`MlKemSharedSecret`]) tuple.
/// The input is a reference to an [`MlKem768PublicKey`].
/// The random number generator `rng` needs to implement `RngCore` and
/// `CryptoRng` to sample the required randomness internally.
val encapsulate
      (#impl_277843321_: Type0)
      {| i1: Rand_core.t_RngCore impl_277843321_ |}
      {| i2: Rand_core.t_CryptoRng impl_277843321_ |}
      (public_key: Libcrux_ml_kem.Types.t_MlKemPublicKey (sz 1184))
      (rng: impl_277843321_)
    : Prims.Pure
<<<<<<< HEAD
      (impl_277843321_ & Libcrux_ml_kem.Types.t_MlKemKeyPair (mk_usize 2400) (mk_usize 1184))
=======
      (impl_277843321_ & (Libcrux_ml_kem.Types.t_MlKemCiphertext (sz 1088) & t_Array u8 (sz 32)))
>>>>>>> a09ba242
      Prims.l_True
      (fun _ -> Prims.l_True)<|MERGE_RESOLUTION|>--- conflicted
+++ resolved
@@ -17,16 +17,8 @@
       (#impl_277843321_: Type0)
       {| i1: Rand_core.t_RngCore impl_277843321_ |}
       {| i2: Rand_core.t_CryptoRng impl_277843321_ |}
-<<<<<<< HEAD
-      (public_key: Libcrux_ml_kem.Types.t_MlKemPublicKey (mk_usize 1184))
-      (rng: impl_277843321_)
-    : Prims.Pure
-      (impl_277843321_ &
-        (Libcrux_ml_kem.Types.t_MlKemCiphertext (mk_usize 1088) & t_Array u8 (mk_usize 32)))
-=======
       (rng: impl_277843321_)
     : Prims.Pure (impl_277843321_ & Libcrux_ml_kem.Types.t_MlKemKeyPair (sz 2400) (sz 1184))
->>>>>>> a09ba242
       Prims.l_True
       (fun _ -> Prims.l_True)
 
@@ -42,10 +34,6 @@
       (public_key: Libcrux_ml_kem.Types.t_MlKemPublicKey (sz 1184))
       (rng: impl_277843321_)
     : Prims.Pure
-<<<<<<< HEAD
-      (impl_277843321_ & Libcrux_ml_kem.Types.t_MlKemKeyPair (mk_usize 2400) (mk_usize 1184))
-=======
       (impl_277843321_ & (Libcrux_ml_kem.Types.t_MlKemCiphertext (sz 1088) & t_Array u8 (sz 32)))
->>>>>>> a09ba242
       Prims.l_True
       (fun _ -> Prims.l_True)