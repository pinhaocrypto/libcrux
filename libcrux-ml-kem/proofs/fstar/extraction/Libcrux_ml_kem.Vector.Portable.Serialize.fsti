--- conflicted
+++ resolved
@@ -3,33 +3,13 @@
 open Core
 open FStar.Mul
 
-<<<<<<< HEAD
-val deserialize_10_int (bytes: t_Slice u8)
-    : Prims.Pure (i16 & i16 & i16 & i16 & i16 & i16 & i16 & i16)
-      (requires (Core.Slice.impl__len #u8 bytes <: usize) =. mk_usize 10)
-=======
 val serialize_4_int (v: t_Slice i16)
     : Prims.Pure (u8 & u8 & u8 & u8)
       (requires (Core.Slice.impl__len #i16 v <: usize) =. sz 8)
->>>>>>> a09ba242
       (fun _ -> Prims.l_True)
 
 val deserialize_4_int (bytes: t_Slice u8)
     : Prims.Pure (i16 & i16 & i16 & i16 & i16 & i16 & i16 & i16)
-<<<<<<< HEAD
-      (requires (Core.Slice.impl__len #u8 bytes <: usize) =. mk_usize 11)
-      (fun _ -> Prims.l_True)
-
-val deserialize_12_int (bytes: t_Slice u8)
-    : Prims.Pure (i16 & i16)
-      (requires (Core.Slice.impl__len #u8 bytes <: usize) =. mk_usize 3)
-      (fun _ -> Prims.l_True)
-
-val deserialize_4_int (bytes: t_Slice u8)
-    : Prims.Pure (i16 & i16 & i16 & i16 & i16 & i16 & i16 & i16)
-      (requires (Core.Slice.impl__len #u8 bytes <: usize) =. mk_usize 4)
-      (fun _ -> Prims.l_True)
-=======
       (requires (Core.Slice.impl__len #u8 bytes <: usize) =. sz 4)
       (fun _ -> Prims.l_True)
 
@@ -40,11 +20,10 @@
 
 val serialize_5_ (v: Libcrux_ml_kem.Vector.Portable.Vector_type.t_PortableVector)
     : Prims.Pure (t_Array u8 (sz 10)) Prims.l_True (fun _ -> Prims.l_True)
->>>>>>> a09ba242
 
 val deserialize_5_int (bytes: t_Slice u8)
     : Prims.Pure (i16 & i16 & i16 & i16 & i16 & i16 & i16 & i16)
-      (requires (Core.Slice.impl__len #u8 bytes <: usize) =. mk_usize 5)
+      (requires (Core.Slice.impl__len #u8 bytes <: usize) =. sz 5)
       (fun _ -> Prims.l_True)
 
 val deserialize_5_ (bytes: t_Slice u8)
@@ -54,7 +33,7 @@
 
 val serialize_10_int (v: t_Slice i16)
     : Prims.Pure (u8 & u8 & u8 & u8 & u8)
-      (requires (Core.Slice.impl__len #i16 v <: usize) =. mk_usize 4)
+      (requires (Core.Slice.impl__len #i16 v <: usize) =. sz 4)
       (fun _ -> Prims.l_True)
 
 val deserialize_10_int (bytes: t_Slice u8)
@@ -64,50 +43,22 @@
 
 val serialize_11_int (v: t_Slice i16)
     : Prims.Pure (u8 & u8 & u8 & u8 & u8 & u8 & u8 & u8 & u8 & u8 & u8)
-      (requires (Core.Slice.impl__len #i16 v <: usize) =. mk_usize 8)
+      (requires (Core.Slice.impl__len #i16 v <: usize) =. sz 8)
       (fun _ -> Prims.l_True)
 
-<<<<<<< HEAD
-val serialize_12_int (v: t_Slice i16)
-    : Prims.Pure (u8 & u8 & u8)
-      (requires (Core.Slice.impl__len #i16 v <: usize) =. mk_usize 2)
-      (fun _ -> Prims.l_True)
-
-val serialize_4_int (v: t_Slice i16)
-    : Prims.Pure (u8 & u8 & u8 & u8)
-      (requires (Core.Slice.impl__len #i16 v <: usize) =. mk_usize 8)
-      (fun _ -> Prims.l_True)
-
-val serialize_5_int (v: t_Slice i16)
-    : Prims.Pure (u8 & u8 & u8 & u8 & u8)
-      (requires (Core.Slice.impl__len #i16 v <: usize) =. mk_usize 8)
-=======
 val serialize_11_ (v: Libcrux_ml_kem.Vector.Portable.Vector_type.t_PortableVector)
     : Prims.Pure (t_Array u8 (sz 22)) Prims.l_True (fun _ -> Prims.l_True)
 
 val deserialize_11_int (bytes: t_Slice u8)
     : Prims.Pure (i16 & i16 & i16 & i16 & i16 & i16 & i16 & i16)
       (requires (Core.Slice.impl__len #u8 bytes <: usize) =. sz 11)
->>>>>>> a09ba242
       (fun _ -> Prims.l_True)
 
 val deserialize_11_ (bytes: t_Slice u8)
     : Prims.Pure Libcrux_ml_kem.Vector.Portable.Vector_type.t_PortableVector
-      (requires (Core.Slice.impl__len #u8 bytes <: usize) =. mk_usize 22)
+      (requires (Core.Slice.impl__len #u8 bytes <: usize) =. sz 22)
       (fun _ -> Prims.l_True)
 
-<<<<<<< HEAD
-val deserialize_5_ (bytes: t_Slice u8)
-    : Prims.Pure Libcrux_ml_kem.Vector.Portable.Vector_type.t_PortableVector
-      (requires (Core.Slice.impl__len #u8 bytes <: usize) =. mk_usize 10)
-      (fun _ -> Prims.l_True)
-
-val serialize_11_ (v: Libcrux_ml_kem.Vector.Portable.Vector_type.t_PortableVector)
-    : Prims.Pure (t_Array u8 (mk_usize 22)) Prims.l_True (fun _ -> Prims.l_True)
-
-val serialize_5_ (v: Libcrux_ml_kem.Vector.Portable.Vector_type.t_PortableVector)
-    : Prims.Pure (t_Array u8 (mk_usize 10)) Prims.l_True (fun _ -> Prims.l_True)
-=======
 val serialize_12_int (v: t_Slice i16)
     : Prims.Pure (u8 & u8 & u8)
       (requires (Core.Slice.impl__len #i16 v <: usize) =. sz 2)
@@ -124,11 +75,10 @@
 val serialize_1_lemma (inputs: Libcrux_ml_kem.Vector.Portable.Vector_type.t_PortableVector) : Lemma
   (requires (forall i. Rust_primitives.bounded (Seq.index inputs.f_elements i) 1)) 
   (ensures bit_vec_of_int_t_array (serialize_1_ inputs) 8 == bit_vec_of_int_t_array inputs.f_elements 1)
->>>>>>> a09ba242
 
 val deserialize_1_ (v: t_Slice u8)
     : Prims.Pure Libcrux_ml_kem.Vector.Portable.Vector_type.t_PortableVector
-      (requires (Core.Slice.impl__len #u8 v <: usize) =. mk_usize 2)
+      (requires (Core.Slice.impl__len #u8 v <: usize) =. sz 2)
       (fun _ -> Prims.l_True)
 
 val deserialize_1_lemma (inputs: t_Array u8 (sz 2)) : Lemma
@@ -137,29 +87,8 @@
 val deserialize_1_bounded_lemma (inputs: t_Array u8 (sz 2)) : Lemma
   (ensures forall i. i < 16 ==> bounded (Seq.index (deserialize_1_ inputs).f_elements i) 1)
 
-<<<<<<< HEAD
-val deserialize_10_ (bytes: t_Slice u8)
-    : Prims.Pure Libcrux_ml_kem.Vector.Portable.Vector_type.t_PortableVector
-      (requires (Core.Slice.impl__len #u8 bytes <: usize) =. mk_usize 20)
-      (fun _ -> Prims.l_True)
-
-val deserialize_10_lemma (inputs: t_Array u8 (sz 20)) : Lemma
-  (ensures bit_vec_of_int_t_array (deserialize_10_ inputs).f_elements 10 == bit_vec_of_int_t_array inputs 8)
-
-val deserialize_10_bounded_lemma (inputs: t_Array u8 (sz 20)) : Lemma
-  (ensures forall i. i < 16 ==> bounded (Seq.index (deserialize_10_ inputs).f_elements i) 10)
-
-val deserialize_12_ (bytes: t_Slice u8)
-    : Prims.Pure Libcrux_ml_kem.Vector.Portable.Vector_type.t_PortableVector
-      (requires (Core.Slice.impl__len #u8 bytes <: usize) =. mk_usize 24)
-      (fun _ -> Prims.l_True)
-
-val deserialize_12_lemma (inputs: t_Array u8 (sz 24)) : Lemma
-  (ensures bit_vec_of_int_t_array (deserialize_12_ inputs).f_elements 12 == bit_vec_of_int_t_array inputs 8)
-=======
 val serialize_4_ (v: Libcrux_ml_kem.Vector.Portable.Vector_type.t_PortableVector)
     : Prims.Pure (t_Array u8 (sz 8)) Prims.l_True (fun _ -> Prims.l_True)
->>>>>>> a09ba242
 
 val serialize_4_lemma (inputs: Libcrux_ml_kem.Vector.Portable.Vector_type.t_PortableVector) : Lemma
   (requires (forall i. Rust_primitives.bounded (Seq.index inputs.f_elements i) 4)) 
@@ -167,26 +96,17 @@
 
 val deserialize_4_ (bytes: t_Slice u8)
     : Prims.Pure Libcrux_ml_kem.Vector.Portable.Vector_type.t_PortableVector
-      (requires (Core.Slice.impl__len #u8 bytes <: usize) =. mk_usize 8)
+      (requires (Core.Slice.impl__len #u8 bytes <: usize) =. sz 8)
       (fun _ -> Prims.l_True)
 
 val deserialize_4_bounded_lemma (inputs: t_Array u8 (sz 8)) : Lemma
   (ensures forall i. i < 16 ==> bounded (Seq.index (deserialize_4_ inputs).f_elements i) 4)
 
-<<<<<<< HEAD
-val serialize_1_ (v: Libcrux_ml_kem.Vector.Portable.Vector_type.t_PortableVector)
-    : Prims.Pure (t_Array u8 (mk_usize 2)) Prims.l_True (fun _ -> Prims.l_True)
-
-val serialize_1_lemma (inputs: Libcrux_ml_kem.Vector.Portable.Vector_type.t_PortableVector) : Lemma
-  (requires (forall i. Rust_primitives.bounded (Seq.index inputs.f_elements i) 1)) 
-  (ensures bit_vec_of_int_t_array (serialize_1_ inputs) 8 == bit_vec_of_int_t_array inputs.f_elements 1)
-=======
 val deserialize_4_lemma (inputs: t_Array u8 (sz 8)) : Lemma
   (ensures bit_vec_of_int_t_array (deserialize_4_ inputs).f_elements 4 == bit_vec_of_int_t_array inputs 8)
->>>>>>> a09ba242
 
 val serialize_10_ (v: Libcrux_ml_kem.Vector.Portable.Vector_type.t_PortableVector)
-    : Prims.Pure (t_Array u8 (mk_usize 20)) Prims.l_True (fun _ -> Prims.l_True)
+    : Prims.Pure (t_Array u8 (sz 20)) Prims.l_True (fun _ -> Prims.l_True)
 
 val serialize_10_lemma (inputs: Libcrux_ml_kem.Vector.Portable.Vector_type.t_PortableVector) : Lemma
   (requires (forall i. Rust_primitives.bounded (Seq.index inputs.f_elements i) 10)) 
@@ -204,21 +124,16 @@
   (ensures forall i. i < 16 ==> bounded (Seq.index (deserialize_10_ inputs).f_elements i) 10)
 
 val serialize_12_ (v: Libcrux_ml_kem.Vector.Portable.Vector_type.t_PortableVector)
-    : Prims.Pure (t_Array u8 (mk_usize 24)) Prims.l_True (fun _ -> Prims.l_True)
+    : Prims.Pure (t_Array u8 (sz 24)) Prims.l_True (fun _ -> Prims.l_True)
 
 val serialize_12_lemma (inputs: Libcrux_ml_kem.Vector.Portable.Vector_type.t_PortableVector) : Lemma
   (requires (forall i. Rust_primitives.bounded (Seq.index inputs.f_elements i) 12)) 
   (ensures bit_vec_of_int_t_array (serialize_12_ inputs) 8 == bit_vec_of_int_t_array inputs.f_elements 12)
 
-<<<<<<< HEAD
-val serialize_4_ (v: Libcrux_ml_kem.Vector.Portable.Vector_type.t_PortableVector)
-    : Prims.Pure (t_Array u8 (mk_usize 8)) Prims.l_True (fun _ -> Prims.l_True)
-=======
 val deserialize_12_ (bytes: t_Slice u8)
     : Prims.Pure Libcrux_ml_kem.Vector.Portable.Vector_type.t_PortableVector
       (requires (Core.Slice.impl__len #u8 bytes <: usize) =. sz 24)
       (fun _ -> Prims.l_True)
->>>>>>> a09ba242
 
 val deserialize_12_bounded_lemma (inputs: t_Array u8 (sz 24)) : Lemma
   (ensures forall i. i < 16 ==> bounded (Seq.index (deserialize_12_ inputs).f_elements i) 12)
