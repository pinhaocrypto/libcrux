--- conflicted
+++ resolved
@@ -39,10 +39,6 @@
       (unpacked_public_key:
           Libcrux_ml_kem.Ind_cca.Unpacked.t_MlKemPublicKeyUnpacked v_K
             Libcrux_ml_kem.Vector.Avx2.t_SIMD256Vector)
-<<<<<<< HEAD
-      (randomness: t_Array u8 (mk_usize 32))
-=======
->>>>>>> a09ba242
      =
   let unpacked_public_key:Libcrux_ml_kem.Ind_cca.Unpacked.t_MlKemPublicKeyUnpacked v_K
     Libcrux_ml_kem.Vector.Avx2.t_SIMD256Vector =
@@ -62,10 +58,6 @@
       (key_pair:
           Libcrux_ml_kem.Ind_cca.Unpacked.t_MlKemKeyPairUnpacked v_K
             Libcrux_ml_kem.Vector.Avx2.t_SIMD256Vector)
-<<<<<<< HEAD
-      (randomness: t_Array u8 (mk_usize 32))
-=======
->>>>>>> a09ba242
      =
   let key_pair:Libcrux_ml_kem.Ind_cca.Unpacked.t_MlKemKeyPairUnpacked v_K
     Libcrux_ml_kem.Vector.Avx2.t_SIMD256Vector =
@@ -84,7 +76,7 @@
 let generate_keypair_avx2
       (v_K v_CPA_PRIVATE_KEY_SIZE v_PRIVATE_KEY_SIZE v_PUBLIC_KEY_SIZE v_BYTES_PER_RING_ELEMENT v_ETA1 v_ETA1_RANDOMNESS_SIZE:
           usize)
-      (randomness: t_Array u8 (mk_usize 64))
+      (randomness: t_Array u8 (sz 64))
       (out:
           Libcrux_ml_kem.Ind_cca.Unpacked.t_MlKemKeyPairUnpacked v_K
             Libcrux_ml_kem.Vector.Avx2.t_SIMD256Vector)
@@ -101,7 +93,7 @@
 let generate_keypair
       (v_K v_CPA_PRIVATE_KEY_SIZE v_PRIVATE_KEY_SIZE v_PUBLIC_KEY_SIZE v_BYTES_PER_RING_ELEMENT v_ETA1 v_ETA1_RANDOMNESS_SIZE:
           usize)
-      (randomness: t_Array u8 (mk_usize 64))
+      (randomness: t_Array u8 (sz 64))
       (out:
           Libcrux_ml_kem.Ind_cca.Unpacked.t_MlKemKeyPairUnpacked v_K
             Libcrux_ml_kem.Vector.Avx2.t_SIMD256Vector)
