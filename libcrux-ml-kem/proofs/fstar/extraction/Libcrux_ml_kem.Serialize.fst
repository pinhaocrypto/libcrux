--- conflicted
+++ resolved
@@ -139,17 +139,10 @@
   let serialized:t_Slice u8 =
     Rust_primitives.Hax.Folds.fold_range (sz 0)
       Libcrux_ml_kem.Polynomial.v_VECTORS_IN_RING_ELEMENT
-<<<<<<< HEAD
-      (fun serialized temp_1_ ->
-          let serialized:t_Slice u8 = serialized in
-          let _:usize = temp_1_ in
-          true)
-=======
       (fun serialized i ->
           let serialized:t_Slice u8 = serialized in
           let i:usize = i in
           (Core.Slice.impl__len #u8 serialized <: usize) =. v__serialized_len <: bool)
->>>>>>> a6e4d55c
       serialized
       (fun serialized i ->
           let serialized:t_Slice u8 = serialized in
@@ -206,17 +199,10 @@
   let serialized:t_Slice u8 =
     Rust_primitives.Hax.Folds.fold_range (sz 0)
       Libcrux_ml_kem.Polynomial.v_VECTORS_IN_RING_ELEMENT
-<<<<<<< HEAD
-      (fun serialized temp_1_ ->
-          let serialized:t_Slice u8 = serialized in
-          let _:usize = temp_1_ in
-          true)
-=======
       (fun serialized i ->
           let serialized:t_Slice u8 = serialized in
           let i:usize = i in
           (Core.Slice.impl__len #u8 serialized <: usize) =. v__serialized_len <: bool)
->>>>>>> a6e4d55c
       serialized
       (fun serialized i ->
           let serialized:t_Slice u8 = serialized in
