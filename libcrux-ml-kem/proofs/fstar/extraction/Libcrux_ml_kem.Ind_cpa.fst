module Libcrux_ml_kem.Ind_cpa
#set-options "--fuel 0 --ifuel 1 --z3rlimit 80"
open Core
open FStar.Mul

let _ =
  (* This module has implicit dependencies, here we make them explicit. *)
  (* The implicit dependencies arise from typeclasses instances. *)
  let open Libcrux_ml_kem.Hash_functions in
  let open Libcrux_ml_kem.Ind_cpa.Unpacked in
  let open Libcrux_ml_kem.Variant in
  let open Libcrux_ml_kem.Vector.Traits in
  ()

#push-options "--z3rlimit 1000 --ext context_pruning --z3refresh"

let serialize_secret_key
      (v_K v_OUT_LEN: usize)
      (#v_Vector: Type0)
      (#[FStar.Tactics.Typeclasses.tcresolve ()]
          i1:
          Libcrux_ml_kem.Vector.Traits.t_Operations v_Vector)
      (key: t_Array (Libcrux_ml_kem.Polynomial.t_PolynomialRingElement v_Vector) v_K)
     =
  let _:Prims.unit = assert_norm (Spec.MLKEM.polynomial_d 12 == Spec.MLKEM.polynomial) in
  let out:t_Array u8 v_OUT_LEN = Rust_primitives.Hax.repeat 0uy v_OUT_LEN in
  let out:t_Array u8 v_OUT_LEN =
    Rust_primitives.Hax.Folds.fold_enumerated_slice key
      (fun out i ->
          let out:t_Array u8 v_OUT_LEN = out in
          let i:usize = i in
          (v i < v v_K ==>
            Libcrux_ml_kem.Serialize.coefficients_field_modulus_range (Seq.index key (v i))) /\
          (forall (j: nat).
              j < v i ==>
              (j + 1) * v Libcrux_ml_kem.Constants.v_BYTES_PER_RING_ELEMENT <= Seq.length out /\
              (Seq.slice out
                  (j * v Libcrux_ml_kem.Constants.v_BYTES_PER_RING_ELEMENT)
                  ((j + 1) * v Libcrux_ml_kem.Constants.v_BYTES_PER_RING_ELEMENT) ==
                Spec.MLKEM.byte_encode 12
                  (Libcrux_ml_kem.Polynomial.to_spec_poly_t #v_Vector (Seq.index key j)))))
      out
      (fun out temp_1_ ->
          let out:t_Array u8 v_OUT_LEN = out in
          let i, re:(usize & Libcrux_ml_kem.Polynomial.t_PolynomialRingElement v_Vector) =
            temp_1_
          in
          let out:t_Array u8 v_OUT_LEN =
            Rust_primitives.Hax.Monomorphized_update_at.update_at_range out
              ({
                  Core.Ops.Range.f_start
                  =
                  i *! Libcrux_ml_kem.Constants.v_BYTES_PER_RING_ELEMENT <: usize;
                  Core.Ops.Range.f_end
                  =
                  (i +! sz 1 <: usize) *! Libcrux_ml_kem.Constants.v_BYTES_PER_RING_ELEMENT <: usize
                }
                <:
                Core.Ops.Range.t_Range usize)
              (Core.Slice.impl__copy_from_slice #u8
                  (out.[ {
                        Core.Ops.Range.f_start
                        =
                        i *! Libcrux_ml_kem.Constants.v_BYTES_PER_RING_ELEMENT <: usize;
                        Core.Ops.Range.f_end
                        =
                        (i +! sz 1 <: usize) *! Libcrux_ml_kem.Constants.v_BYTES_PER_RING_ELEMENT
                        <:
                        usize
                      }
                      <:
                      Core.Ops.Range.t_Range usize ]
                    <:
                    t_Slice u8)
                  (Libcrux_ml_kem.Serialize.serialize_uncompressed_ring_element #v_Vector re
                    <:
                    t_Slice u8)
                <:
                t_Slice u8)
          in
          let _:Prims.unit =
            let lemma_aux (j: nat{j < v i})
                : Lemma
                (Seq.slice out
                    (j * v Libcrux_ml_kem.Constants.v_BYTES_PER_RING_ELEMENT)
                    ((j + 1) * v Libcrux_ml_kem.Constants.v_BYTES_PER_RING_ELEMENT) ==
                  Spec.MLKEM.byte_encode 12
                    (Libcrux_ml_kem.Polynomial.to_spec_poly_t #v_Vector (Seq.index key j))) =
              Lib.Sequence.eq_intro #u8
                #(v Libcrux_ml_kem.Constants.v_BYTES_PER_RING_ELEMENT)
                (Seq.slice out
                    (j * v Libcrux_ml_kem.Constants.v_BYTES_PER_RING_ELEMENT)
                    ((j + 1) * v Libcrux_ml_kem.Constants.v_BYTES_PER_RING_ELEMENT))
                (Spec.MLKEM.byte_encode 12
                    (Libcrux_ml_kem.Polynomial.to_spec_poly_t #v_Vector (Seq.index key j)))
            in
            Classical.forall_intro lemma_aux
          in
          out)
  in
  let _:Prims.unit =
    assert (Spec.MLKEM.coerce_vector_12 (Libcrux_ml_kem.Polynomial.to_spec_vector_t #v_K
              #v_Vector
              key) ==
        Libcrux_ml_kem.Polynomial.to_spec_vector_t #v_K #v_Vector key);
    reveal_opaque (`%Spec.MLKEM.vector_encode_12) (Spec.MLKEM.vector_encode_12 #v_K);
    Lib.Sequence.eq_intro #u8
      #(v v_OUT_LEN)
      out
      (Spec.MLKEM.vector_encode_12 #v_K
          (Libcrux_ml_kem.Polynomial.to_spec_vector_t #v_K #v_Vector key))
  in
  out

#pop-options

let serialize_public_key_mut
      (v_K v_RANKED_BYTES_PER_RING_ELEMENT v_PUBLIC_KEY_SIZE: usize)
      (#v_Vector: Type0)
      (#[FStar.Tactics.Typeclasses.tcresolve ()]
          i1:
          Libcrux_ml_kem.Vector.Traits.t_Operations v_Vector)
      (tt_as_ntt: t_Array (Libcrux_ml_kem.Polynomial.t_PolynomialRingElement v_Vector) v_K)
      (seed_for_a: t_Slice u8)
      (serialized: t_Array u8 v_PUBLIC_KEY_SIZE)
     =
  let serialized:t_Array u8 v_PUBLIC_KEY_SIZE =
    Rust_primitives.Hax.Monomorphized_update_at.update_at_range serialized
      ({ Core.Ops.Range.f_start = sz 0; Core.Ops.Range.f_end = v_RANKED_BYTES_PER_RING_ELEMENT }
        <:
        Core.Ops.Range.t_Range usize)
      (Core.Slice.impl__copy_from_slice #u8
          (serialized.[ {
                Core.Ops.Range.f_start = sz 0;
                Core.Ops.Range.f_end = v_RANKED_BYTES_PER_RING_ELEMENT
              }
              <:
              Core.Ops.Range.t_Range usize ]
            <:
            t_Slice u8)
          (serialize_secret_key v_K v_RANKED_BYTES_PER_RING_ELEMENT #v_Vector tt_as_ntt
            <:
            t_Slice u8)
        <:
        t_Slice u8)
  in
  let serialized:t_Array u8 v_PUBLIC_KEY_SIZE =
    Rust_primitives.Hax.Monomorphized_update_at.update_at_range_from serialized
      ({ Core.Ops.Range.f_start = v_RANKED_BYTES_PER_RING_ELEMENT }
        <:
        Core.Ops.Range.t_RangeFrom usize)
      (Core.Slice.impl__copy_from_slice #u8
          (serialized.[ { Core.Ops.Range.f_start = v_RANKED_BYTES_PER_RING_ELEMENT }
              <:
              Core.Ops.Range.t_RangeFrom usize ]
            <:
            t_Slice u8)
          seed_for_a
        <:
        t_Slice u8)
  in
  let _:Prims.unit =
    Lib.Sequence.eq_intro #u8
<<<<<<< HEAD
      #32
      seed
      (Seq.slice (Libcrux_ml_kem.Utils.into_padded_array (sz 34) seed) 0 32)
  in
  let unpacked_public_key:Libcrux_ml_kem.Ind_cpa.Unpacked.t_IndCpaPublicKeyUnpacked v_K v_Vector =
    {
      unpacked_public_key with
      Libcrux_ml_kem.Ind_cpa.Unpacked.f_A
      =
      Libcrux_ml_kem.Matrix.sample_matrix_A v_K
        #v_Vector
        #v_Hasher
        unpacked_public_key.Libcrux_ml_kem.Ind_cpa.Unpacked.f_A
        (Libcrux_ml_kem.Utils.into_padded_array (mk_usize 34) seed <: t_Array u8 (mk_usize 34))
        false
    }
    <:
    Libcrux_ml_kem.Ind_cpa.Unpacked.t_IndCpaPublicKeyUnpacked v_K v_Vector
=======
      #(v v_PUBLIC_KEY_SIZE)
      serialized
      (Seq.append (Spec.MLKEM.vector_encode_12 #v_K
              (Libcrux_ml_kem.Polynomial.to_spec_vector_t #v_K #v_Vector tt_as_ntt))
          seed_for_a)
>>>>>>> a09ba242
  in
  serialized

let serialize_public_key
      (v_K v_RANKED_BYTES_PER_RING_ELEMENT v_PUBLIC_KEY_SIZE: usize)
      (#v_Vector: Type0)
      (#[FStar.Tactics.Typeclasses.tcresolve ()]
          i1:
          Libcrux_ml_kem.Vector.Traits.t_Operations v_Vector)
      (tt_as_ntt: t_Array (Libcrux_ml_kem.Polynomial.t_PolynomialRingElement v_Vector) v_K)
      (seed_for_a: t_Slice u8)
     =
  let public_key_serialized:t_Array u8 v_PUBLIC_KEY_SIZE =
    Rust_primitives.Hax.repeat 0uy v_PUBLIC_KEY_SIZE
  in
  let public_key_serialized:t_Array u8 v_PUBLIC_KEY_SIZE =
    serialize_public_key_mut v_K
      v_RANKED_BYTES_PER_RING_ELEMENT
      v_PUBLIC_KEY_SIZE
      #v_Vector
      tt_as_ntt
      seed_for_a
      public_key_serialized
  in
  public_key_serialized

#push-options "--max_fuel 15 --z3rlimit 1500 --ext context_pruning --z3refresh --split_queries always"

let sample_ring_element_cbd_helper_2
      (v_K v_ETA2 v_ETA2_RANDOMNESS_SIZE: usize)
      (#v_Vector: Type0)
      (#[FStar.Tactics.Typeclasses.tcresolve ()]
          i2:
          Libcrux_ml_kem.Vector.Traits.t_Operations v_Vector)
<<<<<<< HEAD
      (ciphertext: t_Array u8 v_CIPHERTEXT_SIZE)
     =
  let _:Prims.unit =
    assert (v ((Libcrux_ml_kem.Constants.v_COEFFICIENTS_IN_RING_ELEMENT *! v_U_COMPRESSION_FACTOR) /!
            sz 8) ==
        v (Spec.MLKEM.v_C1_BLOCK_SIZE v_K))
  in
  let u_as_ntt:t_Array (Libcrux_ml_kem.Polynomial.t_PolynomialRingElement v_Vector) v_K =
    Core.Array.from_fn #(Libcrux_ml_kem.Polynomial.t_PolynomialRingElement v_Vector)
      v_K
      (fun temp_0_ ->
          let _:usize = temp_0_ in
          Libcrux_ml_kem.Polynomial.impl_2__ZERO #v_Vector ()
          <:
          Libcrux_ml_kem.Polynomial.t_PolynomialRingElement v_Vector)
  in
  let u_as_ntt:t_Array (Libcrux_ml_kem.Polynomial.t_PolynomialRingElement v_Vector) v_K =
    Rust_primitives.Hax.Folds.fold_enumerated_chunked_slice ((Libcrux_ml_kem.Constants.v_COEFFICIENTS_IN_RING_ELEMENT *!
          v_U_COMPRESSION_FACTOR
          <:
          usize) /!
        mk_usize 8
        <:
        usize)
      (ciphertext <: t_Slice u8)
      (fun u_as_ntt i ->
          let u_as_ntt:t_Array (Libcrux_ml_kem.Polynomial.t_PolynomialRingElement v_Vector) v_K =
            u_as_ntt
          in
          let i:usize = i in
          forall (j: nat).
            j < v i ==>
            j * v (Spec.MLKEM.v_C1_BLOCK_SIZE v_K) + v (Spec.MLKEM.v_C1_BLOCK_SIZE v_K) <=
            v v_CIPHERTEXT_SIZE /\
            Libcrux_ml_kem.Polynomial.to_spec_poly_t #v_Vector (Seq.index u_as_ntt j) ==
            Spec.MLKEM.poly_ntt (Spec.MLKEM.byte_decode_then_decompress (v v_U_COMPRESSION_FACTOR)
                  (Seq.slice ciphertext
                      (j * v (Spec.MLKEM.v_C1_BLOCK_SIZE v_K))
                      (j * v (Spec.MLKEM.v_C1_BLOCK_SIZE v_K) + v (Spec.MLKEM.v_C1_BLOCK_SIZE v_K)))
              ))
      u_as_ntt
      (fun u_as_ntt temp_1_ ->
          let u_as_ntt:t_Array (Libcrux_ml_kem.Polynomial.t_PolynomialRingElement v_Vector) v_K =
            u_as_ntt
          in
          let i, u_bytes:(usize & t_Slice u8) = temp_1_ in
          let u_as_ntt:t_Array (Libcrux_ml_kem.Polynomial.t_PolynomialRingElement v_Vector) v_K =
            Rust_primitives.Hax.Monomorphized_update_at.update_at_usize u_as_ntt
              i
              (Libcrux_ml_kem.Serialize.deserialize_then_decompress_ring_element_u v_U_COMPRESSION_FACTOR
                  #v_Vector
                  u_bytes
                <:
                Libcrux_ml_kem.Polynomial.t_PolynomialRingElement v_Vector)
          in
          let u_as_ntt:t_Array (Libcrux_ml_kem.Polynomial.t_PolynomialRingElement v_Vector) v_K =
            Rust_primitives.Hax.Monomorphized_update_at.update_at_usize u_as_ntt
              i
              (Libcrux_ml_kem.Ntt.ntt_vector_u v_U_COMPRESSION_FACTOR
                  #v_Vector
                  (u_as_ntt.[ i ] <: Libcrux_ml_kem.Polynomial.t_PolynomialRingElement v_Vector)
                <:
                Libcrux_ml_kem.Polynomial.t_PolynomialRingElement v_Vector)
          in
          u_as_ntt)
  in
  let _:Prims.unit =
    Lib.Sequence.eq_intro #Spec.MLKEM.polynomial
      #(v v_K)
      (Libcrux_ml_kem.Polynomial.to_spec_vector_t #v_K #v_Vector u_as_ntt)
      (let open Spec.MLKEM in
        vector_ntt (decode_then_decompress_u #v_K
              (Seq.slice ciphertext 0 (v (Spec.MLKEM.v_C1_SIZE v_K)))))
  in
  u_as_ntt

#pop-options
=======
      (error_1: t_Array (Libcrux_ml_kem.Polynomial.t_PolynomialRingElement v_Vector) v_K)
      (prf_input: t_Array u8 (sz 33))
      (domain_separator: u8) : Lemma
        (requires Spec.MLKEM.is_rank v_K /\ v_ETA2 == Spec.MLKEM.v_ETA2 v_K /\
          v_ETA2_RANDOMNESS_SIZE == Spec.MLKEM.v_ETA2_RANDOMNESS_SIZE v_K /\
          v domain_separator < 2 * v v_K /\ 
          (let prf_outputs = Spec.MLKEM.v_PRFxN v_K v_ETA2_RANDOMNESS_SIZE
            (createi v_K (Spec.MLKEM.sample_vector_cbd2_prf_input #v_K
              (Seq.slice prf_input 0 32) (sz (v domain_separator)))) in 
          forall (i: nat). i < v v_K ==>
            Libcrux_ml_kem.Polynomial.to_spec_poly_t #v_Vector error_1.[ sz i ] ==
            Spec.MLKEM.sample_poly_cbd v_ETA2 prf_outputs.[ sz i ]))
        (ensures Libcrux_ml_kem.Polynomial.to_spec_vector_t #v_K #v_Vector error_1 ==
          (Spec.MLKEM.sample_vector_cbd2 #v_K
            (Seq.slice prf_input 0 32) (sz (v domain_separator))))
    =
    Lib.Sequence.eq_intro #(Spec.MLKEM.polynomial) #(v v_K)
    (Libcrux_ml_kem.Polynomial.to_spec_vector_t #v_K #v_Vector error_1) 
    (Spec.MLKEM.sample_vector_cbd2 #v_K (Seq.slice prf_input 0 32) (sz (v domain_separator)))
>>>>>>> a09ba242

let sample_ring_element_cbd_helper_1
      (v_K: usize)
      (prf_inputs: t_Array (t_Array u8 (sz 33)) v_K)
      (prf_input: t_Array u8 (sz 33))
      (domain_separator: u8) : Lemma 
        (requires Spec.MLKEM.is_rank v_K /\ v domain_separator < 2 * v v_K /\
          (forall (i: nat). i < v v_K ==>
            v (Seq.index (Seq.index prf_inputs i) 32) == v domain_separator + i /\
            Seq.slice (Seq.index prf_inputs i) 0 32 == Seq.slice prf_input 0 32))
        (ensures prf_inputs == createi v_K
          (Spec.MLKEM.sample_vector_cbd2_prf_input #v_K
            (Seq.slice prf_input 0 32) (sz (v domain_separator))))
    =
    let lemma_aux (i: nat{i < v v_K}) : Lemma
        (prf_inputs.[ sz i ] == (Seq.append (Seq.slice prf_input 0 32) (Seq.create 1
          (mk_int #u8_inttype (v (domain_separator +! (mk_int #u8_inttype i))))))) =
      Lib.Sequence.eq_intro #u8 #33 prf_inputs.[ sz i ]
        (Seq.append (Seq.slice prf_input 0 32)
          (Seq.create 1 (mk_int #u8_inttype (v domain_separator + i))))
    in
    Classical.forall_intro lemma_aux;
    Lib.Sequence.eq_intro #(t_Array u8 (sz 33)) #(v v_K) prf_inputs
      (createi v_K (Spec.MLKEM.sample_vector_cbd2_prf_input #v_K
        (Seq.slice prf_input 0 32) (sz (v domain_separator))))

let sample_ring_element_cbd
      (v_K v_ETA2_RANDOMNESS_SIZE v_ETA2: usize)
      (#v_Vector #v_Hasher: Type0)
      (#[FStar.Tactics.Typeclasses.tcresolve ()]
          i2:
          Libcrux_ml_kem.Vector.Traits.t_Operations v_Vector)
      (#[FStar.Tactics.Typeclasses.tcresolve ()]
          i3:
          Libcrux_ml_kem.Hash_functions.t_Hash v_Hasher v_K)
      (prf_input: t_Array u8 (mk_usize 33))
      (domain_separator: u8)
     =
  let error_1_:t_Array (Libcrux_ml_kem.Polynomial.t_PolynomialRingElement v_Vector) v_K =
    Core.Array.from_fn #(Libcrux_ml_kem.Polynomial.t_PolynomialRingElement v_Vector)
      v_K
      (fun v__i ->
          let v__i:usize = v__i in
          Libcrux_ml_kem.Polynomial.impl_2__ZERO #v_Vector ()
          <:
          Libcrux_ml_kem.Polynomial.t_PolynomialRingElement v_Vector)
  in
  let prf_inputs:t_Array (t_Array u8 (mk_usize 33)) v_K =
    Rust_primitives.Hax.repeat prf_input v_K
  in
  let v__domain_separator_init:u8 = domain_separator in
  let tmp0, out:(t_Array (t_Array u8 (mk_usize 33)) v_K & u8) =
    Libcrux_ml_kem.Utils.prf_input_inc v_K prf_inputs domain_separator
  in
  let prf_inputs:t_Array (t_Array u8 (mk_usize 33)) v_K = tmp0 in
  let domain_separator:u8 = out in
  let _:Prims.unit =
    sample_ring_element_cbd_helper_1 v_K prf_inputs prf_input v__domain_separator_init
  in
  let (prf_outputs: t_Array (t_Array u8 v_ETA2_RANDOMNESS_SIZE) v_K):t_Array
    (t_Array u8 v_ETA2_RANDOMNESS_SIZE) v_K =
    Libcrux_ml_kem.Hash_functions.f_PRFxN #v_Hasher
      #v_K
      #FStar.Tactics.Typeclasses.solve
      v_ETA2_RANDOMNESS_SIZE
      prf_inputs
  in
  let error_1_:t_Array (Libcrux_ml_kem.Polynomial.t_PolynomialRingElement v_Vector) v_K =
    Rust_primitives.Hax.Folds.fold_range (mk_usize 0)
      v_K
      (fun error_1_ i ->
          let error_1_:t_Array (Libcrux_ml_kem.Polynomial.t_PolynomialRingElement v_Vector) v_K =
            error_1_
          in
          let i:usize = i in
          forall (j: nat).
            j < v i ==>
            Libcrux_ml_kem.Polynomial.to_spec_poly_t #v_Vector error_1_.[ sz j ] ==
            Spec.MLKEM.sample_poly_cbd v_ETA2 prf_outputs.[ sz j ])
      error_1_
      (fun error_1_ i ->
          let error_1_:t_Array (Libcrux_ml_kem.Polynomial.t_PolynomialRingElement v_Vector) v_K =
            error_1_
          in
          let i:usize = i in
          let error_1_:t_Array (Libcrux_ml_kem.Polynomial.t_PolynomialRingElement v_Vector) v_K =
            Rust_primitives.Hax.Monomorphized_update_at.update_at_usize error_1_
              i
              (Libcrux_ml_kem.Sampling.sample_from_binomial_distribution v_ETA2
                  #v_Vector
                  (prf_outputs.[ i ] <: t_Slice u8)
                <:
                Libcrux_ml_kem.Polynomial.t_PolynomialRingElement v_Vector)
          in
          error_1_)
  in
  let _:Prims.unit =
    sample_ring_element_cbd_helper_2 v_K
      v_ETA2
      v_ETA2_RANDOMNESS_SIZE
      #v_Vector
      error_1_
      prf_input
      v__domain_separator_init
  in
  error_1_, domain_separator
  <:
  (t_Array (Libcrux_ml_kem.Polynomial.t_PolynomialRingElement v_Vector) v_K & u8)

#pop-options

#push-options "--max_fuel 25 --z3rlimit 2500 --ext context_pruning --z3refresh --split_queries always"

let sample_vector_cbd_then_ntt_helper_2
      (v_K v_ETA v_ETA_RANDOMNESS_SIZE: usize)
      (#v_Vector: Type0)
      (#[FStar.Tactics.Typeclasses.tcresolve ()]
          i2:
          Libcrux_ml_kem.Vector.Traits.t_Operations v_Vector)
      (re_as_ntt: t_Array (Libcrux_ml_kem.Polynomial.t_PolynomialRingElement v_Vector) v_K)
      (prf_input: t_Array u8 (sz 33))
      (domain_separator: u8) : Lemma
        (requires Spec.MLKEM.is_rank v_K /\ v_ETA == Spec.MLKEM.v_ETA1 v_K /\
          v_ETA_RANDOMNESS_SIZE == Spec.MLKEM.v_ETA1_RANDOMNESS_SIZE v_K /\
          v domain_separator < 2 * v v_K /\ 
          (let prf_outputs = Spec.MLKEM.v_PRFxN v_K v_ETA_RANDOMNESS_SIZE
            (createi v_K (Spec.MLKEM.sample_vector_cbd1_prf_input #v_K
              (Seq.slice prf_input 0 32) (sz (v domain_separator)))) in 
          forall (i: nat). i < v v_K ==>
            Libcrux_ml_kem.Polynomial.to_spec_poly_t #v_Vector re_as_ntt.[ sz i ] ==
            Spec.MLKEM.poly_ntt (Spec.MLKEM.sample_poly_cbd v_ETA prf_outputs.[ sz i ])))
        (ensures Libcrux_ml_kem.Polynomial.to_spec_vector_t #v_K #v_Vector re_as_ntt ==
          (Spec.MLKEM.sample_vector_cbd_then_ntt #v_K
            (Seq.slice prf_input 0 32) (sz (v domain_separator))))
    =
    reveal_opaque (`%Spec.MLKEM.sample_vector_cbd_then_ntt) (Spec.MLKEM.sample_vector_cbd_then_ntt #v_K);
    Lib.Sequence.eq_intro #(Spec.MLKEM.polynomial) #(v v_K)
      (Libcrux_ml_kem.Polynomial.to_spec_vector_t #v_K #v_Vector re_as_ntt)
      (Spec.MLKEM.sample_vector_cbd_then_ntt #v_K
        (Seq.slice prf_input 0 32) (sz (v domain_separator)))

<<<<<<< HEAD
#push-options "--max_fuel 25 --z3rlimit 2800 --ext context_pruning --z3refresh --split_queries always"
=======
let sample_vector_cbd_then_ntt_helper_1
      (v_K: usize)
      (prf_inputs: t_Array (t_Array u8 (sz 33)) v_K)
      (prf_input: t_Array u8 (sz 33))
      (domain_separator: u8) : Lemma 
        (requires Spec.MLKEM.is_rank v_K /\ v domain_separator < 2 * v v_K /\
          (forall (i: nat). i < v v_K ==>
            v (Seq.index (Seq.index prf_inputs i) 32) == v domain_separator + i /\
            Seq.slice (Seq.index prf_inputs i) 0 32 == Seq.slice prf_input 0 32))
        (ensures prf_inputs == createi v_K
          (Spec.MLKEM.sample_vector_cbd1_prf_input #v_K
            (Seq.slice prf_input 0 32) (sz (v domain_separator))))
    =
    let lemma_aux (i: nat{i < v v_K}) : Lemma
        (prf_inputs.[ sz i ] == (Seq.append (Seq.slice prf_input 0 32) (Seq.create 1
          (mk_int #u8_inttype (v (domain_separator +! (mk_int #u8_inttype i))))))) =
      Lib.Sequence.eq_intro #u8 #33 prf_inputs.[ sz i ]
        (Seq.append (Seq.slice prf_input 0 32)
          (Seq.create 1 (mk_int #u8_inttype (v domain_separator + i))))
    in
    Classical.forall_intro lemma_aux;
    Lib.Sequence.eq_intro #(t_Array u8 (sz 33)) #(v v_K) prf_inputs
      (createi v_K (Spec.MLKEM.sample_vector_cbd1_prf_input #v_K
        (Seq.slice prf_input 0 32) (sz (v domain_separator))))
>>>>>>> a09ba242

let sample_vector_cbd_then_ntt
      (v_K v_ETA v_ETA_RANDOMNESS_SIZE: usize)
      (#v_Vector #v_Hasher: Type0)
      (#[FStar.Tactics.Typeclasses.tcresolve ()]
          i2:
          Libcrux_ml_kem.Vector.Traits.t_Operations v_Vector)
      (#[FStar.Tactics.Typeclasses.tcresolve ()]
          i3:
          Libcrux_ml_kem.Hash_functions.t_Hash v_Hasher v_K)
      (re_as_ntt: t_Array (Libcrux_ml_kem.Polynomial.t_PolynomialRingElement v_Vector) v_K)
      (prf_input: t_Array u8 (mk_usize 33))
      (domain_separator: u8)
     =
  let prf_inputs:t_Array (t_Array u8 (mk_usize 33)) v_K =
    Rust_primitives.Hax.repeat prf_input v_K
  in
  let v__domain_separator_init:u8 = domain_separator in
  let tmp0, out:(t_Array (t_Array u8 (mk_usize 33)) v_K & u8) =
    Libcrux_ml_kem.Utils.prf_input_inc v_K prf_inputs domain_separator
  in
  let prf_inputs:t_Array (t_Array u8 (mk_usize 33)) v_K = tmp0 in
  let domain_separator:u8 = out in
  let _:Prims.unit =
    sample_vector_cbd_then_ntt_helper_1 v_K prf_inputs prf_input v__domain_separator_init
  in
  let (prf_outputs: t_Array (t_Array u8 v_ETA_RANDOMNESS_SIZE) v_K):t_Array
    (t_Array u8 v_ETA_RANDOMNESS_SIZE) v_K =
    Libcrux_ml_kem.Hash_functions.f_PRFxN #v_Hasher
      #v_K
      #FStar.Tactics.Typeclasses.solve
      v_ETA_RANDOMNESS_SIZE
      prf_inputs
  in
  let re_as_ntt:t_Array (Libcrux_ml_kem.Polynomial.t_PolynomialRingElement v_Vector) v_K =
    Rust_primitives.Hax.Folds.fold_range (mk_usize 0)
      v_K
      (fun re_as_ntt i ->
          let re_as_ntt:t_Array (Libcrux_ml_kem.Polynomial.t_PolynomialRingElement v_Vector) v_K =
            re_as_ntt
          in
          let i:usize = i in
          forall (j: nat).
            j < v i ==>
            Libcrux_ml_kem.Polynomial.to_spec_poly_t #v_Vector re_as_ntt.[ sz j ] ==
            Spec.MLKEM.poly_ntt (Spec.MLKEM.sample_poly_cbd v_ETA prf_outputs.[ sz j ]) /\
            Libcrux_ml_kem.Serialize.coefficients_field_modulus_range #v_Vector re_as_ntt.[ sz j ])
      re_as_ntt
      (fun re_as_ntt i ->
          let re_as_ntt:t_Array (Libcrux_ml_kem.Polynomial.t_PolynomialRingElement v_Vector) v_K =
            re_as_ntt
          in
          let i:usize = i in
          let re_as_ntt:t_Array (Libcrux_ml_kem.Polynomial.t_PolynomialRingElement v_Vector) v_K =
            Rust_primitives.Hax.Monomorphized_update_at.update_at_usize re_as_ntt
              i
              (Libcrux_ml_kem.Sampling.sample_from_binomial_distribution v_ETA
                  #v_Vector
                  (prf_outputs.[ i ] <: t_Slice u8)
                <:
                Libcrux_ml_kem.Polynomial.t_PolynomialRingElement v_Vector)
          in
          let re_as_ntt:t_Array (Libcrux_ml_kem.Polynomial.t_PolynomialRingElement v_Vector) v_K =
            Rust_primitives.Hax.Monomorphized_update_at.update_at_usize re_as_ntt
              i
              (Libcrux_ml_kem.Ntt.ntt_binomially_sampled_ring_element #v_Vector
                  (re_as_ntt.[ i ] <: Libcrux_ml_kem.Polynomial.t_PolynomialRingElement v_Vector)
                <:
                Libcrux_ml_kem.Polynomial.t_PolynomialRingElement v_Vector)
          in
          re_as_ntt)
  in
  let _:Prims.unit =
    sample_vector_cbd_then_ntt_helper_2 v_K
      v_ETA
      v_ETA_RANDOMNESS_SIZE
      #v_Vector
      re_as_ntt
      prf_input
      v__domain_separator_init
  in
  let hax_temp_output:u8 = domain_separator in
  re_as_ntt, hax_temp_output
  <:
  (t_Array (Libcrux_ml_kem.Polynomial.t_PolynomialRingElement v_Vector) v_K & u8)

#pop-options

let sample_vector_cbd_then_ntt_out
      (v_K v_ETA v_ETA_RANDOMNESS_SIZE: usize)
      (#v_Vector #v_Hasher: Type0)
      (#[FStar.Tactics.Typeclasses.tcresolve ()]
          i2:
          Libcrux_ml_kem.Vector.Traits.t_Operations v_Vector)
      (#[FStar.Tactics.Typeclasses.tcresolve ()]
          i3:
          Libcrux_ml_kem.Hash_functions.t_Hash v_Hasher v_K)
      (prf_input: t_Array u8 (mk_usize 33))
      (domain_separator: u8)
     =
  let re_as_ntt:t_Array (Libcrux_ml_kem.Polynomial.t_PolynomialRingElement v_Vector) v_K =
    Core.Array.from_fn #(Libcrux_ml_kem.Polynomial.t_PolynomialRingElement v_Vector)
      v_K
      (fun v__i ->
          let v__i:usize = v__i in
          Libcrux_ml_kem.Polynomial.impl_2__ZERO #v_Vector ()
          <:
          Libcrux_ml_kem.Polynomial.t_PolynomialRingElement v_Vector)
  in
  let tmp0, out:(t_Array (Libcrux_ml_kem.Polynomial.t_PolynomialRingElement v_Vector) v_K & u8) =
    sample_vector_cbd_then_ntt v_K
      v_ETA
      v_ETA_RANDOMNESS_SIZE
      #v_Vector
      #v_Hasher
      re_as_ntt
      prf_input
      domain_separator
  in
  let re_as_ntt:t_Array (Libcrux_ml_kem.Polynomial.t_PolynomialRingElement v_Vector) v_K = tmp0 in
  let domain_separator:u8 = out in
  re_as_ntt, domain_separator
  <:
  (t_Array (Libcrux_ml_kem.Polynomial.t_PolynomialRingElement v_Vector) v_K & u8)

#push-options "--z3rlimit 500 --ext context_pruning --z3refresh"

let generate_keypair_unpacked
      (v_K v_ETA1 v_ETA1_RANDOMNESS_SIZE: usize)
      (#v_Vector #v_Hasher #v_Scheme: Type0)
      (#[FStar.Tactics.Typeclasses.tcresolve ()]
          i3:
          Libcrux_ml_kem.Vector.Traits.t_Operations v_Vector)
      (#[FStar.Tactics.Typeclasses.tcresolve ()]
          i4:
          Libcrux_ml_kem.Hash_functions.t_Hash v_Hasher v_K)
      (#[FStar.Tactics.Typeclasses.tcresolve ()] i5: Libcrux_ml_kem.Variant.t_Variant v_Scheme)
      (key_generation_seed: t_Slice u8)
      (private_key: Libcrux_ml_kem.Ind_cpa.Unpacked.t_IndCpaPrivateKeyUnpacked v_K v_Vector)
      (public_key: Libcrux_ml_kem.Ind_cpa.Unpacked.t_IndCpaPublicKeyUnpacked v_K v_Vector)
     =
  let hashed:t_Array u8 (mk_usize 64) =
    Libcrux_ml_kem.Variant.f_cpa_keygen_seed #v_Scheme
      #FStar.Tactics.Typeclasses.solve
      v_K
      #v_Hasher
      key_generation_seed
  in
  let seed_for_A, seed_for_secret_and_error:(t_Slice u8 & t_Slice u8) =
    Core.Slice.impl__split_at #u8 (hashed <: t_Slice u8) (mk_usize 32)
  in
  let _:Prims.unit =
    Lib.Sequence.eq_intro #u8
      #32
      seed_for_A
      (Seq.slice (Libcrux_ml_kem.Utils.into_padded_array (sz 34) seed_for_A) 0 32)
  in
  let public_key:Libcrux_ml_kem.Ind_cpa.Unpacked.t_IndCpaPublicKeyUnpacked v_K v_Vector =
    {
      public_key with
      Libcrux_ml_kem.Ind_cpa.Unpacked.f_A
      =
      Libcrux_ml_kem.Matrix.sample_matrix_A v_K
        #v_Vector
        #v_Hasher
        public_key.Libcrux_ml_kem.Ind_cpa.Unpacked.f_A
        (Libcrux_ml_kem.Utils.into_padded_array (mk_usize 34) seed_for_A <: t_Array u8 (mk_usize 34)
        )
        true
    }
    <:
    Libcrux_ml_kem.Ind_cpa.Unpacked.t_IndCpaPublicKeyUnpacked v_K v_Vector
  in
  let _:Prims.unit =
    let matrix_A_as_ntt, valid = Spec.MLKEM.sample_matrix_A_ntt #v_K seed_for_A in
    assert (valid ==> matrix_A_as_ntt == Libcrux_ml_kem.Polynomial.to_spec_matrix_t public_key.f_A)
  in
  let (prf_input: t_Array u8 (mk_usize 33)):t_Array u8 (mk_usize 33) =
    Libcrux_ml_kem.Utils.into_padded_array (mk_usize 33) seed_for_secret_and_error
  in
  let _:Prims.unit =
    Lib.Sequence.eq_intro #u8 #32 seed_for_secret_and_error (Seq.slice prf_input 0 32)
  in
  let tmp0, out:(t_Array (Libcrux_ml_kem.Polynomial.t_PolynomialRingElement v_Vector) v_K & u8) =
    sample_vector_cbd_then_ntt v_K
      v_ETA1
      v_ETA1_RANDOMNESS_SIZE
      #v_Vector
      #v_Hasher
      private_key.Libcrux_ml_kem.Ind_cpa.Unpacked.f_secret_as_ntt
      prf_input
      (mk_u8 0)
  in
  let private_key:Libcrux_ml_kem.Ind_cpa.Unpacked.t_IndCpaPrivateKeyUnpacked v_K v_Vector =
    { private_key with Libcrux_ml_kem.Ind_cpa.Unpacked.f_secret_as_ntt = tmp0 }
    <:
    Libcrux_ml_kem.Ind_cpa.Unpacked.t_IndCpaPrivateKeyUnpacked v_K v_Vector
  in
  let domain_separator:u8 = out in
  let error_as_ntt, _:(t_Array (Libcrux_ml_kem.Polynomial.t_PolynomialRingElement v_Vector) v_K & u8
  ) =
    sample_vector_cbd_then_ntt_out v_K
      v_ETA1
      v_ETA1_RANDOMNESS_SIZE
      #v_Vector
      #v_Hasher
      prf_input
      domain_separator
  in
  let public_key:Libcrux_ml_kem.Ind_cpa.Unpacked.t_IndCpaPublicKeyUnpacked v_K v_Vector =
    {
      public_key with
      Libcrux_ml_kem.Ind_cpa.Unpacked.f_t_as_ntt
      =
      Libcrux_ml_kem.Matrix.compute_As_plus_e v_K
        #v_Vector
        public_key.Libcrux_ml_kem.Ind_cpa.Unpacked.f_t_as_ntt
        public_key.Libcrux_ml_kem.Ind_cpa.Unpacked.f_A
        private_key.Libcrux_ml_kem.Ind_cpa.Unpacked.f_secret_as_ntt
        error_as_ntt
    }
    <:
    Libcrux_ml_kem.Ind_cpa.Unpacked.t_IndCpaPublicKeyUnpacked v_K v_Vector
  in
  let public_key:Libcrux_ml_kem.Ind_cpa.Unpacked.t_IndCpaPublicKeyUnpacked v_K v_Vector =
    {
      public_key with
      Libcrux_ml_kem.Ind_cpa.Unpacked.f_seed_for_A
      =
      Core.Result.impl__unwrap #(t_Array u8 (mk_usize 32))
        #Core.Array.t_TryFromSliceError
        (Core.Convert.f_try_into #(t_Slice u8)
            #(t_Array u8 (mk_usize 32))
            #FStar.Tactics.Typeclasses.solve
            seed_for_A
          <:
          Core.Result.t_Result (t_Array u8 (mk_usize 32)) Core.Array.t_TryFromSliceError)
    }
    <:
    Libcrux_ml_kem.Ind_cpa.Unpacked.t_IndCpaPublicKeyUnpacked v_K v_Vector
  in
  let _:Prims.unit =
    let (((t_as_ntt, seed_for_A), matrix_A_as_ntt), secret_as_ntt), valid =
      Spec.MLKEM.ind_cpa_generate_keypair_unpacked v_K key_generation_seed
    in
    assert (valid ==>
        ((Libcrux_ml_kem.Polynomial.to_spec_vector_t #v_K #v_Vector public_key.f_t_as_ntt) ==
          t_as_ntt) /\ (public_key.f_seed_for_A == seed_for_A) /\
        (Libcrux_ml_kem.Polynomial.to_spec_matrix_t #v_K #v_Vector public_key.f_A == matrix_A_as_ntt
        ) /\
        ((Libcrux_ml_kem.Polynomial.to_spec_vector_t #v_K #v_Vector private_key.f_secret_as_ntt) ==
          secret_as_ntt));
    assert ((forall (i: nat).
            i < v v_K ==>
            Libcrux_ml_kem.Serialize.coefficients_field_modulus_range (Seq.index private_key
                    .f_secret_as_ntt
                  i)) /\
        (forall (i: nat).
            i < v v_K ==>
            Libcrux_ml_kem.Serialize.coefficients_field_modulus_range (Seq.index public_key
                    .f_t_as_ntt
                  i)))
  in
  private_key, public_key
  <:
  (Libcrux_ml_kem.Ind_cpa.Unpacked.t_IndCpaPrivateKeyUnpacked v_K v_Vector &
    Libcrux_ml_kem.Ind_cpa.Unpacked.t_IndCpaPublicKeyUnpacked v_K v_Vector)

#pop-options

#push-options "--admit_smt_queries true"

let serialize_unpacked_secret_key
      (v_K v_PRIVATE_KEY_SIZE v_PUBLIC_KEY_SIZE v_RANKED_BYTES_PER_RING_ELEMENT: usize)
      (#v_Vector: Type0)
      (#[FStar.Tactics.Typeclasses.tcresolve ()]
          i1:
          Libcrux_ml_kem.Vector.Traits.t_Operations v_Vector)
      (public_key: Libcrux_ml_kem.Ind_cpa.Unpacked.t_IndCpaPublicKeyUnpacked v_K v_Vector)
      (private_key: Libcrux_ml_kem.Ind_cpa.Unpacked.t_IndCpaPrivateKeyUnpacked v_K v_Vector)
     =
  let public_key_serialized:t_Array u8 v_PUBLIC_KEY_SIZE =
    serialize_public_key v_K
      v_RANKED_BYTES_PER_RING_ELEMENT
      v_PUBLIC_KEY_SIZE
      #v_Vector
      public_key.Libcrux_ml_kem.Ind_cpa.Unpacked.f_t_as_ntt
      (public_key.Libcrux_ml_kem.Ind_cpa.Unpacked.f_seed_for_A <: t_Slice u8)
  in
  let secret_key_serialized:t_Array u8 v_PRIVATE_KEY_SIZE =
    serialize_secret_key v_K
      v_PRIVATE_KEY_SIZE
      #v_Vector
      private_key.Libcrux_ml_kem.Ind_cpa.Unpacked.f_secret_as_ntt
  in
  secret_key_serialized, public_key_serialized
  <:
  (t_Array u8 v_PRIVATE_KEY_SIZE & t_Array u8 v_PUBLIC_KEY_SIZE)

#pop-options

let generate_keypair
      (v_K v_PRIVATE_KEY_SIZE v_PUBLIC_KEY_SIZE v_RANKED_BYTES_PER_RING_ELEMENT v_ETA1 v_ETA1_RANDOMNESS_SIZE:
          usize)
      (#v_Vector #v_Hasher #v_Scheme: Type0)
      (#[FStar.Tactics.Typeclasses.tcresolve ()]
          i3:
          Libcrux_ml_kem.Vector.Traits.t_Operations v_Vector)
      (#[FStar.Tactics.Typeclasses.tcresolve ()]
          i4:
          Libcrux_ml_kem.Hash_functions.t_Hash v_Hasher v_K)
      (#[FStar.Tactics.Typeclasses.tcresolve ()] i5: Libcrux_ml_kem.Variant.t_Variant v_Scheme)
      (key_generation_seed: t_Slice u8)
     =
  let private_key:Libcrux_ml_kem.Ind_cpa.Unpacked.t_IndCpaPrivateKeyUnpacked v_K v_Vector =
    Core.Default.f_default #(Libcrux_ml_kem.Ind_cpa.Unpacked.t_IndCpaPrivateKeyUnpacked v_K v_Vector
      )
      #FStar.Tactics.Typeclasses.solve
      ()
  in
  let public_key:Libcrux_ml_kem.Ind_cpa.Unpacked.t_IndCpaPublicKeyUnpacked v_K v_Vector =
    Core.Default.f_default #(Libcrux_ml_kem.Ind_cpa.Unpacked.t_IndCpaPublicKeyUnpacked v_K v_Vector)
      #FStar.Tactics.Typeclasses.solve
      ()
  in
  let tmp0, tmp1:(Libcrux_ml_kem.Ind_cpa.Unpacked.t_IndCpaPrivateKeyUnpacked v_K v_Vector &
    Libcrux_ml_kem.Ind_cpa.Unpacked.t_IndCpaPublicKeyUnpacked v_K v_Vector) =
    generate_keypair_unpacked v_K
      v_ETA1
      v_ETA1_RANDOMNESS_SIZE
      #v_Vector
      #v_Hasher
      #v_Scheme
      key_generation_seed
      private_key
      public_key
  in
  let private_key:Libcrux_ml_kem.Ind_cpa.Unpacked.t_IndCpaPrivateKeyUnpacked v_K v_Vector = tmp0 in
  let public_key:Libcrux_ml_kem.Ind_cpa.Unpacked.t_IndCpaPublicKeyUnpacked v_K v_Vector = tmp1 in
  let _:Prims.unit = () in
  serialize_unpacked_secret_key v_K
    v_PRIVATE_KEY_SIZE
    v_PUBLIC_KEY_SIZE
    v_RANKED_BYTES_PER_RING_ELEMENT
    #v_Vector
    public_key
    private_key

#push-options "--z3rlimit 1500 --ext context_pruning --z3refresh"

let compress_then_serialize_u
      (v_K v_OUT_LEN v_COMPRESSION_FACTOR v_BLOCK_LEN: usize)
      (#v_Vector: Type0)
      (#[FStar.Tactics.Typeclasses.tcresolve ()]
          i1:
          Libcrux_ml_kem.Vector.Traits.t_Operations v_Vector)
      (input: t_Array (Libcrux_ml_kem.Polynomial.t_PolynomialRingElement v_Vector) v_K)
      (out: t_Slice u8)
     =
  let _:Prims.unit =
    assert (v (sz 32 *! v_COMPRESSION_FACTOR) == 32 * v v_COMPRESSION_FACTOR);
    assert (v (v_OUT_LEN /! v_K) == v v_OUT_LEN / v v_K);
    assert (v v_OUT_LEN / v v_K == 32 * v v_COMPRESSION_FACTOR)
  in
  let out:t_Slice u8 =
    Rust_primitives.Hax.Folds.fold_enumerated_slice input
      (fun out i ->
          let out:t_Slice u8 = out in
          let i:usize = i in
          (v i < v v_K ==>
            Seq.length out == v v_OUT_LEN /\
            Libcrux_ml_kem.Serialize.coefficients_field_modulus_range (Seq.index input (v i))) /\
          (forall (j: nat).
              j < v i ==>
              Seq.length out == v v_OUT_LEN /\ (j + 1) * (v v_OUT_LEN / v v_K) <= Seq.length out /\
              (Seq.slice out (j * (v v_OUT_LEN / v v_K)) (((j + 1)) * (v v_OUT_LEN / v v_K)) ==
                Spec.MLKEM.compress_then_byte_encode (v v_COMPRESSION_FACTOR)
                  (Libcrux_ml_kem.Polynomial.to_spec_poly_t #v_Vector (Seq.index input j)))))
      out
      (fun out temp_1_ ->
          let out:t_Slice u8 = out in
          let i, re:(usize & Libcrux_ml_kem.Polynomial.t_PolynomialRingElement v_Vector) =
            temp_1_
          in
          let _:Prims.unit =
            assert (forall (j: nat).
                  j < v i ==>
                  ((Seq.slice out (j * (v v_OUT_LEN / v v_K)) (((j + 1)) * (v v_OUT_LEN / v v_K)) ==
                      Spec.MLKEM.compress_then_byte_encode (v v_COMPRESSION_FACTOR)
                        (Libcrux_ml_kem.Polynomial.to_spec_poly_t #v_Vector (Seq.index input j)))))
          in
          let out:t_Slice u8 =
            Rust_primitives.Hax.Monomorphized_update_at.update_at_range out
              ({
                  Core.Ops.Range.f_start = i *! (v_OUT_LEN /! v_K <: usize) <: usize;
                  Core.Ops.Range.f_end
                  =
                  (i +! mk_usize 1 <: usize) *! (v_OUT_LEN /! v_K <: usize) <: usize
                }
                <:
                Core.Ops.Range.t_Range usize)
              (Core.Slice.impl__copy_from_slice #u8
                  (out.[ {
                        Core.Ops.Range.f_start = i *! (v_OUT_LEN /! v_K <: usize) <: usize;
                        Core.Ops.Range.f_end
                        =
                        (i +! mk_usize 1 <: usize) *! (v_OUT_LEN /! v_K <: usize) <: usize
                      }
                      <:
                      Core.Ops.Range.t_Range usize ]
                    <:
                    t_Slice u8)
                  (Libcrux_ml_kem.Serialize.compress_then_serialize_ring_element_u v_COMPRESSION_FACTOR
                      v_BLOCK_LEN
                      #v_Vector
                      re
                    <:
                    t_Slice u8)
                <:
                t_Slice u8)
          in
          let _:Prims.unit =
            let lemma_aux (j: nat{j < v i})
                : Lemma
                (Seq.slice out (j * (v v_OUT_LEN / v v_K)) (((j + 1)) * (v v_OUT_LEN / v v_K)) ==
                  Spec.MLKEM.compress_then_byte_encode (v v_COMPRESSION_FACTOR)
                    (Libcrux_ml_kem.Polynomial.to_spec_poly_t #v_Vector (Seq.index input j))) =
              Lib.Sequence.eq_intro #u8
                #(v v_OUT_LEN / v v_K)
                (Seq.slice out (j * (v v_OUT_LEN / v v_K)) (((j + 1)) * (v v_OUT_LEN / v v_K)))
                (Spec.MLKEM.compress_then_byte_encode (v v_COMPRESSION_FACTOR)
                    (Libcrux_ml_kem.Polynomial.to_spec_poly_t #v_Vector (Seq.index input j)))
            in
            Classical.forall_intro lemma_aux
          in
          out)
  in
  let _:Prims.unit =
    Lib.Sequence.eq_intro #u8
      #(v v_OUT_LEN)
      out
      (Spec.MLKEM.compress_then_encode_u #v_K
          (Libcrux_ml_kem.Polynomial.to_spec_vector_t #v_K #v_Vector input))
  in
  out

#pop-options

#push-options "--z3rlimit 800 --ext context_pruning --z3refresh"

let encrypt_unpacked
      (v_K v_CIPHERTEXT_SIZE v_T_AS_NTT_ENCODED_SIZE v_C1_LEN v_C2_LEN v_U_COMPRESSION_FACTOR v_V_COMPRESSION_FACTOR v_BLOCK_LEN v_ETA1 v_ETA1_RANDOMNESS_SIZE v_ETA2 v_ETA2_RANDOMNESS_SIZE:
          usize)
      (#v_Vector #v_Hasher: Type0)
      (#[FStar.Tactics.Typeclasses.tcresolve ()]
          i2:
          Libcrux_ml_kem.Vector.Traits.t_Operations v_Vector)
      (#[FStar.Tactics.Typeclasses.tcresolve ()]
          i3:
          Libcrux_ml_kem.Hash_functions.t_Hash v_Hasher v_K)
      (public_key: Libcrux_ml_kem.Ind_cpa.Unpacked.t_IndCpaPublicKeyUnpacked v_K v_Vector)
      (message: t_Array u8 (mk_usize 32))
      (randomness: t_Slice u8)
     =
  let (prf_input: t_Array u8 (mk_usize 33)):t_Array u8 (mk_usize 33) =
    Libcrux_ml_kem.Utils.into_padded_array (mk_usize 33) randomness
  in
  let r_as_ntt, domain_separator:(t_Array
      (Libcrux_ml_kem.Polynomial.t_PolynomialRingElement v_Vector) v_K &
    u8) =
    sample_vector_cbd_then_ntt_out v_K
      v_ETA1
      v_ETA1_RANDOMNESS_SIZE
      #v_Vector
      #v_Hasher
      prf_input
      (mk_u8 0)
  in
  let _:Prims.unit =
    Lib.Sequence.eq_intro #u8 #32 randomness (Seq.slice prf_input 0 32);
    assert (v domain_separator == v v_K)
  in
  let error_1_, domain_separator:(t_Array
      (Libcrux_ml_kem.Polynomial.t_PolynomialRingElement v_Vector) v_K &
    u8) =
    sample_ring_element_cbd v_K
      v_ETA2_RANDOMNESS_SIZE
      v_ETA2
      #v_Vector
      #v_Hasher
      prf_input
      domain_separator
  in
  let prf_input:t_Array u8 (mk_usize 33) =
    Rust_primitives.Hax.Monomorphized_update_at.update_at_usize prf_input
      (mk_usize 32)
      domain_separator
  in
  let _:Prims.unit =
    assert (Seq.equal prf_input (Seq.append randomness (Seq.create 1 domain_separator)));
    assert (prf_input == Seq.append randomness (Seq.create 1 domain_separator))
  in
  let (prf_output: t_Array u8 v_ETA2_RANDOMNESS_SIZE):t_Array u8 v_ETA2_RANDOMNESS_SIZE =
    Libcrux_ml_kem.Hash_functions.f_PRF #v_Hasher
      #v_K
      #FStar.Tactics.Typeclasses.solve
      v_ETA2_RANDOMNESS_SIZE
      (prf_input <: t_Slice u8)
  in
  let error_2_:Libcrux_ml_kem.Polynomial.t_PolynomialRingElement v_Vector =
    Libcrux_ml_kem.Sampling.sample_from_binomial_distribution v_ETA2
      #v_Vector
      (prf_output <: t_Slice u8)
  in
  let u:t_Array (Libcrux_ml_kem.Polynomial.t_PolynomialRingElement v_Vector) v_K =
    Libcrux_ml_kem.Matrix.compute_vector_u v_K
      #v_Vector
      public_key.Libcrux_ml_kem.Ind_cpa.Unpacked.f_A
      r_as_ntt
      error_1_
  in
  let message_as_ring_element:Libcrux_ml_kem.Polynomial.t_PolynomialRingElement v_Vector =
    Libcrux_ml_kem.Serialize.deserialize_then_decompress_message #v_Vector message
  in
  let v:Libcrux_ml_kem.Polynomial.t_PolynomialRingElement v_Vector =
    Libcrux_ml_kem.Matrix.compute_ring_element_v v_K
      #v_Vector
      public_key.Libcrux_ml_kem.Ind_cpa.Unpacked.f_t_as_ntt
      r_as_ntt
      error_2_
      message_as_ring_element
  in
  let _:Prims.unit =
    assert (v_C1_LEN = Spec.MLKEM.v_C1_SIZE v_K);
    assert (v_C2_LEN = Spec.MLKEM.v_C2_SIZE v_K);
    assert (v_CIPHERTEXT_SIZE == v_C1_LEN +! v_C2_LEN);
    assert (v_C1_LEN <=. v_CIPHERTEXT_SIZE)
  in
  let ciphertext:t_Array u8 v_CIPHERTEXT_SIZE =
    Rust_primitives.Hax.repeat (mk_u8 0) v_CIPHERTEXT_SIZE
  in
  let ciphertext:t_Array u8 v_CIPHERTEXT_SIZE =
    Rust_primitives.Hax.Monomorphized_update_at.update_at_range ciphertext
      ({ Core.Ops.Range.f_start = mk_usize 0; Core.Ops.Range.f_end = v_C1_LEN }
        <:
        Core.Ops.Range.t_Range usize)
      (compress_then_serialize_u v_K
          v_C1_LEN
          v_U_COMPRESSION_FACTOR
          v_BLOCK_LEN
          #v_Vector
          u
          (ciphertext.[ { Core.Ops.Range.f_start = mk_usize 0; Core.Ops.Range.f_end = v_C1_LEN }
              <:
              Core.Ops.Range.t_Range usize ]
            <:
            t_Slice u8)
        <:
        t_Slice u8)
  in
  let ciphertext:t_Array u8 v_CIPHERTEXT_SIZE =
    Rust_primitives.Hax.Monomorphized_update_at.update_at_range_from ciphertext
      ({ Core.Ops.Range.f_start = v_C1_LEN } <: Core.Ops.Range.t_RangeFrom usize)
      (Libcrux_ml_kem.Serialize.compress_then_serialize_ring_element_v v_K
          v_V_COMPRESSION_FACTOR
          v_C2_LEN
          #v_Vector
          v
          (ciphertext.[ { Core.Ops.Range.f_start = v_C1_LEN } <: Core.Ops.Range.t_RangeFrom usize ]
            <:
            t_Slice u8)
        <:
        t_Slice u8)
  in
  let _:Prims.unit =
    lemma_slice_append ciphertext
      (Seq.slice ciphertext 0 (Rust_primitives.v v_C1_LEN))
      (Seq.slice ciphertext (Rust_primitives.v v_C1_LEN) (Seq.length ciphertext))
  in
  ciphertext

#pop-options

let build_unpacked_public_key_mut
      (v_K v_T_AS_NTT_ENCODED_SIZE: usize)
      (#v_Vector #v_Hasher: Type0)
      (#[FStar.Tactics.Typeclasses.tcresolve ()]
          i2:
          Libcrux_ml_kem.Vector.Traits.t_Operations v_Vector)
      (#[FStar.Tactics.Typeclasses.tcresolve ()]
          i3:
          Libcrux_ml_kem.Hash_functions.t_Hash v_Hasher v_K)
      (public_key: t_Slice u8)
      (unpacked_public_key: Libcrux_ml_kem.Ind_cpa.Unpacked.t_IndCpaPublicKeyUnpacked v_K v_Vector)
     =
  let unpacked_public_key:Libcrux_ml_kem.Ind_cpa.Unpacked.t_IndCpaPublicKeyUnpacked v_K v_Vector =
    {
      unpacked_public_key with
      Libcrux_ml_kem.Ind_cpa.Unpacked.f_t_as_ntt
      =
      Libcrux_ml_kem.Serialize.deserialize_ring_elements_reduced v_K
        #v_Vector
        (public_key.[ { Core.Ops.Range.f_end = v_T_AS_NTT_ENCODED_SIZE }
            <:
            Core.Ops.Range.t_RangeTo usize ]
          <:
          t_Slice u8)
        unpacked_public_key.Libcrux_ml_kem.Ind_cpa.Unpacked.f_t_as_ntt
    }
    <:
    Libcrux_ml_kem.Ind_cpa.Unpacked.t_IndCpaPublicKeyUnpacked v_K v_Vector
  in
  let seed:t_Slice u8 =
    public_key.[ { Core.Ops.Range.f_start = v_T_AS_NTT_ENCODED_SIZE }
      <:
      Core.Ops.Range.t_RangeFrom usize ]
  in
  let _:Prims.unit =
    Lib.Sequence.eq_intro #u8
      #32
      seed
      (Seq.slice (Libcrux_ml_kem.Utils.into_padded_array (sz 34) seed) 0 32)
  in
  let unpacked_public_key:Libcrux_ml_kem.Ind_cpa.Unpacked.t_IndCpaPublicKeyUnpacked v_K v_Vector =
    {
      unpacked_public_key with
      Libcrux_ml_kem.Ind_cpa.Unpacked.f_A
      =
      Libcrux_ml_kem.Matrix.sample_matrix_A v_K
        #v_Vector
        #v_Hasher
        unpacked_public_key.Libcrux_ml_kem.Ind_cpa.Unpacked.f_A
        (Libcrux_ml_kem.Utils.into_padded_array (sz 34) seed <: t_Array u8 (sz 34))
        false
    }
    <:
    Libcrux_ml_kem.Ind_cpa.Unpacked.t_IndCpaPublicKeyUnpacked v_K v_Vector
  in
  unpacked_public_key

let build_unpacked_public_key
      (v_K v_T_AS_NTT_ENCODED_SIZE: usize)
      (#v_Vector #v_Hasher: Type0)
      (#[FStar.Tactics.Typeclasses.tcresolve ()]
          i2:
          Libcrux_ml_kem.Vector.Traits.t_Operations v_Vector)
      (#[FStar.Tactics.Typeclasses.tcresolve ()]
          i3:
          Libcrux_ml_kem.Hash_functions.t_Hash v_Hasher v_K)
      (public_key: t_Slice u8)
     =
  let unpacked_public_key:Libcrux_ml_kem.Ind_cpa.Unpacked.t_IndCpaPublicKeyUnpacked v_K v_Vector =
    Core.Default.f_default #(Libcrux_ml_kem.Ind_cpa.Unpacked.t_IndCpaPublicKeyUnpacked v_K v_Vector)
      #FStar.Tactics.Typeclasses.solve
      ()
  in
  let unpacked_public_key:Libcrux_ml_kem.Ind_cpa.Unpacked.t_IndCpaPublicKeyUnpacked v_K v_Vector =
    build_unpacked_public_key_mut v_K
      v_T_AS_NTT_ENCODED_SIZE
      #v_Vector
      #v_Hasher
      public_key
      unpacked_public_key
  in
  unpacked_public_key

#push-options "--z3rlimit 500 --ext context_pruning"

let encrypt
      (v_K v_CIPHERTEXT_SIZE v_T_AS_NTT_ENCODED_SIZE v_C1_LEN v_C2_LEN v_U_COMPRESSION_FACTOR v_V_COMPRESSION_FACTOR v_BLOCK_LEN v_ETA1 v_ETA1_RANDOMNESS_SIZE v_ETA2 v_ETA2_RANDOMNESS_SIZE:
          usize)
      (#v_Vector #v_Hasher: Type0)
      (#[FStar.Tactics.Typeclasses.tcresolve ()]
          i2:
          Libcrux_ml_kem.Vector.Traits.t_Operations v_Vector)
      (#[FStar.Tactics.Typeclasses.tcresolve ()]
          i3:
          Libcrux_ml_kem.Hash_functions.t_Hash v_Hasher v_K)
      (public_key: t_Slice u8)
      (message: t_Array u8 (mk_usize 32))
      (randomness: t_Slice u8)
     =
  let _:Prims.unit = reveal_opaque (`%Spec.MLKEM.ind_cpa_encrypt) Spec.MLKEM.ind_cpa_encrypt in
  let unpacked_public_key:Libcrux_ml_kem.Ind_cpa.Unpacked.t_IndCpaPublicKeyUnpacked v_K v_Vector =
    build_unpacked_public_key v_K v_T_AS_NTT_ENCODED_SIZE #v_Vector #v_Hasher public_key
  in
  encrypt_unpacked v_K v_CIPHERTEXT_SIZE v_T_AS_NTT_ENCODED_SIZE v_C1_LEN v_C2_LEN
    v_U_COMPRESSION_FACTOR v_V_COMPRESSION_FACTOR v_BLOCK_LEN v_ETA1 v_ETA1_RANDOMNESS_SIZE v_ETA2
    v_ETA2_RANDOMNESS_SIZE #v_Vector #v_Hasher unpacked_public_key message randomness

#pop-options

#push-options "--z3rlimit 800 --ext context_pruning"

let deserialize_then_decompress_u
      (v_K v_CIPHERTEXT_SIZE v_U_COMPRESSION_FACTOR: usize)
      (#v_Vector: Type0)
      (#[FStar.Tactics.Typeclasses.tcresolve ()]
          i1:
          Libcrux_ml_kem.Vector.Traits.t_Operations v_Vector)
      (ciphertext: t_Array u8 v_CIPHERTEXT_SIZE)
     =
<<<<<<< HEAD
  let _:Prims.unit = assert_norm (Spec.MLKEM.polynomial_d 12 == Spec.MLKEM.polynomial) in
  let out:t_Array u8 v_OUT_LEN = Rust_primitives.Hax.repeat (mk_u8 0) v_OUT_LEN in
  let out:t_Array u8 v_OUT_LEN =
    Rust_primitives.Hax.Folds.fold_enumerated_slice key
      (fun out i ->
          let out:t_Array u8 v_OUT_LEN = out in
          let i:usize = i in
          (v i < v v_K ==>
            Libcrux_ml_kem.Serialize.coefficients_field_modulus_range (Seq.index key (v i))) /\
          (forall (j: nat).
              j < v i ==>
              (j + 1) * v Libcrux_ml_kem.Constants.v_BYTES_PER_RING_ELEMENT <= Seq.length out /\
              (Seq.slice out
                  (j * v Libcrux_ml_kem.Constants.v_BYTES_PER_RING_ELEMENT)
                  ((j + 1) * v Libcrux_ml_kem.Constants.v_BYTES_PER_RING_ELEMENT) ==
                Spec.MLKEM.byte_encode 12
                  (Libcrux_ml_kem.Polynomial.to_spec_poly_t #v_Vector (Seq.index key j)))))
      out
      (fun out temp_1_ ->
          let out:t_Array u8 v_OUT_LEN = out in
          let i, re:(usize & Libcrux_ml_kem.Polynomial.t_PolynomialRingElement v_Vector) =
            temp_1_
          in
          let out:t_Array u8 v_OUT_LEN =
            Rust_primitives.Hax.Monomorphized_update_at.update_at_range out
              ({
                  Core.Ops.Range.f_start
                  =
                  i *! Libcrux_ml_kem.Constants.v_BYTES_PER_RING_ELEMENT <: usize;
                  Core.Ops.Range.f_end
                  =
                  (i +! mk_usize 1 <: usize) *! Libcrux_ml_kem.Constants.v_BYTES_PER_RING_ELEMENT
                  <:
                  usize
                }
                <:
                Core.Ops.Range.t_Range usize)
              (Core.Slice.impl__copy_from_slice #u8
                  (out.[ {
                        Core.Ops.Range.f_start
                        =
                        i *! Libcrux_ml_kem.Constants.v_BYTES_PER_RING_ELEMENT <: usize;
                        Core.Ops.Range.f_end
                        =
                        (i +! mk_usize 1 <: usize) *!
                        Libcrux_ml_kem.Constants.v_BYTES_PER_RING_ELEMENT
                        <:
                        usize
                      }
                      <:
                      Core.Ops.Range.t_Range usize ]
                    <:
                    t_Slice u8)
                  (Libcrux_ml_kem.Serialize.serialize_uncompressed_ring_element #v_Vector re
                    <:
                    t_Slice u8)
                <:
                t_Slice u8)
=======
  let _:Prims.unit =
    assert (v ((Libcrux_ml_kem.Constants.v_COEFFICIENTS_IN_RING_ELEMENT *! v_U_COMPRESSION_FACTOR) /!
            sz 8) ==
        v (Spec.MLKEM.v_C1_BLOCK_SIZE v_K))
  in
  let u_as_ntt:t_Array (Libcrux_ml_kem.Polynomial.t_PolynomialRingElement v_Vector) v_K =
    Core.Array.from_fn #(Libcrux_ml_kem.Polynomial.t_PolynomialRingElement v_Vector)
      v_K
      (fun temp_0_ ->
          let _:usize = temp_0_ in
          Libcrux_ml_kem.Polynomial.impl_2__ZERO #v_Vector ()
          <:
          Libcrux_ml_kem.Polynomial.t_PolynomialRingElement v_Vector)
  in
  let u_as_ntt:t_Array (Libcrux_ml_kem.Polynomial.t_PolynomialRingElement v_Vector) v_K =
    Rust_primitives.Hax.Folds.fold_enumerated_chunked_slice ((Libcrux_ml_kem.Constants.v_COEFFICIENTS_IN_RING_ELEMENT *!
          v_U_COMPRESSION_FACTOR
          <:
          usize) /!
        sz 8
        <:
        usize)
      (ciphertext <: t_Slice u8)
      (fun u_as_ntt i ->
          let u_as_ntt:t_Array (Libcrux_ml_kem.Polynomial.t_PolynomialRingElement v_Vector) v_K =
            u_as_ntt
          in
          let i:usize = i in
          forall (j: nat).
            j < v i ==>
            j * v (Spec.MLKEM.v_C1_BLOCK_SIZE v_K) + v (Spec.MLKEM.v_C1_BLOCK_SIZE v_K) <=
            v v_CIPHERTEXT_SIZE /\
            Libcrux_ml_kem.Polynomial.to_spec_poly_t #v_Vector (Seq.index u_as_ntt j) ==
            Spec.MLKEM.poly_ntt (Spec.MLKEM.byte_decode_then_decompress (v v_U_COMPRESSION_FACTOR)
                  (Seq.slice ciphertext
                      (j * v (Spec.MLKEM.v_C1_BLOCK_SIZE v_K))
                      (j * v (Spec.MLKEM.v_C1_BLOCK_SIZE v_K) + v (Spec.MLKEM.v_C1_BLOCK_SIZE v_K)))
              ))
      u_as_ntt
      (fun u_as_ntt temp_1_ ->
          let u_as_ntt:t_Array (Libcrux_ml_kem.Polynomial.t_PolynomialRingElement v_Vector) v_K =
            u_as_ntt
>>>>>>> a09ba242
          in
          let i, u_bytes:(usize & t_Slice u8) = temp_1_ in
          let u_as_ntt:t_Array (Libcrux_ml_kem.Polynomial.t_PolynomialRingElement v_Vector) v_K =
            Rust_primitives.Hax.Monomorphized_update_at.update_at_usize u_as_ntt
              i
              (Libcrux_ml_kem.Serialize.deserialize_then_decompress_ring_element_u v_U_COMPRESSION_FACTOR
                  #v_Vector
                  u_bytes
                <:
                Libcrux_ml_kem.Polynomial.t_PolynomialRingElement v_Vector)
          in
          let u_as_ntt:t_Array (Libcrux_ml_kem.Polynomial.t_PolynomialRingElement v_Vector) v_K =
            Rust_primitives.Hax.Monomorphized_update_at.update_at_usize u_as_ntt
              i
              (Libcrux_ml_kem.Ntt.ntt_vector_u v_U_COMPRESSION_FACTOR
                  #v_Vector
                  (u_as_ntt.[ i ] <: Libcrux_ml_kem.Polynomial.t_PolynomialRingElement v_Vector)
                <:
                Libcrux_ml_kem.Polynomial.t_PolynomialRingElement v_Vector)
          in
          u_as_ntt)
  in
  let _:Prims.unit =
    Lib.Sequence.eq_intro #Spec.MLKEM.polynomial
      #(v v_K)
      (Libcrux_ml_kem.Polynomial.to_spec_vector_t #v_K #v_Vector u_as_ntt)
      (let open Spec.MLKEM in
        vector_ntt (decode_then_decompress_u #v_K
              (Seq.slice ciphertext 0 (v (Spec.MLKEM.v_C1_SIZE v_K)))))
  in
  u_as_ntt

#pop-options

#push-options "--z3rlimit 800 --ext context_pruning"

let deserialize_secret_key
      (v_K: usize)
      (#v_Vector: Type0)
      (#[FStar.Tactics.Typeclasses.tcresolve ()]
          i1:
          Libcrux_ml_kem.Vector.Traits.t_Operations v_Vector)
      (secret_key: t_Slice u8)
     =
<<<<<<< HEAD
  let serialized:t_Array u8 v_PUBLIC_KEY_SIZE =
    Rust_primitives.Hax.Monomorphized_update_at.update_at_range serialized
      ({
          Core.Ops.Range.f_start = mk_usize 0;
          Core.Ops.Range.f_end = v_RANKED_BYTES_PER_RING_ELEMENT
        }
        <:
        Core.Ops.Range.t_Range usize)
      (Core.Slice.impl__copy_from_slice #u8
          (serialized.[ {
                Core.Ops.Range.f_start = mk_usize 0;
                Core.Ops.Range.f_end = v_RANKED_BYTES_PER_RING_ELEMENT
              }
              <:
              Core.Ops.Range.t_Range usize ]
            <:
            t_Slice u8)
          (serialize_secret_key v_K v_RANKED_BYTES_PER_RING_ELEMENT #v_Vector tt_as_ntt
            <:
            t_Slice u8)
        <:
        t_Slice u8)
=======
  let _:Prims.unit = assert_norm (Spec.MLKEM.polynomial_d 12 == Spec.MLKEM.polynomial) in
  let secret_as_ntt:t_Array (Libcrux_ml_kem.Polynomial.t_PolynomialRingElement v_Vector) v_K =
    Core.Array.from_fn #(Libcrux_ml_kem.Polynomial.t_PolynomialRingElement v_Vector)
      v_K
      (fun temp_0_ ->
          let _:usize = temp_0_ in
          Libcrux_ml_kem.Polynomial.impl_2__ZERO #v_Vector ()
          <:
          Libcrux_ml_kem.Polynomial.t_PolynomialRingElement v_Vector)
>>>>>>> a09ba242
  in
  let secret_as_ntt:t_Array (Libcrux_ml_kem.Polynomial.t_PolynomialRingElement v_Vector) v_K =
    Rust_primitives.Hax.Folds.fold_enumerated_chunked_slice Libcrux_ml_kem.Constants.v_BYTES_PER_RING_ELEMENT
      secret_key
      (fun secret_as_ntt i ->
          let secret_as_ntt:t_Array (Libcrux_ml_kem.Polynomial.t_PolynomialRingElement v_Vector) v_K
          =
            secret_as_ntt
          in
          let i:usize = i in
          forall (j: nat).
            j < v i ==>
            j * v Libcrux_ml_kem.Constants.v_BYTES_PER_RING_ELEMENT +
            v Libcrux_ml_kem.Constants.v_BYTES_PER_RING_ELEMENT <=
            v (Spec.MLKEM.v_CPA_PRIVATE_KEY_SIZE v_K) /\
            Libcrux_ml_kem.Polynomial.to_spec_poly_t #v_Vector (Seq.index secret_as_ntt j) ==
            Spec.MLKEM.byte_decode 12
              (Seq.slice secret_key
                  (j * v Libcrux_ml_kem.Constants.v_BYTES_PER_RING_ELEMENT)
                  (j * v Libcrux_ml_kem.Constants.v_BYTES_PER_RING_ELEMENT +
                    v Libcrux_ml_kem.Constants.v_BYTES_PER_RING_ELEMENT)))
      secret_as_ntt
      (fun secret_as_ntt temp_1_ ->
          let secret_as_ntt:t_Array (Libcrux_ml_kem.Polynomial.t_PolynomialRingElement v_Vector) v_K
          =
            secret_as_ntt
          in
          let i, secret_bytes:(usize & t_Slice u8) = temp_1_ in
          let secret_as_ntt:t_Array (Libcrux_ml_kem.Polynomial.t_PolynomialRingElement v_Vector) v_K
          =
            Rust_primitives.Hax.Monomorphized_update_at.update_at_usize secret_as_ntt
              i
              (Libcrux_ml_kem.Serialize.deserialize_to_uncompressed_ring_element #v_Vector
                  secret_bytes
                <:
                Libcrux_ml_kem.Polynomial.t_PolynomialRingElement v_Vector)
          in
          secret_as_ntt)
  in
  let _:Prims.unit =
<<<<<<< HEAD
    Lib.Sequence.eq_intro #u8
      #(v v_PUBLIC_KEY_SIZE)
      serialized
      (Seq.append (Spec.MLKEM.vector_encode_12 #v_K
              (Libcrux_ml_kem.Polynomial.to_spec_vector_t #v_K #v_Vector tt_as_ntt))
          seed_for_a)
  in
  serialized

let serialize_public_key
      (v_K v_RANKED_BYTES_PER_RING_ELEMENT v_PUBLIC_KEY_SIZE: usize)
      (#v_Vector: Type0)
      (#[FStar.Tactics.Typeclasses.tcresolve ()]
          i1:
          Libcrux_ml_kem.Vector.Traits.t_Operations v_Vector)
      (tt_as_ntt: t_Array (Libcrux_ml_kem.Polynomial.t_PolynomialRingElement v_Vector) v_K)
      (seed_for_a: t_Slice u8)
     =
  let public_key_serialized:t_Array u8 v_PUBLIC_KEY_SIZE =
    Rust_primitives.Hax.repeat (mk_u8 0) v_PUBLIC_KEY_SIZE
  in
  let public_key_serialized:t_Array u8 v_PUBLIC_KEY_SIZE =
    serialize_public_key_mut v_K
      v_RANKED_BYTES_PER_RING_ELEMENT
      v_PUBLIC_KEY_SIZE
      #v_Vector
      tt_as_ntt
      seed_for_a
      public_key_serialized
=======
    Lib.Sequence.eq_intro #Spec.MLKEM.polynomial
      #(v v_K)
      (Libcrux_ml_kem.Polynomial.to_spec_vector_t #v_K #v_Vector secret_as_ntt)
      (Spec.MLKEM.vector_decode_12 #v_K secret_key)
>>>>>>> a09ba242
  in
  secret_as_ntt

#pop-options

let decrypt_unpacked
      (v_K v_CIPHERTEXT_SIZE v_VECTOR_U_ENCODED_SIZE v_U_COMPRESSION_FACTOR v_V_COMPRESSION_FACTOR:
          usize)
      (#v_Vector: Type0)
      (#[FStar.Tactics.Typeclasses.tcresolve ()]
          i1:
          Libcrux_ml_kem.Vector.Traits.t_Operations v_Vector)
      (secret_key: Libcrux_ml_kem.Ind_cpa.Unpacked.t_IndCpaPrivateKeyUnpacked v_K v_Vector)
      (ciphertext: t_Array u8 v_CIPHERTEXT_SIZE)
     =
  let u_as_ntt:t_Array (Libcrux_ml_kem.Polynomial.t_PolynomialRingElement v_Vector) v_K =
    deserialize_then_decompress_u v_K v_CIPHERTEXT_SIZE v_U_COMPRESSION_FACTOR #v_Vector ciphertext
  in
  let v:Libcrux_ml_kem.Polynomial.t_PolynomialRingElement v_Vector =
    Libcrux_ml_kem.Serialize.deserialize_then_decompress_ring_element_v v_K
      v_V_COMPRESSION_FACTOR
      #v_Vector
      (ciphertext.[ { Core.Ops.Range.f_start = v_VECTOR_U_ENCODED_SIZE }
          <:
          Core.Ops.Range.t_RangeFrom usize ]
        <:
        t_Slice u8)
  in
  let message:Libcrux_ml_kem.Polynomial.t_PolynomialRingElement v_Vector =
    Libcrux_ml_kem.Matrix.compute_message v_K
      #v_Vector
      v
      secret_key.Libcrux_ml_kem.Ind_cpa.Unpacked.f_secret_as_ntt
      u_as_ntt
  in
  Libcrux_ml_kem.Serialize.compress_then_serialize_message #v_Vector message

let decrypt
      (v_K v_CIPHERTEXT_SIZE v_VECTOR_U_ENCODED_SIZE v_U_COMPRESSION_FACTOR v_V_COMPRESSION_FACTOR:
          usize)
      (#v_Vector: Type0)
      (#[FStar.Tactics.Typeclasses.tcresolve ()]
          i1:
          Libcrux_ml_kem.Vector.Traits.t_Operations v_Vector)
      (secret_key: t_Slice u8)
      (ciphertext: t_Array u8 v_CIPHERTEXT_SIZE)
     =
  let _:Prims.unit = reveal_opaque (`%Spec.MLKEM.ind_cpa_decrypt) Spec.MLKEM.ind_cpa_decrypt in
  let secret_as_ntt:t_Array (Libcrux_ml_kem.Polynomial.t_PolynomialRingElement v_Vector) v_K =
    deserialize_secret_key v_K #v_Vector secret_key
  in
  let secret_key_unpacked:Libcrux_ml_kem.Ind_cpa.Unpacked.t_IndCpaPrivateKeyUnpacked v_K v_Vector =
    { Libcrux_ml_kem.Ind_cpa.Unpacked.f_secret_as_ntt = secret_as_ntt }
    <:
    Libcrux_ml_kem.Ind_cpa.Unpacked.t_IndCpaPrivateKeyUnpacked v_K v_Vector
  in
  decrypt_unpacked v_K
    v_CIPHERTEXT_SIZE
    v_VECTOR_U_ENCODED_SIZE
    v_U_COMPRESSION_FACTOR
    v_V_COMPRESSION_FACTOR
    #v_Vector
    secret_key_unpacked
    ciphertext<|MERGE_RESOLUTION|>--- conflicted
+++ resolved
@@ -161,32 +161,11 @@
   in
   let _:Prims.unit =
     Lib.Sequence.eq_intro #u8
-<<<<<<< HEAD
-      #32
-      seed
-      (Seq.slice (Libcrux_ml_kem.Utils.into_padded_array (sz 34) seed) 0 32)
-  in
-  let unpacked_public_key:Libcrux_ml_kem.Ind_cpa.Unpacked.t_IndCpaPublicKeyUnpacked v_K v_Vector =
-    {
-      unpacked_public_key with
-      Libcrux_ml_kem.Ind_cpa.Unpacked.f_A
-      =
-      Libcrux_ml_kem.Matrix.sample_matrix_A v_K
-        #v_Vector
-        #v_Hasher
-        unpacked_public_key.Libcrux_ml_kem.Ind_cpa.Unpacked.f_A
-        (Libcrux_ml_kem.Utils.into_padded_array (mk_usize 34) seed <: t_Array u8 (mk_usize 34))
-        false
-    }
-    <:
-    Libcrux_ml_kem.Ind_cpa.Unpacked.t_IndCpaPublicKeyUnpacked v_K v_Vector
-=======
       #(v v_PUBLIC_KEY_SIZE)
       serialized
       (Seq.append (Spec.MLKEM.vector_encode_12 #v_K
               (Libcrux_ml_kem.Polynomial.to_spec_vector_t #v_K #v_Vector tt_as_ntt))
           seed_for_a)
->>>>>>> a09ba242
   in
   serialized
 
@@ -221,85 +200,6 @@
       (#[FStar.Tactics.Typeclasses.tcresolve ()]
           i2:
           Libcrux_ml_kem.Vector.Traits.t_Operations v_Vector)
-<<<<<<< HEAD
-      (ciphertext: t_Array u8 v_CIPHERTEXT_SIZE)
-     =
-  let _:Prims.unit =
-    assert (v ((Libcrux_ml_kem.Constants.v_COEFFICIENTS_IN_RING_ELEMENT *! v_U_COMPRESSION_FACTOR) /!
-            sz 8) ==
-        v (Spec.MLKEM.v_C1_BLOCK_SIZE v_K))
-  in
-  let u_as_ntt:t_Array (Libcrux_ml_kem.Polynomial.t_PolynomialRingElement v_Vector) v_K =
-    Core.Array.from_fn #(Libcrux_ml_kem.Polynomial.t_PolynomialRingElement v_Vector)
-      v_K
-      (fun temp_0_ ->
-          let _:usize = temp_0_ in
-          Libcrux_ml_kem.Polynomial.impl_2__ZERO #v_Vector ()
-          <:
-          Libcrux_ml_kem.Polynomial.t_PolynomialRingElement v_Vector)
-  in
-  let u_as_ntt:t_Array (Libcrux_ml_kem.Polynomial.t_PolynomialRingElement v_Vector) v_K =
-    Rust_primitives.Hax.Folds.fold_enumerated_chunked_slice ((Libcrux_ml_kem.Constants.v_COEFFICIENTS_IN_RING_ELEMENT *!
-          v_U_COMPRESSION_FACTOR
-          <:
-          usize) /!
-        mk_usize 8
-        <:
-        usize)
-      (ciphertext <: t_Slice u8)
-      (fun u_as_ntt i ->
-          let u_as_ntt:t_Array (Libcrux_ml_kem.Polynomial.t_PolynomialRingElement v_Vector) v_K =
-            u_as_ntt
-          in
-          let i:usize = i in
-          forall (j: nat).
-            j < v i ==>
-            j * v (Spec.MLKEM.v_C1_BLOCK_SIZE v_K) + v (Spec.MLKEM.v_C1_BLOCK_SIZE v_K) <=
-            v v_CIPHERTEXT_SIZE /\
-            Libcrux_ml_kem.Polynomial.to_spec_poly_t #v_Vector (Seq.index u_as_ntt j) ==
-            Spec.MLKEM.poly_ntt (Spec.MLKEM.byte_decode_then_decompress (v v_U_COMPRESSION_FACTOR)
-                  (Seq.slice ciphertext
-                      (j * v (Spec.MLKEM.v_C1_BLOCK_SIZE v_K))
-                      (j * v (Spec.MLKEM.v_C1_BLOCK_SIZE v_K) + v (Spec.MLKEM.v_C1_BLOCK_SIZE v_K)))
-              ))
-      u_as_ntt
-      (fun u_as_ntt temp_1_ ->
-          let u_as_ntt:t_Array (Libcrux_ml_kem.Polynomial.t_PolynomialRingElement v_Vector) v_K =
-            u_as_ntt
-          in
-          let i, u_bytes:(usize & t_Slice u8) = temp_1_ in
-          let u_as_ntt:t_Array (Libcrux_ml_kem.Polynomial.t_PolynomialRingElement v_Vector) v_K =
-            Rust_primitives.Hax.Monomorphized_update_at.update_at_usize u_as_ntt
-              i
-              (Libcrux_ml_kem.Serialize.deserialize_then_decompress_ring_element_u v_U_COMPRESSION_FACTOR
-                  #v_Vector
-                  u_bytes
-                <:
-                Libcrux_ml_kem.Polynomial.t_PolynomialRingElement v_Vector)
-          in
-          let u_as_ntt:t_Array (Libcrux_ml_kem.Polynomial.t_PolynomialRingElement v_Vector) v_K =
-            Rust_primitives.Hax.Monomorphized_update_at.update_at_usize u_as_ntt
-              i
-              (Libcrux_ml_kem.Ntt.ntt_vector_u v_U_COMPRESSION_FACTOR
-                  #v_Vector
-                  (u_as_ntt.[ i ] <: Libcrux_ml_kem.Polynomial.t_PolynomialRingElement v_Vector)
-                <:
-                Libcrux_ml_kem.Polynomial.t_PolynomialRingElement v_Vector)
-          in
-          u_as_ntt)
-  in
-  let _:Prims.unit =
-    Lib.Sequence.eq_intro #Spec.MLKEM.polynomial
-      #(v v_K)
-      (Libcrux_ml_kem.Polynomial.to_spec_vector_t #v_K #v_Vector u_as_ntt)
-      (let open Spec.MLKEM in
-        vector_ntt (decode_then_decompress_u #v_K
-              (Seq.slice ciphertext 0 (v (Spec.MLKEM.v_C1_SIZE v_K)))))
-  in
-  u_as_ntt
-
-#pop-options
-=======
       (error_1: t_Array (Libcrux_ml_kem.Polynomial.t_PolynomialRingElement v_Vector) v_K)
       (prf_input: t_Array u8 (sz 33))
       (domain_separator: u8) : Lemma
@@ -319,7 +219,6 @@
     Lib.Sequence.eq_intro #(Spec.MLKEM.polynomial) #(v v_K)
     (Libcrux_ml_kem.Polynomial.to_spec_vector_t #v_K #v_Vector error_1) 
     (Spec.MLKEM.sample_vector_cbd2 #v_K (Seq.slice prf_input 0 32) (sz (v domain_separator)))
->>>>>>> a09ba242
 
 let sample_ring_element_cbd_helper_1
       (v_K: usize)
@@ -355,7 +254,7 @@
       (#[FStar.Tactics.Typeclasses.tcresolve ()]
           i3:
           Libcrux_ml_kem.Hash_functions.t_Hash v_Hasher v_K)
-      (prf_input: t_Array u8 (mk_usize 33))
+      (prf_input: t_Array u8 (sz 33))
       (domain_separator: u8)
      =
   let error_1_:t_Array (Libcrux_ml_kem.Polynomial.t_PolynomialRingElement v_Vector) v_K =
@@ -367,14 +266,12 @@
           <:
           Libcrux_ml_kem.Polynomial.t_PolynomialRingElement v_Vector)
   in
-  let prf_inputs:t_Array (t_Array u8 (mk_usize 33)) v_K =
-    Rust_primitives.Hax.repeat prf_input v_K
-  in
+  let prf_inputs:t_Array (t_Array u8 (sz 33)) v_K = Rust_primitives.Hax.repeat prf_input v_K in
   let v__domain_separator_init:u8 = domain_separator in
-  let tmp0, out:(t_Array (t_Array u8 (mk_usize 33)) v_K & u8) =
+  let tmp0, out:(t_Array (t_Array u8 (sz 33)) v_K & u8) =
     Libcrux_ml_kem.Utils.prf_input_inc v_K prf_inputs domain_separator
   in
-  let prf_inputs:t_Array (t_Array u8 (mk_usize 33)) v_K = tmp0 in
+  let prf_inputs:t_Array (t_Array u8 (sz 33)) v_K = tmp0 in
   let domain_separator:u8 = out in
   let _:Prims.unit =
     sample_ring_element_cbd_helper_1 v_K prf_inputs prf_input v__domain_separator_init
@@ -388,7 +285,7 @@
       prf_inputs
   in
   let error_1_:t_Array (Libcrux_ml_kem.Polynomial.t_PolynomialRingElement v_Vector) v_K =
-    Rust_primitives.Hax.Folds.fold_range (mk_usize 0)
+    Rust_primitives.Hax.Folds.fold_range (sz 0)
       v_K
       (fun error_1_ i ->
           let error_1_:t_Array (Libcrux_ml_kem.Polynomial.t_PolynomialRingElement v_Vector) v_K =
@@ -461,9 +358,6 @@
       (Spec.MLKEM.sample_vector_cbd_then_ntt #v_K
         (Seq.slice prf_input 0 32) (sz (v domain_separator)))
 
-<<<<<<< HEAD
-#push-options "--max_fuel 25 --z3rlimit 2800 --ext context_pruning --z3refresh --split_queries always"
-=======
 let sample_vector_cbd_then_ntt_helper_1
       (v_K: usize)
       (prf_inputs: t_Array (t_Array u8 (sz 33)) v_K)
@@ -488,7 +382,6 @@
     Lib.Sequence.eq_intro #(t_Array u8 (sz 33)) #(v v_K) prf_inputs
       (createi v_K (Spec.MLKEM.sample_vector_cbd1_prf_input #v_K
         (Seq.slice prf_input 0 32) (sz (v domain_separator))))
->>>>>>> a09ba242
 
 let sample_vector_cbd_then_ntt
       (v_K v_ETA v_ETA_RANDOMNESS_SIZE: usize)
@@ -500,17 +393,15 @@
           i3:
           Libcrux_ml_kem.Hash_functions.t_Hash v_Hasher v_K)
       (re_as_ntt: t_Array (Libcrux_ml_kem.Polynomial.t_PolynomialRingElement v_Vector) v_K)
-      (prf_input: t_Array u8 (mk_usize 33))
+      (prf_input: t_Array u8 (sz 33))
       (domain_separator: u8)
      =
-  let prf_inputs:t_Array (t_Array u8 (mk_usize 33)) v_K =
-    Rust_primitives.Hax.repeat prf_input v_K
-  in
+  let prf_inputs:t_Array (t_Array u8 (sz 33)) v_K = Rust_primitives.Hax.repeat prf_input v_K in
   let v__domain_separator_init:u8 = domain_separator in
-  let tmp0, out:(t_Array (t_Array u8 (mk_usize 33)) v_K & u8) =
+  let tmp0, out:(t_Array (t_Array u8 (sz 33)) v_K & u8) =
     Libcrux_ml_kem.Utils.prf_input_inc v_K prf_inputs domain_separator
   in
-  let prf_inputs:t_Array (t_Array u8 (mk_usize 33)) v_K = tmp0 in
+  let prf_inputs:t_Array (t_Array u8 (sz 33)) v_K = tmp0 in
   let domain_separator:u8 = out in
   let _:Prims.unit =
     sample_vector_cbd_then_ntt_helper_1 v_K prf_inputs prf_input v__domain_separator_init
@@ -524,7 +415,7 @@
       prf_inputs
   in
   let re_as_ntt:t_Array (Libcrux_ml_kem.Polynomial.t_PolynomialRingElement v_Vector) v_K =
-    Rust_primitives.Hax.Folds.fold_range (mk_usize 0)
+    Rust_primitives.Hax.Folds.fold_range (sz 0)
       v_K
       (fun re_as_ntt i ->
           let re_as_ntt:t_Array (Libcrux_ml_kem.Polynomial.t_PolynomialRingElement v_Vector) v_K =
@@ -586,7 +477,7 @@
       (#[FStar.Tactics.Typeclasses.tcresolve ()]
           i3:
           Libcrux_ml_kem.Hash_functions.t_Hash v_Hasher v_K)
-      (prf_input: t_Array u8 (mk_usize 33))
+      (prf_input: t_Array u8 (sz 33))
       (domain_separator: u8)
      =
   let re_as_ntt:t_Array (Libcrux_ml_kem.Polynomial.t_PolynomialRingElement v_Vector) v_K =
@@ -630,7 +521,7 @@
       (private_key: Libcrux_ml_kem.Ind_cpa.Unpacked.t_IndCpaPrivateKeyUnpacked v_K v_Vector)
       (public_key: Libcrux_ml_kem.Ind_cpa.Unpacked.t_IndCpaPublicKeyUnpacked v_K v_Vector)
      =
-  let hashed:t_Array u8 (mk_usize 64) =
+  let hashed:t_Array u8 (sz 64) =
     Libcrux_ml_kem.Variant.f_cpa_keygen_seed #v_Scheme
       #FStar.Tactics.Typeclasses.solve
       v_K
@@ -638,7 +529,7 @@
       key_generation_seed
   in
   let seed_for_A, seed_for_secret_and_error:(t_Slice u8 & t_Slice u8) =
-    Core.Slice.impl__split_at #u8 (hashed <: t_Slice u8) (mk_usize 32)
+    Core.Slice.impl__split_at #u8 (hashed <: t_Slice u8) (sz 32)
   in
   let _:Prims.unit =
     Lib.Sequence.eq_intro #u8
@@ -655,8 +546,7 @@
         #v_Vector
         #v_Hasher
         public_key.Libcrux_ml_kem.Ind_cpa.Unpacked.f_A
-        (Libcrux_ml_kem.Utils.into_padded_array (mk_usize 34) seed_for_A <: t_Array u8 (mk_usize 34)
-        )
+        (Libcrux_ml_kem.Utils.into_padded_array (sz 34) seed_for_A <: t_Array u8 (sz 34))
         true
     }
     <:
@@ -666,8 +556,8 @@
     let matrix_A_as_ntt, valid = Spec.MLKEM.sample_matrix_A_ntt #v_K seed_for_A in
     assert (valid ==> matrix_A_as_ntt == Libcrux_ml_kem.Polynomial.to_spec_matrix_t public_key.f_A)
   in
-  let (prf_input: t_Array u8 (mk_usize 33)):t_Array u8 (mk_usize 33) =
-    Libcrux_ml_kem.Utils.into_padded_array (mk_usize 33) seed_for_secret_and_error
+  let (prf_input: t_Array u8 (sz 33)):t_Array u8 (sz 33) =
+    Libcrux_ml_kem.Utils.into_padded_array (sz 33) seed_for_secret_and_error
   in
   let _:Prims.unit =
     Lib.Sequence.eq_intro #u8 #32 seed_for_secret_and_error (Seq.slice prf_input 0 32)
@@ -680,7 +570,7 @@
       #v_Hasher
       private_key.Libcrux_ml_kem.Ind_cpa.Unpacked.f_secret_as_ntt
       prf_input
-      (mk_u8 0)
+      0uy
   in
   let private_key:Libcrux_ml_kem.Ind_cpa.Unpacked.t_IndCpaPrivateKeyUnpacked v_K v_Vector =
     { private_key with Libcrux_ml_kem.Ind_cpa.Unpacked.f_secret_as_ntt = tmp0 }
@@ -718,14 +608,14 @@
       public_key with
       Libcrux_ml_kem.Ind_cpa.Unpacked.f_seed_for_A
       =
-      Core.Result.impl__unwrap #(t_Array u8 (mk_usize 32))
+      Core.Result.impl__unwrap #(t_Array u8 (sz 32))
         #Core.Array.t_TryFromSliceError
         (Core.Convert.f_try_into #(t_Slice u8)
-            #(t_Array u8 (mk_usize 32))
+            #(t_Array u8 (sz 32))
             #FStar.Tactics.Typeclasses.solve
             seed_for_A
           <:
-          Core.Result.t_Result (t_Array u8 (mk_usize 32)) Core.Array.t_TryFromSliceError)
+          Core.Result.t_Result (t_Array u8 (sz 32)) Core.Array.t_TryFromSliceError)
     }
     <:
     Libcrux_ml_kem.Ind_cpa.Unpacked.t_IndCpaPublicKeyUnpacked v_K v_Vector
@@ -886,7 +776,7 @@
                   Core.Ops.Range.f_start = i *! (v_OUT_LEN /! v_K <: usize) <: usize;
                   Core.Ops.Range.f_end
                   =
-                  (i +! mk_usize 1 <: usize) *! (v_OUT_LEN /! v_K <: usize) <: usize
+                  (i +! sz 1 <: usize) *! (v_OUT_LEN /! v_K <: usize) <: usize
                 }
                 <:
                 Core.Ops.Range.t_Range usize)
@@ -895,7 +785,7 @@
                         Core.Ops.Range.f_start = i *! (v_OUT_LEN /! v_K <: usize) <: usize;
                         Core.Ops.Range.f_end
                         =
-                        (i +! mk_usize 1 <: usize) *! (v_OUT_LEN /! v_K <: usize) <: usize
+                        (i +! sz 1 <: usize) *! (v_OUT_LEN /! v_K <: usize) <: usize
                       }
                       <:
                       Core.Ops.Range.t_Range usize ]
@@ -950,11 +840,11 @@
           i3:
           Libcrux_ml_kem.Hash_functions.t_Hash v_Hasher v_K)
       (public_key: Libcrux_ml_kem.Ind_cpa.Unpacked.t_IndCpaPublicKeyUnpacked v_K v_Vector)
-      (message: t_Array u8 (mk_usize 32))
+      (message: t_Array u8 (sz 32))
       (randomness: t_Slice u8)
      =
-  let (prf_input: t_Array u8 (mk_usize 33)):t_Array u8 (mk_usize 33) =
-    Libcrux_ml_kem.Utils.into_padded_array (mk_usize 33) randomness
+  let (prf_input: t_Array u8 (sz 33)):t_Array u8 (sz 33) =
+    Libcrux_ml_kem.Utils.into_padded_array (sz 33) randomness
   in
   let r_as_ntt, domain_separator:(t_Array
       (Libcrux_ml_kem.Polynomial.t_PolynomialRingElement v_Vector) v_K &
@@ -965,7 +855,7 @@
       #v_Vector
       #v_Hasher
       prf_input
-      (mk_u8 0)
+      0uy
   in
   let _:Prims.unit =
     Lib.Sequence.eq_intro #u8 #32 randomness (Seq.slice prf_input 0 32);
@@ -982,10 +872,8 @@
       prf_input
       domain_separator
   in
-  let prf_input:t_Array u8 (mk_usize 33) =
-    Rust_primitives.Hax.Monomorphized_update_at.update_at_usize prf_input
-      (mk_usize 32)
-      domain_separator
+  let prf_input:t_Array u8 (sz 33) =
+    Rust_primitives.Hax.Monomorphized_update_at.update_at_usize prf_input (sz 32) domain_separator
   in
   let _:Prims.unit =
     assert (Seq.equal prf_input (Seq.append randomness (Seq.create 1 domain_separator)));
@@ -1027,12 +915,10 @@
     assert (v_CIPHERTEXT_SIZE == v_C1_LEN +! v_C2_LEN);
     assert (v_C1_LEN <=. v_CIPHERTEXT_SIZE)
   in
-  let ciphertext:t_Array u8 v_CIPHERTEXT_SIZE =
-    Rust_primitives.Hax.repeat (mk_u8 0) v_CIPHERTEXT_SIZE
-  in
+  let ciphertext:t_Array u8 v_CIPHERTEXT_SIZE = Rust_primitives.Hax.repeat 0uy v_CIPHERTEXT_SIZE in
   let ciphertext:t_Array u8 v_CIPHERTEXT_SIZE =
     Rust_primitives.Hax.Monomorphized_update_at.update_at_range ciphertext
-      ({ Core.Ops.Range.f_start = mk_usize 0; Core.Ops.Range.f_end = v_C1_LEN }
+      ({ Core.Ops.Range.f_start = sz 0; Core.Ops.Range.f_end = v_C1_LEN }
         <:
         Core.Ops.Range.t_Range usize)
       (compress_then_serialize_u v_K
@@ -1041,7 +927,7 @@
           v_BLOCK_LEN
           #v_Vector
           u
-          (ciphertext.[ { Core.Ops.Range.f_start = mk_usize 0; Core.Ops.Range.f_end = v_C1_LEN }
+          (ciphertext.[ { Core.Ops.Range.f_start = sz 0; Core.Ops.Range.f_end = v_C1_LEN }
               <:
               Core.Ops.Range.t_Range usize ]
             <:
@@ -1168,7 +1054,7 @@
           i3:
           Libcrux_ml_kem.Hash_functions.t_Hash v_Hasher v_K)
       (public_key: t_Slice u8)
-      (message: t_Array u8 (mk_usize 32))
+      (message: t_Array u8 (sz 32))
       (randomness: t_Slice u8)
      =
   let _:Prims.unit = reveal_opaque (`%Spec.MLKEM.ind_cpa_encrypt) Spec.MLKEM.ind_cpa_encrypt in
@@ -1191,66 +1077,6 @@
           Libcrux_ml_kem.Vector.Traits.t_Operations v_Vector)
       (ciphertext: t_Array u8 v_CIPHERTEXT_SIZE)
      =
-<<<<<<< HEAD
-  let _:Prims.unit = assert_norm (Spec.MLKEM.polynomial_d 12 == Spec.MLKEM.polynomial) in
-  let out:t_Array u8 v_OUT_LEN = Rust_primitives.Hax.repeat (mk_u8 0) v_OUT_LEN in
-  let out:t_Array u8 v_OUT_LEN =
-    Rust_primitives.Hax.Folds.fold_enumerated_slice key
-      (fun out i ->
-          let out:t_Array u8 v_OUT_LEN = out in
-          let i:usize = i in
-          (v i < v v_K ==>
-            Libcrux_ml_kem.Serialize.coefficients_field_modulus_range (Seq.index key (v i))) /\
-          (forall (j: nat).
-              j < v i ==>
-              (j + 1) * v Libcrux_ml_kem.Constants.v_BYTES_PER_RING_ELEMENT <= Seq.length out /\
-              (Seq.slice out
-                  (j * v Libcrux_ml_kem.Constants.v_BYTES_PER_RING_ELEMENT)
-                  ((j + 1) * v Libcrux_ml_kem.Constants.v_BYTES_PER_RING_ELEMENT) ==
-                Spec.MLKEM.byte_encode 12
-                  (Libcrux_ml_kem.Polynomial.to_spec_poly_t #v_Vector (Seq.index key j)))))
-      out
-      (fun out temp_1_ ->
-          let out:t_Array u8 v_OUT_LEN = out in
-          let i, re:(usize & Libcrux_ml_kem.Polynomial.t_PolynomialRingElement v_Vector) =
-            temp_1_
-          in
-          let out:t_Array u8 v_OUT_LEN =
-            Rust_primitives.Hax.Monomorphized_update_at.update_at_range out
-              ({
-                  Core.Ops.Range.f_start
-                  =
-                  i *! Libcrux_ml_kem.Constants.v_BYTES_PER_RING_ELEMENT <: usize;
-                  Core.Ops.Range.f_end
-                  =
-                  (i +! mk_usize 1 <: usize) *! Libcrux_ml_kem.Constants.v_BYTES_PER_RING_ELEMENT
-                  <:
-                  usize
-                }
-                <:
-                Core.Ops.Range.t_Range usize)
-              (Core.Slice.impl__copy_from_slice #u8
-                  (out.[ {
-                        Core.Ops.Range.f_start
-                        =
-                        i *! Libcrux_ml_kem.Constants.v_BYTES_PER_RING_ELEMENT <: usize;
-                        Core.Ops.Range.f_end
-                        =
-                        (i +! mk_usize 1 <: usize) *!
-                        Libcrux_ml_kem.Constants.v_BYTES_PER_RING_ELEMENT
-                        <:
-                        usize
-                      }
-                      <:
-                      Core.Ops.Range.t_Range usize ]
-                    <:
-                    t_Slice u8)
-                  (Libcrux_ml_kem.Serialize.serialize_uncompressed_ring_element #v_Vector re
-                    <:
-                    t_Slice u8)
-                <:
-                t_Slice u8)
-=======
   let _:Prims.unit =
     assert (v ((Libcrux_ml_kem.Constants.v_COEFFICIENTS_IN_RING_ELEMENT *! v_U_COMPRESSION_FACTOR) /!
             sz 8) ==
@@ -1293,7 +1119,6 @@
       (fun u_as_ntt temp_1_ ->
           let u_as_ntt:t_Array (Libcrux_ml_kem.Polynomial.t_PolynomialRingElement v_Vector) v_K =
             u_as_ntt
->>>>>>> a09ba242
           in
           let i, u_bytes:(usize & t_Slice u8) = temp_1_ in
           let u_as_ntt:t_Array (Libcrux_ml_kem.Polynomial.t_PolynomialRingElement v_Vector) v_K =
@@ -1338,30 +1163,6 @@
           Libcrux_ml_kem.Vector.Traits.t_Operations v_Vector)
       (secret_key: t_Slice u8)
      =
-<<<<<<< HEAD
-  let serialized:t_Array u8 v_PUBLIC_KEY_SIZE =
-    Rust_primitives.Hax.Monomorphized_update_at.update_at_range serialized
-      ({
-          Core.Ops.Range.f_start = mk_usize 0;
-          Core.Ops.Range.f_end = v_RANKED_BYTES_PER_RING_ELEMENT
-        }
-        <:
-        Core.Ops.Range.t_Range usize)
-      (Core.Slice.impl__copy_from_slice #u8
-          (serialized.[ {
-                Core.Ops.Range.f_start = mk_usize 0;
-                Core.Ops.Range.f_end = v_RANKED_BYTES_PER_RING_ELEMENT
-              }
-              <:
-              Core.Ops.Range.t_Range usize ]
-            <:
-            t_Slice u8)
-          (serialize_secret_key v_K v_RANKED_BYTES_PER_RING_ELEMENT #v_Vector tt_as_ntt
-            <:
-            t_Slice u8)
-        <:
-        t_Slice u8)
-=======
   let _:Prims.unit = assert_norm (Spec.MLKEM.polynomial_d 12 == Spec.MLKEM.polynomial) in
   let secret_as_ntt:t_Array (Libcrux_ml_kem.Polynomial.t_PolynomialRingElement v_Vector) v_K =
     Core.Array.from_fn #(Libcrux_ml_kem.Polynomial.t_PolynomialRingElement v_Vector)
@@ -1371,7 +1172,6 @@
           Libcrux_ml_kem.Polynomial.impl_2__ZERO #v_Vector ()
           <:
           Libcrux_ml_kem.Polynomial.t_PolynomialRingElement v_Vector)
->>>>>>> a09ba242
   in
   let secret_as_ntt:t_Array (Libcrux_ml_kem.Polynomial.t_PolynomialRingElement v_Vector) v_K =
     Rust_primitives.Hax.Folds.fold_enumerated_chunked_slice Libcrux_ml_kem.Constants.v_BYTES_PER_RING_ELEMENT
@@ -1412,42 +1212,10 @@
           secret_as_ntt)
   in
   let _:Prims.unit =
-<<<<<<< HEAD
-    Lib.Sequence.eq_intro #u8
-      #(v v_PUBLIC_KEY_SIZE)
-      serialized
-      (Seq.append (Spec.MLKEM.vector_encode_12 #v_K
-              (Libcrux_ml_kem.Polynomial.to_spec_vector_t #v_K #v_Vector tt_as_ntt))
-          seed_for_a)
-  in
-  serialized
-
-let serialize_public_key
-      (v_K v_RANKED_BYTES_PER_RING_ELEMENT v_PUBLIC_KEY_SIZE: usize)
-      (#v_Vector: Type0)
-      (#[FStar.Tactics.Typeclasses.tcresolve ()]
-          i1:
-          Libcrux_ml_kem.Vector.Traits.t_Operations v_Vector)
-      (tt_as_ntt: t_Array (Libcrux_ml_kem.Polynomial.t_PolynomialRingElement v_Vector) v_K)
-      (seed_for_a: t_Slice u8)
-     =
-  let public_key_serialized:t_Array u8 v_PUBLIC_KEY_SIZE =
-    Rust_primitives.Hax.repeat (mk_u8 0) v_PUBLIC_KEY_SIZE
-  in
-  let public_key_serialized:t_Array u8 v_PUBLIC_KEY_SIZE =
-    serialize_public_key_mut v_K
-      v_RANKED_BYTES_PER_RING_ELEMENT
-      v_PUBLIC_KEY_SIZE
-      #v_Vector
-      tt_as_ntt
-      seed_for_a
-      public_key_serialized
-=======
     Lib.Sequence.eq_intro #Spec.MLKEM.polynomial
       #(v v_K)
       (Libcrux_ml_kem.Polynomial.to_spec_vector_t #v_K #v_Vector secret_as_ntt)
       (Spec.MLKEM.vector_decode_12 #v_K secret_key)
->>>>>>> a09ba242
   in
   secret_as_ntt
 
