module Libcrux_ml_kem.Ind_cpa
#set-options "--fuel 0 --ifuel 1 --z3rlimit 100"
open Core
open FStar.Mul

let _ =
  (* This module has implicit dependencies, here we make them explicit. *)
  (* The implicit dependencies arise from typeclasses instances. *)
  let open Libcrux_ml_kem.Hash_functions in
  let open Libcrux_ml_kem.Ind_cpa.Unpacked in
  let open Libcrux_ml_kem.Variant in
  let open Libcrux_ml_kem.Vector.Traits in
  ()

let sample_ring_element_cbd
      (v_K v_ETA2_RANDOMNESS_SIZE v_ETA2: usize)
      (#v_Vector #v_Hasher: Type0)
      (#[FStar.Tactics.Typeclasses.tcresolve ()]
          i2:
          Libcrux_ml_kem.Vector.Traits.t_Operations v_Vector)
      (#[FStar.Tactics.Typeclasses.tcresolve ()]
          i3:
          Libcrux_ml_kem.Hash_functions.t_Hash v_Hasher v_K)
      (prf_input: t_Array u8 (sz 33))
      (domain_separator: u8)
     =
  let error_1_:t_Array (Libcrux_ml_kem.Polynomial.t_PolynomialRingElement v_Vector) v_K =
    Core.Array.from_fn #(Libcrux_ml_kem.Polynomial.t_PolynomialRingElement v_Vector)
      v_K
      (fun v__i ->
          let v__i:usize = v__i in
          Libcrux_ml_kem.Polynomial.impl_1__ZERO #v_Vector ()
          <:
          Libcrux_ml_kem.Polynomial.t_PolynomialRingElement v_Vector)
  in
  let prf_inputs:t_Array (t_Array u8 (sz 33)) v_K = Rust_primitives.Hax.repeat prf_input v_K in
  let v__domain_separator_init:u8 = domain_separator in
  let domain_separator, prf_inputs:(u8 & t_Array (t_Array u8 (sz 33)) v_K) =
    Rust_primitives.Hax.Folds.fold_range (sz 0)
      v_K
<<<<<<< HEAD
      (fun temp_0_ i ->
          let domain_separator, prf_inputs:(u8 & t_Array (t_Array u8 (sz 33)) v_K) = temp_0_ in
          let i:usize = i in
          v domain_separator == v v__domain_separator_init + v i)
=======
      (fun temp_0_ temp_1_ ->
          let domain_separator, prf_inputs:(u8 & t_Array (t_Array u8 (sz 33)) v_K) = temp_0_ in
          let _:usize = temp_1_ in
          true)
>>>>>>> 41072c68
      (domain_separator, prf_inputs <: (u8 & t_Array (t_Array u8 (sz 33)) v_K))
      (fun temp_0_ i ->
          let domain_separator, prf_inputs:(u8 & t_Array (t_Array u8 (sz 33)) v_K) = temp_0_ in
          let i:usize = i in
          let prf_inputs:t_Array (t_Array u8 (sz 33)) v_K =
            Rust_primitives.Hax.Monomorphized_update_at.update_at_usize prf_inputs
              i
              (Rust_primitives.Hax.Monomorphized_update_at.update_at_usize (prf_inputs.[ i ]
                    <:
                    t_Array u8 (sz 33))
                  (sz 32)
                  domain_separator
                <:
                t_Array u8 (sz 33))
          in
          let domain_separator:u8 = domain_separator +! 1uy in
          domain_separator, prf_inputs <: (u8 & t_Array (t_Array u8 (sz 33)) v_K))
  in
  let (prf_outputs: t_Array (t_Array u8 v_ETA2_RANDOMNESS_SIZE) v_K):t_Array
    (t_Array u8 v_ETA2_RANDOMNESS_SIZE) v_K =
    Libcrux_ml_kem.Hash_functions.f_PRFxN #v_Hasher
      #v_K
      #FStar.Tactics.Typeclasses.solve
      v_ETA2_RANDOMNESS_SIZE
      prf_inputs
  in
  let error_1_:t_Array (Libcrux_ml_kem.Polynomial.t_PolynomialRingElement v_Vector) v_K =
    Rust_primitives.Hax.Folds.fold_range (sz 0)
      v_K
      (fun error_1_ temp_1_ ->
          let error_1_:t_Array (Libcrux_ml_kem.Polynomial.t_PolynomialRingElement v_Vector) v_K =
            error_1_
          in
          let _:usize = temp_1_ in
          true)
      error_1_
      (fun error_1_ i ->
          let error_1_:t_Array (Libcrux_ml_kem.Polynomial.t_PolynomialRingElement v_Vector) v_K =
            error_1_
          in
          let i:usize = i in
          Rust_primitives.Hax.Monomorphized_update_at.update_at_usize error_1_
            i
            (Libcrux_ml_kem.Sampling.sample_from_binomial_distribution v_ETA2
                #v_Vector
                (prf_outputs.[ i ] <: t_Slice u8)
              <:
              Libcrux_ml_kem.Polynomial.t_PolynomialRingElement v_Vector)
          <:
          t_Array (Libcrux_ml_kem.Polynomial.t_PolynomialRingElement v_Vector) v_K)
  in
  let result:(t_Array (Libcrux_ml_kem.Polynomial.t_PolynomialRingElement v_Vector) v_K & u8) =
    error_1_, domain_separator
    <:
    (t_Array (Libcrux_ml_kem.Polynomial.t_PolynomialRingElement v_Vector) v_K & u8)
  in
  let _:Prims.unit = admit () (* Panic freedom *) in
  result

let sample_vector_cbd_then_ntt
      (v_K v_ETA v_ETA_RANDOMNESS_SIZE: usize)
      (#v_Vector #v_Hasher: Type0)
      (#[FStar.Tactics.Typeclasses.tcresolve ()]
          i2:
          Libcrux_ml_kem.Vector.Traits.t_Operations v_Vector)
      (#[FStar.Tactics.Typeclasses.tcresolve ()]
          i3:
          Libcrux_ml_kem.Hash_functions.t_Hash v_Hasher v_K)
      (re_as_ntt: t_Array (Libcrux_ml_kem.Polynomial.t_PolynomialRingElement v_Vector) v_K)
      (prf_input: t_Array u8 (sz 33))
      (domain_separator: u8)
     =
<<<<<<< HEAD
  let re_as_ntt:t_Array (Libcrux_ml_kem.Polynomial.t_PolynomialRingElement v_Vector) v_K =
    Core.Array.from_fn #(Libcrux_ml_kem.Polynomial.t_PolynomialRingElement v_Vector)
      v_K
      (fun v__i ->
          let v__i:usize = v__i in
          Libcrux_ml_kem.Polynomial.impl_1__ZERO #v_Vector ()
          <:
          Libcrux_ml_kem.Polynomial.t_PolynomialRingElement v_Vector)
  in
=======
>>>>>>> 41072c68
  let prf_inputs:t_Array (t_Array u8 (sz 33)) v_K = Rust_primitives.Hax.repeat prf_input v_K in
  let v__domain_separator_init:u8 = domain_separator in
  let domain_separator, prf_inputs:(u8 & t_Array (t_Array u8 (sz 33)) v_K) =
    Rust_primitives.Hax.Folds.fold_range (sz 0)
      v_K
<<<<<<< HEAD
      (fun temp_0_ i ->
          let domain_separator, prf_inputs:(u8 & t_Array (t_Array u8 (sz 33)) v_K) = temp_0_ in
          let i:usize = i in
          v domain_separator == v v__domain_separator_init + v i)
=======
      (fun temp_0_ temp_1_ ->
          let domain_separator, prf_inputs:(u8 & t_Array (t_Array u8 (sz 33)) v_K) = temp_0_ in
          let _:usize = temp_1_ in
          true)
>>>>>>> 41072c68
      (domain_separator, prf_inputs <: (u8 & t_Array (t_Array u8 (sz 33)) v_K))
      (fun temp_0_ i ->
          let domain_separator, prf_inputs:(u8 & t_Array (t_Array u8 (sz 33)) v_K) = temp_0_ in
          let i:usize = i in
          let prf_inputs:t_Array (t_Array u8 (sz 33)) v_K =
            Rust_primitives.Hax.Monomorphized_update_at.update_at_usize prf_inputs
              i
              (Rust_primitives.Hax.Monomorphized_update_at.update_at_usize (prf_inputs.[ i ]
                    <:
                    t_Array u8 (sz 33))
                  (sz 32)
                  domain_separator
                <:
                t_Array u8 (sz 33))
          in
          let domain_separator:u8 = domain_separator +! 1uy in
          domain_separator, prf_inputs <: (u8 & t_Array (t_Array u8 (sz 33)) v_K))
  in
  let (prf_outputs: t_Array (t_Array u8 v_ETA_RANDOMNESS_SIZE) v_K):t_Array
    (t_Array u8 v_ETA_RANDOMNESS_SIZE) v_K =
    Libcrux_ml_kem.Hash_functions.f_PRFxN #v_Hasher
      #v_K
      #FStar.Tactics.Typeclasses.solve
      v_ETA_RANDOMNESS_SIZE
      prf_inputs
  in
  let re_as_ntt:t_Array (Libcrux_ml_kem.Polynomial.t_PolynomialRingElement v_Vector) v_K =
    Rust_primitives.Hax.Folds.fold_range (sz 0)
      v_K
      (fun re_as_ntt temp_1_ ->
          let re_as_ntt:t_Array (Libcrux_ml_kem.Polynomial.t_PolynomialRingElement v_Vector) v_K =
            re_as_ntt
          in
          let _:usize = temp_1_ in
          true)
      re_as_ntt
      (fun re_as_ntt i ->
          let re_as_ntt:t_Array (Libcrux_ml_kem.Polynomial.t_PolynomialRingElement v_Vector) v_K =
            re_as_ntt
          in
          let i:usize = i in
          let re_as_ntt:t_Array (Libcrux_ml_kem.Polynomial.t_PolynomialRingElement v_Vector) v_K =
            Rust_primitives.Hax.Monomorphized_update_at.update_at_usize re_as_ntt
              i
              (Libcrux_ml_kem.Sampling.sample_from_binomial_distribution v_ETA
                  #v_Vector
                  (prf_outputs.[ i ] <: t_Slice u8)
                <:
                Libcrux_ml_kem.Polynomial.t_PolynomialRingElement v_Vector)
          in
          let re_as_ntt:t_Array (Libcrux_ml_kem.Polynomial.t_PolynomialRingElement v_Vector) v_K =
            Rust_primitives.Hax.Monomorphized_update_at.update_at_usize re_as_ntt
              i
              (Libcrux_ml_kem.Ntt.ntt_binomially_sampled_ring_element #v_Vector
                  (re_as_ntt.[ i ] <: Libcrux_ml_kem.Polynomial.t_PolynomialRingElement v_Vector)
                <:
                Libcrux_ml_kem.Polynomial.t_PolynomialRingElement v_Vector)
          in
          re_as_ntt)
  in
<<<<<<< HEAD
  let result:(t_Array (Libcrux_ml_kem.Polynomial.t_PolynomialRingElement v_Vector) v_K & u8) =
    re_as_ntt, domain_separator
    <:
    (t_Array (Libcrux_ml_kem.Polynomial.t_PolynomialRingElement v_Vector) v_K & u8)
  in
  let _:Prims.unit = admit () (* Panic freedom *) in
  result

#push-options "--z3rlimit 200"
=======
  let hax_temp_output:u8 = domain_separator in
  re_as_ntt, hax_temp_output
  <:
  (t_Array (Libcrux_ml_kem.Polynomial.t_PolynomialRingElement v_Vector) v_K & u8)

let sample_vector_cbd_then_ntt_out
      (v_K v_ETA v_ETA_RANDOMNESS_SIZE: usize)
      (#v_Vector #v_Hasher: Type0)
      (#[FStar.Tactics.Typeclasses.tcresolve ()]
          i2:
          Libcrux_ml_kem.Vector.Traits.t_Operations v_Vector)
      (#[FStar.Tactics.Typeclasses.tcresolve ()]
          i3:
          Libcrux_ml_kem.Hash_functions.t_Hash v_Hasher v_K)
      (prf_input: t_Array u8 (sz 33))
      (domain_separator: u8)
     =
  let re_as_ntt:t_Array (Libcrux_ml_kem.Polynomial.t_PolynomialRingElement v_Vector) v_K =
    Core.Array.from_fn #(Libcrux_ml_kem.Polynomial.t_PolynomialRingElement v_Vector)
      v_K
      (fun v__i ->
          let v__i:usize = v__i in
          Libcrux_ml_kem.Polynomial.impl__ZERO #v_Vector ()
          <:
          Libcrux_ml_kem.Polynomial.t_PolynomialRingElement v_Vector)
  in
  let tmp0, out:(t_Array (Libcrux_ml_kem.Polynomial.t_PolynomialRingElement v_Vector) v_K & u8) =
    sample_vector_cbd_then_ntt v_K
      v_ETA
      v_ETA_RANDOMNESS_SIZE
      #v_Vector
      #v_Hasher
      re_as_ntt
      prf_input
      domain_separator
  in
  let re_as_ntt:t_Array (Libcrux_ml_kem.Polynomial.t_PolynomialRingElement v_Vector) v_K = tmp0 in
  let domain_separator:u8 = out in
  re_as_ntt, domain_separator
  <:
  (t_Array (Libcrux_ml_kem.Polynomial.t_PolynomialRingElement v_Vector) v_K & u8)
>>>>>>> 41072c68

let compress_then_serialize_u
      (v_K v_OUT_LEN v_COMPRESSION_FACTOR v_BLOCK_LEN: usize)
      (#v_Vector: Type0)
      (#[FStar.Tactics.Typeclasses.tcresolve ()]
          i1:
          Libcrux_ml_kem.Vector.Traits.t_Operations v_Vector)
      (input: t_Array (Libcrux_ml_kem.Polynomial.t_PolynomialRingElement v_Vector) v_K)
      (out: t_Slice u8)
     =
  let _:Prims.unit =
    assert ((v Libcrux_ml_kem.Constants.v_COEFFICIENTS_IN_RING_ELEMENT * v v_COMPRESSION_FACTOR) / 8 ==
        320 \/
        (v Libcrux_ml_kem.Constants.v_COEFFICIENTS_IN_RING_ELEMENT * v v_COMPRESSION_FACTOR) / 8 ==
        352)
  in
  let out:t_Slice u8 =
    Rust_primitives.Hax.Folds.fold_enumerated_slice input
<<<<<<< HEAD
      (fun out i ->
          let out:t_Slice u8 = out in
          let i:usize = i in
          (Core.Slice.impl__len #u8 out <: usize) =. v_OUT_LEN <: bool)
=======
      (fun out temp_1_ ->
          let out:t_Slice u8 = out in
          let _:usize = temp_1_ in
          true)
>>>>>>> 41072c68
      out
      (fun out temp_1_ ->
          let out:t_Slice u8 = out in
          let i, re:(usize & Libcrux_ml_kem.Polynomial.t_PolynomialRingElement v_Vector) =
            temp_1_
          in
<<<<<<< HEAD
          let out:t_Slice u8 =
            Rust_primitives.Hax.Monomorphized_update_at.update_at_range out
              ({
                  Core.Ops.Range.f_start = i *! (v_OUT_LEN /! v_K <: usize) <: usize;
                  Core.Ops.Range.f_end
                  =
                  (i +! sz 1 <: usize) *! (v_OUT_LEN /! v_K <: usize) <: usize
                }
                <:
                Core.Ops.Range.t_Range usize)
              (Core.Slice.impl__copy_from_slice #u8
                  (out.[ {
                        Core.Ops.Range.f_start = i *! (v_OUT_LEN /! v_K <: usize) <: usize;
                        Core.Ops.Range.f_end
                        =
                        (i +! sz 1 <: usize) *! (v_OUT_LEN /! v_K <: usize) <: usize
                      }
                      <:
                      Core.Ops.Range.t_Range usize ]
                    <:
                    t_Slice u8)
                  (Libcrux_ml_kem.Serialize.compress_then_serialize_ring_element_u v_COMPRESSION_FACTOR
                      v_BLOCK_LEN
                      #v_Vector
                      re
                    <:
                    t_Slice u8)
                <:
                t_Slice u8)
          in
          out)
=======
          Rust_primitives.Hax.Monomorphized_update_at.update_at_range out
            ({
                Core.Ops.Range.f_start = i *! (v_OUT_LEN /! v_K <: usize) <: usize;
                Core.Ops.Range.f_end = (i +! sz 1 <: usize) *! (v_OUT_LEN /! v_K <: usize) <: usize
              }
              <:
              Core.Ops.Range.t_Range usize)
            (Core.Slice.impl__copy_from_slice #u8
                (out.[ {
                      Core.Ops.Range.f_start = i *! (v_OUT_LEN /! v_K <: usize) <: usize;
                      Core.Ops.Range.f_end
                      =
                      (i +! sz 1 <: usize) *! (v_OUT_LEN /! v_K <: usize) <: usize
                    }
                    <:
                    Core.Ops.Range.t_Range usize ]
                  <:
                  t_Slice u8)
                (Libcrux_ml_kem.Serialize.compress_then_serialize_ring_element_u v_COMPRESSION_FACTOR
                    v_BLOCK_LEN
                    #v_Vector
                    re
                  <:
                  t_Slice u8)
              <:
              t_Slice u8)
          <:
          t_Slice u8)
>>>>>>> 41072c68
  in
  let result:Prims.unit = () <: Prims.unit in
  let _:Prims.unit = admit () (* Panic freedom *) in
  let hax_temp_output:Prims.unit = result in
  out

#pop-options

#push-options "--admit_smt_queries true"

let deserialize_then_decompress_u
      (v_K v_CIPHERTEXT_SIZE v_U_COMPRESSION_FACTOR: usize)
      (#v_Vector: Type0)
      (#[FStar.Tactics.Typeclasses.tcresolve ()]
          i1:
          Libcrux_ml_kem.Vector.Traits.t_Operations v_Vector)
      (ciphertext: t_Array u8 v_CIPHERTEXT_SIZE)
     =
  let u_as_ntt:t_Array (Libcrux_ml_kem.Polynomial.t_PolynomialRingElement v_Vector) v_K =
    Core.Array.from_fn #(Libcrux_ml_kem.Polynomial.t_PolynomialRingElement v_Vector)
      v_K
      (fun temp_0_ ->
          let _:usize = temp_0_ in
          Libcrux_ml_kem.Polynomial.impl_1__ZERO #v_Vector ()
          <:
          Libcrux_ml_kem.Polynomial.t_PolynomialRingElement v_Vector)
  in
  let u_as_ntt:t_Array (Libcrux_ml_kem.Polynomial.t_PolynomialRingElement v_Vector) v_K =
    Rust_primitives.Hax.Folds.fold_enumerated_chunked_slice ((Libcrux_ml_kem.Constants.v_COEFFICIENTS_IN_RING_ELEMENT *!
          v_U_COMPRESSION_FACTOR
          <:
          usize) /!
        sz 8
        <:
        usize)
      (ciphertext <: t_Slice u8)
      (fun u_as_ntt temp_1_ ->
          let u_as_ntt:t_Array (Libcrux_ml_kem.Polynomial.t_PolynomialRingElement v_Vector) v_K =
            u_as_ntt
          in
          let _:usize = temp_1_ in
          true)
      u_as_ntt
      (fun u_as_ntt temp_1_ ->
          let u_as_ntt:t_Array (Libcrux_ml_kem.Polynomial.t_PolynomialRingElement v_Vector) v_K =
            u_as_ntt
          in
          let i, u_bytes:(usize & t_Slice u8) = temp_1_ in
          let u_as_ntt:t_Array (Libcrux_ml_kem.Polynomial.t_PolynomialRingElement v_Vector) v_K =
            Rust_primitives.Hax.Monomorphized_update_at.update_at_usize u_as_ntt
              i
              (Libcrux_ml_kem.Serialize.deserialize_then_decompress_ring_element_u v_U_COMPRESSION_FACTOR
                  #v_Vector
                  u_bytes
                <:
                Libcrux_ml_kem.Polynomial.t_PolynomialRingElement v_Vector)
          in
          let u_as_ntt:t_Array (Libcrux_ml_kem.Polynomial.t_PolynomialRingElement v_Vector) v_K =
            Rust_primitives.Hax.Monomorphized_update_at.update_at_usize u_as_ntt
              i
              (Libcrux_ml_kem.Ntt.ntt_vector_u v_U_COMPRESSION_FACTOR
                  #v_Vector
                  (u_as_ntt.[ i ] <: Libcrux_ml_kem.Polynomial.t_PolynomialRingElement v_Vector)
                <:
                Libcrux_ml_kem.Polynomial.t_PolynomialRingElement v_Vector)
          in
          u_as_ntt)
  in
  u_as_ntt

#pop-options

let deserialize_secret_key
      (v_K: usize)
      (#v_Vector: Type0)
      (#[FStar.Tactics.Typeclasses.tcresolve ()]
          i1:
          Libcrux_ml_kem.Vector.Traits.t_Operations v_Vector)
      (secret_key: t_Slice u8)
     =
  let secret_as_ntt:t_Array (Libcrux_ml_kem.Polynomial.t_PolynomialRingElement v_Vector) v_K =
    Core.Array.from_fn #(Libcrux_ml_kem.Polynomial.t_PolynomialRingElement v_Vector)
      v_K
      (fun temp_0_ ->
          let _:usize = temp_0_ in
          Libcrux_ml_kem.Polynomial.impl_1__ZERO #v_Vector ()
          <:
          Libcrux_ml_kem.Polynomial.t_PolynomialRingElement v_Vector)
  in
  let secret_as_ntt:t_Array (Libcrux_ml_kem.Polynomial.t_PolynomialRingElement v_Vector) v_K =
    Rust_primitives.Hax.Folds.fold_enumerated_chunked_slice Libcrux_ml_kem.Constants.v_BYTES_PER_RING_ELEMENT
      secret_key
      (fun secret_as_ntt temp_1_ ->
          let secret_as_ntt:t_Array (Libcrux_ml_kem.Polynomial.t_PolynomialRingElement v_Vector) v_K
          =
            secret_as_ntt
          in
          let _:usize = temp_1_ in
          true)
      secret_as_ntt
      (fun secret_as_ntt temp_1_ ->
          let secret_as_ntt:t_Array (Libcrux_ml_kem.Polynomial.t_PolynomialRingElement v_Vector) v_K
          =
            secret_as_ntt
          in
          let i, secret_bytes:(usize & t_Slice u8) = temp_1_ in
          Rust_primitives.Hax.Monomorphized_update_at.update_at_usize secret_as_ntt
            i
            (Libcrux_ml_kem.Serialize.deserialize_to_uncompressed_ring_element #v_Vector
                secret_bytes
              <:
              Libcrux_ml_kem.Polynomial.t_PolynomialRingElement v_Vector)
          <:
          t_Array (Libcrux_ml_kem.Polynomial.t_PolynomialRingElement v_Vector) v_K)
  in
  let result:t_Array (Libcrux_ml_kem.Polynomial.t_PolynomialRingElement v_Vector) v_K =
    secret_as_ntt
  in
  let _:Prims.unit = admit () (* Panic freedom *) in
  result

#push-options "--admit_smt_queries true"

let serialize_secret_key
      (v_K v_OUT_LEN: usize)
      (#v_Vector: Type0)
      (#[FStar.Tactics.Typeclasses.tcresolve ()]
          i1:
          Libcrux_ml_kem.Vector.Traits.t_Operations v_Vector)
      (key: t_Array (Libcrux_ml_kem.Polynomial.t_PolynomialRingElement v_Vector) v_K)
     =
  let out:t_Array u8 v_OUT_LEN = Rust_primitives.Hax.repeat 0uy v_OUT_LEN in
  let out:t_Array u8 v_OUT_LEN =
    Rust_primitives.Hax.Folds.fold_enumerated_slice key
      (fun out temp_1_ ->
          let out:t_Array u8 v_OUT_LEN = out in
          let _:usize = temp_1_ in
          true)
      out
      (fun out temp_1_ ->
          let out:t_Array u8 v_OUT_LEN = out in
          let i, re:(usize & Libcrux_ml_kem.Polynomial.t_PolynomialRingElement v_Vector) =
            temp_1_
          in
          Rust_primitives.Hax.Monomorphized_update_at.update_at_range out
            ({
                Core.Ops.Range.f_start
                =
                i *! Libcrux_ml_kem.Constants.v_BYTES_PER_RING_ELEMENT <: usize;
                Core.Ops.Range.f_end
                =
                (i +! sz 1 <: usize) *! Libcrux_ml_kem.Constants.v_BYTES_PER_RING_ELEMENT <: usize
              }
              <:
              Core.Ops.Range.t_Range usize)
            (Core.Slice.impl__copy_from_slice #u8
                (out.[ {
                      Core.Ops.Range.f_start
                      =
                      i *! Libcrux_ml_kem.Constants.v_BYTES_PER_RING_ELEMENT <: usize;
                      Core.Ops.Range.f_end
                      =
                      (i +! sz 1 <: usize) *! Libcrux_ml_kem.Constants.v_BYTES_PER_RING_ELEMENT
                      <:
                      usize
                    }
                    <:
                    Core.Ops.Range.t_Range usize ]
                  <:
                  t_Slice u8)
                (Libcrux_ml_kem.Serialize.serialize_uncompressed_ring_element #v_Vector re
                  <:
                  t_Slice u8)
              <:
              t_Slice u8)
          <:
          t_Array u8 v_OUT_LEN)
  in
  out

<<<<<<< HEAD
#pop-options

let serialize_public_key
=======
let serialize_public_key_mut
>>>>>>> 41072c68
      (v_K v_RANKED_BYTES_PER_RING_ELEMENT v_PUBLIC_KEY_SIZE: usize)
      (#v_Vector: Type0)
      (#[FStar.Tactics.Typeclasses.tcresolve ()]
          i1:
          Libcrux_ml_kem.Vector.Traits.t_Operations v_Vector)
      (tt_as_ntt: t_Array (Libcrux_ml_kem.Polynomial.t_PolynomialRingElement v_Vector) v_K)
      (seed_for_a: t_Slice u8)
      (serialized: t_Array u8 v_PUBLIC_KEY_SIZE)
     =
  let serialized:t_Array u8 v_PUBLIC_KEY_SIZE =
    Rust_primitives.Hax.Monomorphized_update_at.update_at_range serialized
      ({ Core.Ops.Range.f_start = sz 0; Core.Ops.Range.f_end = v_RANKED_BYTES_PER_RING_ELEMENT }
        <:
        Core.Ops.Range.t_Range usize)
      (Core.Slice.impl__copy_from_slice #u8
          (serialized.[ {
                Core.Ops.Range.f_start = sz 0;
                Core.Ops.Range.f_end = v_RANKED_BYTES_PER_RING_ELEMENT
              }
              <:
              Core.Ops.Range.t_Range usize ]
            <:
            t_Slice u8)
          (serialize_secret_key v_K v_RANKED_BYTES_PER_RING_ELEMENT #v_Vector tt_as_ntt
            <:
            t_Slice u8)
        <:
        t_Slice u8)
  in
  let serialized:t_Array u8 v_PUBLIC_KEY_SIZE =
    Rust_primitives.Hax.Monomorphized_update_at.update_at_range_from serialized
      ({ Core.Ops.Range.f_start = v_RANKED_BYTES_PER_RING_ELEMENT }
        <:
        Core.Ops.Range.t_RangeFrom usize)
      (Core.Slice.impl__copy_from_slice #u8
          (serialized.[ { Core.Ops.Range.f_start = v_RANKED_BYTES_PER_RING_ELEMENT }
              <:
              Core.Ops.Range.t_RangeFrom usize ]
            <:
            t_Slice u8)
          seed_for_a
        <:
        t_Slice u8)
  in
<<<<<<< HEAD
  let result:t_Array u8 v_PUBLIC_KEY_SIZE = public_key_serialized in
  let _:Prims.unit = admit () (* Panic freedom *) in
  result

#push-options "--admit_smt_queries true"
=======
  serialized

let serialize_public_key
      (v_K v_RANKED_BYTES_PER_RING_ELEMENT v_PUBLIC_KEY_SIZE: usize)
      (#v_Vector: Type0)
      (#[FStar.Tactics.Typeclasses.tcresolve ()]
          i1:
          Libcrux_ml_kem.Vector.Traits.t_Operations v_Vector)
      (tt_as_ntt: t_Array (Libcrux_ml_kem.Polynomial.t_PolynomialRingElement v_Vector) v_K)
      (seed_for_a: t_Slice u8)
     =
  let public_key_serialized:t_Array u8 v_PUBLIC_KEY_SIZE =
    Rust_primitives.Hax.repeat 0uy v_PUBLIC_KEY_SIZE
  in
  let public_key_serialized:t_Array u8 v_PUBLIC_KEY_SIZE =
    serialize_public_key_mut v_K
      v_RANKED_BYTES_PER_RING_ELEMENT
      v_PUBLIC_KEY_SIZE
      #v_Vector
      tt_as_ntt
      seed_for_a
      public_key_serialized
  in
  public_key_serialized
>>>>>>> 41072c68

let decrypt_unpacked
      (v_K v_CIPHERTEXT_SIZE v_VECTOR_U_ENCODED_SIZE v_U_COMPRESSION_FACTOR v_V_COMPRESSION_FACTOR:
          usize)
      (#v_Vector: Type0)
      (#[FStar.Tactics.Typeclasses.tcresolve ()]
          i1:
          Libcrux_ml_kem.Vector.Traits.t_Operations v_Vector)
      (secret_key: Libcrux_ml_kem.Ind_cpa.Unpacked.t_IndCpaPrivateKeyUnpacked v_K v_Vector)
      (ciphertext: t_Array u8 v_CIPHERTEXT_SIZE)
     =
  let u_as_ntt:t_Array (Libcrux_ml_kem.Polynomial.t_PolynomialRingElement v_Vector) v_K =
    deserialize_then_decompress_u v_K v_CIPHERTEXT_SIZE v_U_COMPRESSION_FACTOR #v_Vector ciphertext
  in
  let v:Libcrux_ml_kem.Polynomial.t_PolynomialRingElement v_Vector =
    Libcrux_ml_kem.Serialize.deserialize_then_decompress_ring_element_v v_V_COMPRESSION_FACTOR
      #v_Vector
      (ciphertext.[ { Core.Ops.Range.f_start = v_VECTOR_U_ENCODED_SIZE }
          <:
          Core.Ops.Range.t_RangeFrom usize ]
        <:
        t_Slice u8)
  in
  let message:Libcrux_ml_kem.Polynomial.t_PolynomialRingElement v_Vector =
    Libcrux_ml_kem.Matrix.compute_message v_K
      #v_Vector
      v
      secret_key.Libcrux_ml_kem.Ind_cpa.Unpacked.f_secret_as_ntt
      u_as_ntt
  in
  Libcrux_ml_kem.Serialize.compress_then_serialize_message #v_Vector message

#pop-options

let decrypt
      (v_K v_CIPHERTEXT_SIZE v_VECTOR_U_ENCODED_SIZE v_U_COMPRESSION_FACTOR v_V_COMPRESSION_FACTOR:
          usize)
      (#v_Vector: Type0)
      (#[FStar.Tactics.Typeclasses.tcresolve ()]
          i1:
          Libcrux_ml_kem.Vector.Traits.t_Operations v_Vector)
      (secret_key: t_Slice u8)
      (ciphertext: t_Array u8 v_CIPHERTEXT_SIZE)
     =
  let secret_as_ntt:t_Array (Libcrux_ml_kem.Polynomial.t_PolynomialRingElement v_Vector) v_K =
    deserialize_secret_key v_K #v_Vector secret_key
  in
  let secret_key_unpacked:Libcrux_ml_kem.Ind_cpa.Unpacked.t_IndCpaPrivateKeyUnpacked v_K v_Vector =
    { Libcrux_ml_kem.Ind_cpa.Unpacked.f_secret_as_ntt = secret_as_ntt }
    <:
    Libcrux_ml_kem.Ind_cpa.Unpacked.t_IndCpaPrivateKeyUnpacked v_K v_Vector
  in
  let result:t_Array u8 (sz 32) =
    decrypt_unpacked v_K
      v_CIPHERTEXT_SIZE
      v_VECTOR_U_ENCODED_SIZE
      v_U_COMPRESSION_FACTOR
      v_V_COMPRESSION_FACTOR
      #v_Vector
      secret_key_unpacked
      ciphertext
  in
  let _:Prims.unit = admit () (* Panic freedom *) in
  result

#push-options "--admit_smt_queries true"

let encrypt_unpacked
      (v_K v_CIPHERTEXT_SIZE v_T_AS_NTT_ENCODED_SIZE v_C1_LEN v_C2_LEN v_U_COMPRESSION_FACTOR v_V_COMPRESSION_FACTOR v_BLOCK_LEN v_ETA1 v_ETA1_RANDOMNESS_SIZE v_ETA2 v_ETA2_RANDOMNESS_SIZE:
          usize)
      (#v_Vector #v_Hasher: Type0)
      (#[FStar.Tactics.Typeclasses.tcresolve ()]
          i2:
          Libcrux_ml_kem.Vector.Traits.t_Operations v_Vector)
      (#[FStar.Tactics.Typeclasses.tcresolve ()]
          i3:
          Libcrux_ml_kem.Hash_functions.t_Hash v_Hasher v_K)
      (public_key: Libcrux_ml_kem.Ind_cpa.Unpacked.t_IndCpaPublicKeyUnpacked v_K v_Vector)
      (message: t_Array u8 (sz 32))
      (randomness: t_Slice u8)
     =
  let (prf_input: t_Array u8 (sz 33)):t_Array u8 (sz 33) =
    Libcrux_ml_kem.Utils.into_padded_array (sz 33) randomness
  in
  let r_as_ntt, domain_separator:(t_Array
      (Libcrux_ml_kem.Polynomial.t_PolynomialRingElement v_Vector) v_K &
    u8) =
    sample_vector_cbd_then_ntt_out v_K
      v_ETA1
      v_ETA1_RANDOMNESS_SIZE
      #v_Vector
      #v_Hasher
      prf_input
      0uy
  in
  let error_1_, domain_separator:(t_Array
      (Libcrux_ml_kem.Polynomial.t_PolynomialRingElement v_Vector) v_K &
    u8) =
    sample_ring_element_cbd v_K
      v_ETA2_RANDOMNESS_SIZE
      v_ETA2
      #v_Vector
      #v_Hasher
      prf_input
      domain_separator
  in
  let prf_input:t_Array u8 (sz 33) =
    Rust_primitives.Hax.Monomorphized_update_at.update_at_usize prf_input (sz 32) domain_separator
  in
  let (prf_output: t_Array u8 v_ETA2_RANDOMNESS_SIZE):t_Array u8 v_ETA2_RANDOMNESS_SIZE =
    Libcrux_ml_kem.Hash_functions.f_PRF #v_Hasher
      #v_K
      #FStar.Tactics.Typeclasses.solve
      v_ETA2_RANDOMNESS_SIZE
      (prf_input <: t_Slice u8)
  in
  let error_2_:Libcrux_ml_kem.Polynomial.t_PolynomialRingElement v_Vector =
    Libcrux_ml_kem.Sampling.sample_from_binomial_distribution v_ETA2
      #v_Vector
      (prf_output <: t_Slice u8)
  in
  let u:t_Array (Libcrux_ml_kem.Polynomial.t_PolynomialRingElement v_Vector) v_K =
    Libcrux_ml_kem.Matrix.compute_vector_u v_K
      #v_Vector
      public_key.Libcrux_ml_kem.Ind_cpa.Unpacked.f_A
      r_as_ntt
      error_1_
  in
  let message_as_ring_element:Libcrux_ml_kem.Polynomial.t_PolynomialRingElement v_Vector =
    Libcrux_ml_kem.Serialize.deserialize_then_decompress_message #v_Vector message
  in
  let v:Libcrux_ml_kem.Polynomial.t_PolynomialRingElement v_Vector =
    Libcrux_ml_kem.Matrix.compute_ring_element_v v_K
      #v_Vector
      public_key.Libcrux_ml_kem.Ind_cpa.Unpacked.f_t_as_ntt
      r_as_ntt
      error_2_
      message_as_ring_element
  in
  let ciphertext:t_Array u8 v_CIPHERTEXT_SIZE = Rust_primitives.Hax.repeat 0uy v_CIPHERTEXT_SIZE in
  let ciphertext:t_Array u8 v_CIPHERTEXT_SIZE =
    Rust_primitives.Hax.Monomorphized_update_at.update_at_range ciphertext
      ({ Core.Ops.Range.f_start = sz 0; Core.Ops.Range.f_end = v_C1_LEN }
        <:
        Core.Ops.Range.t_Range usize)
      (compress_then_serialize_u v_K
          v_C1_LEN
          v_U_COMPRESSION_FACTOR
          v_BLOCK_LEN
          #v_Vector
          u
          (ciphertext.[ { Core.Ops.Range.f_start = sz 0; Core.Ops.Range.f_end = v_C1_LEN }
              <:
              Core.Ops.Range.t_Range usize ]
            <:
            t_Slice u8)
        <:
        t_Slice u8)
  in
  let ciphertext:t_Array u8 v_CIPHERTEXT_SIZE =
    Rust_primitives.Hax.Monomorphized_update_at.update_at_range_from ciphertext
      ({ Core.Ops.Range.f_start = v_C1_LEN } <: Core.Ops.Range.t_RangeFrom usize)
      (Libcrux_ml_kem.Serialize.compress_then_serialize_ring_element_v v_V_COMPRESSION_FACTOR
          v_C2_LEN
          #v_Vector
          v
          (ciphertext.[ { Core.Ops.Range.f_start = v_C1_LEN } <: Core.Ops.Range.t_RangeFrom usize ]
            <:
            t_Slice u8)
        <:
        t_Slice u8)
  in
  ciphertext

#pop-options

let encrypt
      (v_K v_CIPHERTEXT_SIZE v_T_AS_NTT_ENCODED_SIZE v_C1_LEN v_C2_LEN v_U_COMPRESSION_FACTOR v_V_COMPRESSION_FACTOR v_BLOCK_LEN v_ETA1 v_ETA1_RANDOMNESS_SIZE v_ETA2 v_ETA2_RANDOMNESS_SIZE:
          usize)
      (#v_Vector #v_Hasher: Type0)
      (#[FStar.Tactics.Typeclasses.tcresolve ()]
          i2:
          Libcrux_ml_kem.Vector.Traits.t_Operations v_Vector)
      (#[FStar.Tactics.Typeclasses.tcresolve ()]
          i3:
          Libcrux_ml_kem.Hash_functions.t_Hash v_Hasher v_K)
      (public_key: t_Slice u8)
      (message: t_Array u8 (sz 32))
      (randomness: t_Slice u8)
     =
<<<<<<< HEAD
  let tt_as_ntt:t_Array (Libcrux_ml_kem.Polynomial.t_PolynomialRingElement v_Vector) v_K =
    Libcrux_ml_kem.Serialize.deserialize_ring_elements_reduced v_K
      #v_Vector
      (public_key.[ { Core.Ops.Range.f_end = v_T_AS_NTT_ENCODED_SIZE }
=======
  let unpacked_public_key:Libcrux_ml_kem.Ind_cpa.Unpacked.t_IndCpaPublicKeyUnpacked v_K v_Vector =
    Core.Default.f_default #(Libcrux_ml_kem.Ind_cpa.Unpacked.t_IndCpaPublicKeyUnpacked v_K v_Vector)
      #FStar.Tactics.Typeclasses.solve
      ()
  in
  let unpacked_public_key:Libcrux_ml_kem.Ind_cpa.Unpacked.t_IndCpaPublicKeyUnpacked v_K v_Vector =
    {
      unpacked_public_key with
      Libcrux_ml_kem.Ind_cpa.Unpacked.f_t_as_ntt
      =
      Libcrux_ml_kem.Serialize.deserialize_ring_elements_reduced v_T_AS_NTT_ENCODED_SIZE
        v_K
        #v_Vector
        (public_key.[ { Core.Ops.Range.f_end = v_T_AS_NTT_ENCODED_SIZE }
            <:
            Core.Ops.Range.t_RangeTo usize ]
>>>>>>> 41072c68
          <:
          t_Slice u8)
        unpacked_public_key.Libcrux_ml_kem.Ind_cpa.Unpacked.f_t_as_ntt
    }
    <:
    Libcrux_ml_kem.Ind_cpa.Unpacked.t_IndCpaPublicKeyUnpacked v_K v_Vector
  in
  let seed:t_Slice u8 =
    public_key.[ { Core.Ops.Range.f_start = v_T_AS_NTT_ENCODED_SIZE }
      <:
      Core.Ops.Range.t_RangeFrom usize ]
  in
  let unpacked_public_key:Libcrux_ml_kem.Ind_cpa.Unpacked.t_IndCpaPublicKeyUnpacked v_K v_Vector =
    {
      unpacked_public_key with
      Libcrux_ml_kem.Ind_cpa.Unpacked.f_A
      =
      Libcrux_ml_kem.Matrix.sample_matrix_A v_K
        #v_Vector
        #v_Hasher
        unpacked_public_key.Libcrux_ml_kem.Ind_cpa.Unpacked.f_A
        (Libcrux_ml_kem.Utils.into_padded_array (sz 34) seed <: t_Array u8 (sz 34))
        false
    }
    <:
    Libcrux_ml_kem.Ind_cpa.Unpacked.t_IndCpaPublicKeyUnpacked v_K v_Vector
  in
<<<<<<< HEAD
  let result:t_Array u8 v_CIPHERTEXT_SIZE =
    encrypt_unpacked v_K v_CIPHERTEXT_SIZE v_T_AS_NTT_ENCODED_SIZE v_C1_LEN v_C2_LEN
      v_U_COMPRESSION_FACTOR v_V_COMPRESSION_FACTOR v_BLOCK_LEN v_ETA1 v_ETA1_RANDOMNESS_SIZE v_ETA2
      v_ETA2_RANDOMNESS_SIZE #v_Vector #v_Hasher public_key_unpacked message randomness
  in
  let _:Prims.unit = admit () (* Panic freedom *) in
  result
=======
  encrypt_unpacked v_K v_CIPHERTEXT_SIZE v_T_AS_NTT_ENCODED_SIZE v_C1_LEN v_C2_LEN
    v_U_COMPRESSION_FACTOR v_V_COMPRESSION_FACTOR v_BLOCK_LEN v_ETA1 v_ETA1_RANDOMNESS_SIZE v_ETA2
    v_ETA2_RANDOMNESS_SIZE #v_Vector #v_Hasher unpacked_public_key message randomness
>>>>>>> 41072c68

let generate_keypair_unpacked
      (v_K v_ETA1 v_ETA1_RANDOMNESS_SIZE: usize)
      (#v_Vector #v_Hasher: Type0)
      (#[FStar.Tactics.Typeclasses.tcresolve ()]
          i2:
          Libcrux_ml_kem.Vector.Traits.t_Operations v_Vector)
      (#[FStar.Tactics.Typeclasses.tcresolve ()]
          i3:
          Libcrux_ml_kem.Hash_functions.t_Hash v_Hasher v_K)
      (key_generation_seed: t_Slice u8)
      (private_key: Libcrux_ml_kem.Ind_cpa.Unpacked.t_IndCpaPrivateKeyUnpacked v_K v_Vector)
      (public_key: Libcrux_ml_kem.Ind_cpa.Unpacked.t_IndCpaPublicKeyUnpacked v_K v_Vector)
     =
  let hashed:t_Array u8 (sz 64) =
    Libcrux_ml_kem.Variant.f_cpa_keygen_seed #Libcrux_ml_kem.Variant.t_MlKem
      #FStar.Tactics.Typeclasses.solve
      v_K
      #v_Hasher
      key_generation_seed
  in
  let seed_for_A, seed_for_secret_and_error:(t_Slice u8 & t_Slice u8) =
    Core.Slice.impl__split_at #u8 (hashed <: t_Slice u8) (sz 32)
  in
  let public_key:Libcrux_ml_kem.Ind_cpa.Unpacked.t_IndCpaPublicKeyUnpacked v_K v_Vector =
    {
      public_key with
      Libcrux_ml_kem.Ind_cpa.Unpacked.f_A
      =
      Libcrux_ml_kem.Matrix.sample_matrix_A v_K
        #v_Vector
        #v_Hasher
        public_key.Libcrux_ml_kem.Ind_cpa.Unpacked.f_A
        (Libcrux_ml_kem.Utils.into_padded_array (sz 34) seed_for_A <: t_Array u8 (sz 34))
        true
    }
    <:
    Libcrux_ml_kem.Ind_cpa.Unpacked.t_IndCpaPublicKeyUnpacked v_K v_Vector
  in
  let (prf_input: t_Array u8 (sz 33)):t_Array u8 (sz 33) =
    Libcrux_ml_kem.Utils.into_padded_array (sz 33) seed_for_secret_and_error
  in
  let tmp0, out:(t_Array (Libcrux_ml_kem.Polynomial.t_PolynomialRingElement v_Vector) v_K & u8) =
    sample_vector_cbd_then_ntt v_K
      v_ETA1
      v_ETA1_RANDOMNESS_SIZE
      #v_Vector
      #v_Hasher
      private_key.Libcrux_ml_kem.Ind_cpa.Unpacked.f_secret_as_ntt
      prf_input
      0uy
  in
  let private_key:Libcrux_ml_kem.Ind_cpa.Unpacked.t_IndCpaPrivateKeyUnpacked v_K v_Vector =
    { private_key with Libcrux_ml_kem.Ind_cpa.Unpacked.f_secret_as_ntt = tmp0 }
    <:
    Libcrux_ml_kem.Ind_cpa.Unpacked.t_IndCpaPrivateKeyUnpacked v_K v_Vector
  in
  let domain_separator:u8 = out in
  let error_as_ntt, _:(t_Array (Libcrux_ml_kem.Polynomial.t_PolynomialRingElement v_Vector) v_K & u8
  ) =
    sample_vector_cbd_then_ntt_out v_K
      v_ETA1
      v_ETA1_RANDOMNESS_SIZE
      #v_Vector
      #v_Hasher
      prf_input
      domain_separator
  in
  let public_key:Libcrux_ml_kem.Ind_cpa.Unpacked.t_IndCpaPublicKeyUnpacked v_K v_Vector =
    {
      public_key with
      Libcrux_ml_kem.Ind_cpa.Unpacked.f_t_as_ntt
      =
      Libcrux_ml_kem.Matrix.compute_As_plus_e v_K
        #v_Vector
        public_key.Libcrux_ml_kem.Ind_cpa.Unpacked.f_t_as_ntt
        public_key.Libcrux_ml_kem.Ind_cpa.Unpacked.f_A
        private_key.Libcrux_ml_kem.Ind_cpa.Unpacked.f_secret_as_ntt
        error_as_ntt
    }
    <:
    Libcrux_ml_kem.Ind_cpa.Unpacked.t_IndCpaPublicKeyUnpacked v_K v_Vector
  in
  let public_key:Libcrux_ml_kem.Ind_cpa.Unpacked.t_IndCpaPublicKeyUnpacked v_K v_Vector =
    {
      public_key with
      Libcrux_ml_kem.Ind_cpa.Unpacked.f_seed_for_A
      =
      Core.Result.impl__unwrap #(t_Array u8 (sz 32))
        #Core.Array.t_TryFromSliceError
        (Core.Convert.f_try_into #(t_Slice u8)
            #(t_Array u8 (sz 32))
            #FStar.Tactics.Typeclasses.solve
            seed_for_A
          <:
          Core.Result.t_Result (t_Array u8 (sz 32)) Core.Array.t_TryFromSliceError)
    }
    <:
    Libcrux_ml_kem.Ind_cpa.Unpacked.t_IndCpaPublicKeyUnpacked v_K v_Vector
  in
<<<<<<< HEAD
  let result:(Libcrux_ml_kem.Ind_cpa.Unpacked.t_IndCpaPrivateKeyUnpacked v_K v_Vector &
    Libcrux_ml_kem.Ind_cpa.Unpacked.t_IndCpaPublicKeyUnpacked v_K v_Vector) =
    sk, pk
    <:
    (Libcrux_ml_kem.Ind_cpa.Unpacked.t_IndCpaPrivateKeyUnpacked v_K v_Vector &
      Libcrux_ml_kem.Ind_cpa.Unpacked.t_IndCpaPublicKeyUnpacked v_K v_Vector)
  in
  let _:Prims.unit = admit () (* Panic freedom *) in
  result
=======
  private_key, public_key
  <:
  (Libcrux_ml_kem.Ind_cpa.Unpacked.t_IndCpaPrivateKeyUnpacked v_K v_Vector &
    Libcrux_ml_kem.Ind_cpa.Unpacked.t_IndCpaPublicKeyUnpacked v_K v_Vector)
>>>>>>> 41072c68

let generate_keypair
      (v_K v_PRIVATE_KEY_SIZE v_PUBLIC_KEY_SIZE v_RANKED_BYTES_PER_RING_ELEMENT v_ETA1 v_ETA1_RANDOMNESS_SIZE:
          usize)
      (#v_Vector #v_Hasher #v_Scheme: Type0)
      (#[FStar.Tactics.Typeclasses.tcresolve ()]
          i3:
          Libcrux_ml_kem.Vector.Traits.t_Operations v_Vector)
      (#[FStar.Tactics.Typeclasses.tcresolve ()]
          i4:
          Libcrux_ml_kem.Hash_functions.t_Hash v_Hasher v_K)
      (#[FStar.Tactics.Typeclasses.tcresolve ()] i5: Libcrux_ml_kem.Variant.t_Variant v_Scheme)
      (key_generation_seed: t_Slice u8)
     =
  let private_key:Libcrux_ml_kem.Ind_cpa.Unpacked.t_IndCpaPrivateKeyUnpacked v_K v_Vector =
    Core.Default.f_default #(Libcrux_ml_kem.Ind_cpa.Unpacked.t_IndCpaPrivateKeyUnpacked v_K v_Vector
      )
      #FStar.Tactics.Typeclasses.solve
      ()
  in
  let public_key:Libcrux_ml_kem.Ind_cpa.Unpacked.t_IndCpaPublicKeyUnpacked v_K v_Vector =
    Core.Default.f_default #(Libcrux_ml_kem.Ind_cpa.Unpacked.t_IndCpaPublicKeyUnpacked v_K v_Vector)
      #FStar.Tactics.Typeclasses.solve
      ()
  in
  let tmp0, tmp1:(Libcrux_ml_kem.Ind_cpa.Unpacked.t_IndCpaPrivateKeyUnpacked v_K v_Vector &
    Libcrux_ml_kem.Ind_cpa.Unpacked.t_IndCpaPublicKeyUnpacked v_K v_Vector) =
    generate_keypair_unpacked v_K
      v_ETA1
      v_ETA1_RANDOMNESS_SIZE
      #v_Vector
      #v_Hasher
      key_generation_seed
      private_key
      public_key
  in
  let private_key:Libcrux_ml_kem.Ind_cpa.Unpacked.t_IndCpaPrivateKeyUnpacked v_K v_Vector = tmp0 in
  let public_key:Libcrux_ml_kem.Ind_cpa.Unpacked.t_IndCpaPublicKeyUnpacked v_K v_Vector = tmp1 in
  let _:Prims.unit = () in
  let public_key_serialized:t_Array u8 v_PUBLIC_KEY_SIZE =
    serialize_public_key v_K
      v_RANKED_BYTES_PER_RING_ELEMENT
      v_PUBLIC_KEY_SIZE
      #v_Vector
<<<<<<< HEAD
      pk.Libcrux_ml_kem.Ind_cpa.Unpacked.f_t_as_ntt
      (pk.Libcrux_ml_kem.Ind_cpa.Unpacked.f_seed_for_A <: t_Slice u8)
=======
      public_key.Libcrux_ml_kem.Ind_cpa.Unpacked.f_t_as_ntt
      (public_key.Libcrux_ml_kem.Ind_cpa.Unpacked.f_seed_for_A <: t_Slice u8)
>>>>>>> 41072c68
  in
  let secret_key_serialized:t_Array u8 v_PRIVATE_KEY_SIZE =
    serialize_secret_key v_K
      v_PRIVATE_KEY_SIZE
      #v_Vector
      private_key.Libcrux_ml_kem.Ind_cpa.Unpacked.f_secret_as_ntt
  in
  let result:(t_Array u8 v_PRIVATE_KEY_SIZE & t_Array u8 v_PUBLIC_KEY_SIZE) =
    secret_key_serialized, public_key_serialized
    <:
    (t_Array u8 v_PRIVATE_KEY_SIZE & t_Array u8 v_PUBLIC_KEY_SIZE)
  in
  let _:Prims.unit = admit () (* Panic freedom *) in
  result<|MERGE_RESOLUTION|>--- conflicted
+++ resolved
@@ -29,7 +29,7 @@
       v_K
       (fun v__i ->
           let v__i:usize = v__i in
-          Libcrux_ml_kem.Polynomial.impl_1__ZERO #v_Vector ()
+          Libcrux_ml_kem.Polynomial.impl_2__ZERO #v_Vector ()
           <:
           Libcrux_ml_kem.Polynomial.t_PolynomialRingElement v_Vector)
   in
@@ -38,17 +38,10 @@
   let domain_separator, prf_inputs:(u8 & t_Array (t_Array u8 (sz 33)) v_K) =
     Rust_primitives.Hax.Folds.fold_range (sz 0)
       v_K
-<<<<<<< HEAD
       (fun temp_0_ i ->
           let domain_separator, prf_inputs:(u8 & t_Array (t_Array u8 (sz 33)) v_K) = temp_0_ in
           let i:usize = i in
           v domain_separator == v v__domain_separator_init + v i)
-=======
-      (fun temp_0_ temp_1_ ->
-          let domain_separator, prf_inputs:(u8 & t_Array (t_Array u8 (sz 33)) v_K) = temp_0_ in
-          let _:usize = temp_1_ in
-          true)
->>>>>>> 41072c68
       (domain_separator, prf_inputs <: (u8 & t_Array (t_Array u8 (sz 33)) v_K))
       (fun temp_0_ i ->
           let domain_separator, prf_inputs:(u8 & t_Array (t_Array u8 (sz 33)) v_K) = temp_0_ in
@@ -121,34 +114,15 @@
       (prf_input: t_Array u8 (sz 33))
       (domain_separator: u8)
      =
-<<<<<<< HEAD
-  let re_as_ntt:t_Array (Libcrux_ml_kem.Polynomial.t_PolynomialRingElement v_Vector) v_K =
-    Core.Array.from_fn #(Libcrux_ml_kem.Polynomial.t_PolynomialRingElement v_Vector)
-      v_K
-      (fun v__i ->
-          let v__i:usize = v__i in
-          Libcrux_ml_kem.Polynomial.impl_1__ZERO #v_Vector ()
-          <:
-          Libcrux_ml_kem.Polynomial.t_PolynomialRingElement v_Vector)
-  in
-=======
->>>>>>> 41072c68
   let prf_inputs:t_Array (t_Array u8 (sz 33)) v_K = Rust_primitives.Hax.repeat prf_input v_K in
   let v__domain_separator_init:u8 = domain_separator in
   let domain_separator, prf_inputs:(u8 & t_Array (t_Array u8 (sz 33)) v_K) =
     Rust_primitives.Hax.Folds.fold_range (sz 0)
       v_K
-<<<<<<< HEAD
       (fun temp_0_ i ->
           let domain_separator, prf_inputs:(u8 & t_Array (t_Array u8 (sz 33)) v_K) = temp_0_ in
           let i:usize = i in
           v domain_separator == v v__domain_separator_init + v i)
-=======
-      (fun temp_0_ temp_1_ ->
-          let domain_separator, prf_inputs:(u8 & t_Array (t_Array u8 (sz 33)) v_K) = temp_0_ in
-          let _:usize = temp_1_ in
-          true)
->>>>>>> 41072c68
       (domain_separator, prf_inputs <: (u8 & t_Array (t_Array u8 (sz 33)) v_K))
       (fun temp_0_ i ->
           let domain_separator, prf_inputs:(u8 & t_Array (t_Array u8 (sz 33)) v_K) = temp_0_ in
@@ -209,18 +183,9 @@
           in
           re_as_ntt)
   in
-<<<<<<< HEAD
-  let result:(t_Array (Libcrux_ml_kem.Polynomial.t_PolynomialRingElement v_Vector) v_K & u8) =
-    re_as_ntt, domain_separator
-    <:
-    (t_Array (Libcrux_ml_kem.Polynomial.t_PolynomialRingElement v_Vector) v_K & u8)
-  in
+  let result:u8 = domain_separator in
   let _:Prims.unit = admit () (* Panic freedom *) in
-  result
-
-#push-options "--z3rlimit 200"
-=======
-  let hax_temp_output:u8 = domain_separator in
+  let hax_temp_output:u8 = result in
   re_as_ntt, hax_temp_output
   <:
   (t_Array (Libcrux_ml_kem.Polynomial.t_PolynomialRingElement v_Vector) v_K & u8)
@@ -242,7 +207,7 @@
       v_K
       (fun v__i ->
           let v__i:usize = v__i in
-          Libcrux_ml_kem.Polynomial.impl__ZERO #v_Vector ()
+          Libcrux_ml_kem.Polynomial.impl_2__ZERO #v_Vector ()
           <:
           Libcrux_ml_kem.Polynomial.t_PolynomialRingElement v_Vector)
   in
@@ -258,10 +223,15 @@
   in
   let re_as_ntt:t_Array (Libcrux_ml_kem.Polynomial.t_PolynomialRingElement v_Vector) v_K = tmp0 in
   let domain_separator:u8 = out in
-  re_as_ntt, domain_separator
-  <:
-  (t_Array (Libcrux_ml_kem.Polynomial.t_PolynomialRingElement v_Vector) v_K & u8)
->>>>>>> 41072c68
+  let result:(t_Array (Libcrux_ml_kem.Polynomial.t_PolynomialRingElement v_Vector) v_K & u8) =
+    re_as_ntt, domain_separator
+    <:
+    (t_Array (Libcrux_ml_kem.Polynomial.t_PolynomialRingElement v_Vector) v_K & u8)
+  in
+  let _:Prims.unit = admit () (* Panic freedom *) in
+  result
+
+#push-options "--z3rlimit 200"
 
 let compress_then_serialize_u
       (v_K v_OUT_LEN v_COMPRESSION_FACTOR v_BLOCK_LEN: usize)
@@ -280,24 +250,16 @@
   in
   let out:t_Slice u8 =
     Rust_primitives.Hax.Folds.fold_enumerated_slice input
-<<<<<<< HEAD
       (fun out i ->
           let out:t_Slice u8 = out in
           let i:usize = i in
           (Core.Slice.impl__len #u8 out <: usize) =. v_OUT_LEN <: bool)
-=======
-      (fun out temp_1_ ->
-          let out:t_Slice u8 = out in
-          let _:usize = temp_1_ in
-          true)
->>>>>>> 41072c68
       out
       (fun out temp_1_ ->
           let out:t_Slice u8 = out in
           let i, re:(usize & Libcrux_ml_kem.Polynomial.t_PolynomialRingElement v_Vector) =
             temp_1_
           in
-<<<<<<< HEAD
           let out:t_Slice u8 =
             Rust_primitives.Hax.Monomorphized_update_at.update_at_range out
               ({
@@ -329,36 +291,6 @@
                 t_Slice u8)
           in
           out)
-=======
-          Rust_primitives.Hax.Monomorphized_update_at.update_at_range out
-            ({
-                Core.Ops.Range.f_start = i *! (v_OUT_LEN /! v_K <: usize) <: usize;
-                Core.Ops.Range.f_end = (i +! sz 1 <: usize) *! (v_OUT_LEN /! v_K <: usize) <: usize
-              }
-              <:
-              Core.Ops.Range.t_Range usize)
-            (Core.Slice.impl__copy_from_slice #u8
-                (out.[ {
-                      Core.Ops.Range.f_start = i *! (v_OUT_LEN /! v_K <: usize) <: usize;
-                      Core.Ops.Range.f_end
-                      =
-                      (i +! sz 1 <: usize) *! (v_OUT_LEN /! v_K <: usize) <: usize
-                    }
-                    <:
-                    Core.Ops.Range.t_Range usize ]
-                  <:
-                  t_Slice u8)
-                (Libcrux_ml_kem.Serialize.compress_then_serialize_ring_element_u v_COMPRESSION_FACTOR
-                    v_BLOCK_LEN
-                    #v_Vector
-                    re
-                  <:
-                  t_Slice u8)
-              <:
-              t_Slice u8)
-          <:
-          t_Slice u8)
->>>>>>> 41072c68
   in
   let result:Prims.unit = () <: Prims.unit in
   let _:Prims.unit = admit () (* Panic freedom *) in
@@ -382,7 +314,7 @@
       v_K
       (fun temp_0_ ->
           let _:usize = temp_0_ in
-          Libcrux_ml_kem.Polynomial.impl_1__ZERO #v_Vector ()
+          Libcrux_ml_kem.Polynomial.impl_2__ZERO #v_Vector ()
           <:
           Libcrux_ml_kem.Polynomial.t_PolynomialRingElement v_Vector)
   in
@@ -444,7 +376,7 @@
       v_K
       (fun temp_0_ ->
           let _:usize = temp_0_ in
-          Libcrux_ml_kem.Polynomial.impl_1__ZERO #v_Vector ()
+          Libcrux_ml_kem.Polynomial.impl_2__ZERO #v_Vector ()
           <:
           Libcrux_ml_kem.Polynomial.t_PolynomialRingElement v_Vector)
   in
@@ -539,13 +471,9 @@
   in
   out
 
-<<<<<<< HEAD
 #pop-options
 
-let serialize_public_key
-=======
 let serialize_public_key_mut
->>>>>>> 41072c68
       (v_K v_RANKED_BYTES_PER_RING_ELEMENT v_PUBLIC_KEY_SIZE: usize)
       (#v_Vector: Type0)
       (#[FStar.Tactics.Typeclasses.tcresolve ()]
@@ -590,13 +518,7 @@
         <:
         t_Slice u8)
   in
-<<<<<<< HEAD
-  let result:t_Array u8 v_PUBLIC_KEY_SIZE = public_key_serialized in
-  let _:Prims.unit = admit () (* Panic freedom *) in
-  result
-
-#push-options "--admit_smt_queries true"
-=======
+  let hax_temp_output:Prims.unit = admit () (* Panic freedom *) in
   serialized
 
 let serialize_public_key
@@ -620,8 +542,11 @@
       seed_for_a
       public_key_serialized
   in
-  public_key_serialized
->>>>>>> 41072c68
+  let result:t_Array u8 v_PUBLIC_KEY_SIZE = public_key_serialized in
+  let _:Prims.unit = admit () (* Panic freedom *) in
+  result
+
+#push-options "--admit_smt_queries true"
 
 let decrypt_unpacked
       (v_K v_CIPHERTEXT_SIZE v_VECTOR_U_ENCODED_SIZE v_U_COMPRESSION_FACTOR v_V_COMPRESSION_FACTOR:
@@ -812,12 +737,6 @@
       (message: t_Array u8 (sz 32))
       (randomness: t_Slice u8)
      =
-<<<<<<< HEAD
-  let tt_as_ntt:t_Array (Libcrux_ml_kem.Polynomial.t_PolynomialRingElement v_Vector) v_K =
-    Libcrux_ml_kem.Serialize.deserialize_ring_elements_reduced v_K
-      #v_Vector
-      (public_key.[ { Core.Ops.Range.f_end = v_T_AS_NTT_ENCODED_SIZE }
-=======
   let unpacked_public_key:Libcrux_ml_kem.Ind_cpa.Unpacked.t_IndCpaPublicKeyUnpacked v_K v_Vector =
     Core.Default.f_default #(Libcrux_ml_kem.Ind_cpa.Unpacked.t_IndCpaPublicKeyUnpacked v_K v_Vector)
       #FStar.Tactics.Typeclasses.solve
@@ -828,13 +747,11 @@
       unpacked_public_key with
       Libcrux_ml_kem.Ind_cpa.Unpacked.f_t_as_ntt
       =
-      Libcrux_ml_kem.Serialize.deserialize_ring_elements_reduced v_T_AS_NTT_ENCODED_SIZE
-        v_K
+      Libcrux_ml_kem.Serialize.deserialize_ring_elements_reduced v_K
         #v_Vector
         (public_key.[ { Core.Ops.Range.f_end = v_T_AS_NTT_ENCODED_SIZE }
             <:
             Core.Ops.Range.t_RangeTo usize ]
->>>>>>> 41072c68
           <:
           t_Slice u8)
         unpacked_public_key.Libcrux_ml_kem.Ind_cpa.Unpacked.f_t_as_ntt
@@ -862,35 +779,30 @@
     <:
     Libcrux_ml_kem.Ind_cpa.Unpacked.t_IndCpaPublicKeyUnpacked v_K v_Vector
   in
-<<<<<<< HEAD
   let result:t_Array u8 v_CIPHERTEXT_SIZE =
     encrypt_unpacked v_K v_CIPHERTEXT_SIZE v_T_AS_NTT_ENCODED_SIZE v_C1_LEN v_C2_LEN
       v_U_COMPRESSION_FACTOR v_V_COMPRESSION_FACTOR v_BLOCK_LEN v_ETA1 v_ETA1_RANDOMNESS_SIZE v_ETA2
-      v_ETA2_RANDOMNESS_SIZE #v_Vector #v_Hasher public_key_unpacked message randomness
+      v_ETA2_RANDOMNESS_SIZE #v_Vector #v_Hasher unpacked_public_key message randomness
   in
   let _:Prims.unit = admit () (* Panic freedom *) in
   result
-=======
-  encrypt_unpacked v_K v_CIPHERTEXT_SIZE v_T_AS_NTT_ENCODED_SIZE v_C1_LEN v_C2_LEN
-    v_U_COMPRESSION_FACTOR v_V_COMPRESSION_FACTOR v_BLOCK_LEN v_ETA1 v_ETA1_RANDOMNESS_SIZE v_ETA2
-    v_ETA2_RANDOMNESS_SIZE #v_Vector #v_Hasher unpacked_public_key message randomness
->>>>>>> 41072c68
 
 let generate_keypair_unpacked
       (v_K v_ETA1 v_ETA1_RANDOMNESS_SIZE: usize)
-      (#v_Vector #v_Hasher: Type0)
-      (#[FStar.Tactics.Typeclasses.tcresolve ()]
-          i2:
-          Libcrux_ml_kem.Vector.Traits.t_Operations v_Vector)
+      (#v_Vector #v_Hasher #v_Scheme: Type0)
       (#[FStar.Tactics.Typeclasses.tcresolve ()]
           i3:
+          Libcrux_ml_kem.Vector.Traits.t_Operations v_Vector)
+      (#[FStar.Tactics.Typeclasses.tcresolve ()]
+          i4:
           Libcrux_ml_kem.Hash_functions.t_Hash v_Hasher v_K)
+      (#[FStar.Tactics.Typeclasses.tcresolve ()] i5: Libcrux_ml_kem.Variant.t_Variant v_Scheme)
       (key_generation_seed: t_Slice u8)
       (private_key: Libcrux_ml_kem.Ind_cpa.Unpacked.t_IndCpaPrivateKeyUnpacked v_K v_Vector)
       (public_key: Libcrux_ml_kem.Ind_cpa.Unpacked.t_IndCpaPublicKeyUnpacked v_K v_Vector)
      =
   let hashed:t_Array u8 (sz 64) =
-    Libcrux_ml_kem.Variant.f_cpa_keygen_seed #Libcrux_ml_kem.Variant.t_MlKem
+    Libcrux_ml_kem.Variant.f_cpa_keygen_seed #v_Scheme
       #FStar.Tactics.Typeclasses.solve
       v_K
       #v_Hasher
@@ -975,22 +887,11 @@
     <:
     Libcrux_ml_kem.Ind_cpa.Unpacked.t_IndCpaPublicKeyUnpacked v_K v_Vector
   in
-<<<<<<< HEAD
-  let result:(Libcrux_ml_kem.Ind_cpa.Unpacked.t_IndCpaPrivateKeyUnpacked v_K v_Vector &
-    Libcrux_ml_kem.Ind_cpa.Unpacked.t_IndCpaPublicKeyUnpacked v_K v_Vector) =
-    sk, pk
-    <:
-    (Libcrux_ml_kem.Ind_cpa.Unpacked.t_IndCpaPrivateKeyUnpacked v_K v_Vector &
-      Libcrux_ml_kem.Ind_cpa.Unpacked.t_IndCpaPublicKeyUnpacked v_K v_Vector)
-  in
-  let _:Prims.unit = admit () (* Panic freedom *) in
-  result
-=======
+  let hax_temp_output:Prims.unit = admit () (* Panic freedom *) in
   private_key, public_key
   <:
   (Libcrux_ml_kem.Ind_cpa.Unpacked.t_IndCpaPrivateKeyUnpacked v_K v_Vector &
     Libcrux_ml_kem.Ind_cpa.Unpacked.t_IndCpaPublicKeyUnpacked v_K v_Vector)
->>>>>>> 41072c68
 
 let generate_keypair
       (v_K v_PRIVATE_KEY_SIZE v_PUBLIC_KEY_SIZE v_RANKED_BYTES_PER_RING_ELEMENT v_ETA1 v_ETA1_RANDOMNESS_SIZE:
@@ -1023,6 +924,7 @@
       v_ETA1_RANDOMNESS_SIZE
       #v_Vector
       #v_Hasher
+      #v_Scheme
       key_generation_seed
       private_key
       public_key
@@ -1035,13 +937,8 @@
       v_RANKED_BYTES_PER_RING_ELEMENT
       v_PUBLIC_KEY_SIZE
       #v_Vector
-<<<<<<< HEAD
-      pk.Libcrux_ml_kem.Ind_cpa.Unpacked.f_t_as_ntt
-      (pk.Libcrux_ml_kem.Ind_cpa.Unpacked.f_seed_for_A <: t_Slice u8)
-=======
       public_key.Libcrux_ml_kem.Ind_cpa.Unpacked.f_t_as_ntt
       (public_key.Libcrux_ml_kem.Ind_cpa.Unpacked.f_seed_for_A <: t_Slice u8)
->>>>>>> 41072c68
   in
   let secret_key_serialized:t_Array u8 v_PRIVATE_KEY_SIZE =
     serialize_secret_key v_K
