--- conflicted
+++ resolved
@@ -7,12 +7,10 @@
   (* This module has implicit dependencies, here we make them explicit. *)
   (* The implicit dependencies arise from typeclasses instances. *)
   let open Libcrux_ml_kem.Hash_functions in
-<<<<<<< HEAD
-=======
   let open Libcrux_ml_kem.Ind_cpa.Unpacked in
->>>>>>> 41072c68
   let open Libcrux_ml_kem.Polynomial in
   let open Libcrux_ml_kem.Types in
+  let open Libcrux_ml_kem.Variant in
   let open Libcrux_ml_kem.Vector.Traits in
   ()
 
@@ -32,9 +30,6 @@
   f_public_key_hash:t_Array u8 (sz 32)
 }
 
-<<<<<<< HEAD
-val encapsulate_unpacked
-=======
 /// Get the serialized public key.
 val impl__serialized_public_key
       (v_K: usize)
@@ -86,7 +81,6 @@
   }
 
 val encapsulate
->>>>>>> 41072c68
       (v_K v_CIPHERTEXT_SIZE v_PUBLIC_KEY_SIZE v_T_AS_NTT_ENCODED_SIZE v_C1_SIZE v_C2_SIZE v_VECTOR_U_COMPRESSION_FACTOR v_VECTOR_V_COMPRESSION_FACTOR v_VECTOR_U_BLOCK_LEN v_ETA1 v_ETA1_RANDOMNESS_SIZE v_ETA2 v_ETA2_RANDOMNESS_SIZE:
           usize)
       (#v_Vector #v_Hasher: Type0)
@@ -98,8 +92,6 @@
       Prims.l_True
       (fun _ -> Prims.l_True)
 
-<<<<<<< HEAD
-=======
 /// Generate an unpacked key from a serialized key.
 val unpack_public_key
       (v_K v_T_AS_NTT_ENCODED_SIZE v_RANKED_BYTES_PER_RING_ELEMENT v_PUBLIC_KEY_SIZE: usize)
@@ -110,7 +102,6 @@
       (unpacked_public_key: t_MlKemPublicKeyUnpacked v_K v_Vector)
     : Prims.Pure (t_MlKemPublicKeyUnpacked v_K v_Vector) Prims.l_True (fun _ -> Prims.l_True)
 
->>>>>>> 41072c68
 /// An unpacked ML-KEM KeyPair
 type t_MlKemKeyPairUnpacked
   (v_K: usize) (v_Vector: Type0) {| i1: Libcrux_ml_kem.Vector.Traits.t_Operations v_Vector |}
@@ -119,9 +110,6 @@
   f_public_key:t_MlKemPublicKeyUnpacked v_K v_Vector
 }
 
-<<<<<<< HEAD
-val decapsulate_unpacked
-=======
 /// Get the serialized public key.
 val impl_2__private_key
       (v_K: usize)
@@ -216,7 +204,6 @@
   -> Prims.Pure (t_MlKemKeyPairUnpacked v_K v_Vector) Prims.l_True (fun _ -> Prims.l_True)
 
 val decapsulate
->>>>>>> 41072c68
       (v_K v_SECRET_KEY_SIZE v_CPA_SECRET_KEY_SIZE v_PUBLIC_KEY_SIZE v_CIPHERTEXT_SIZE v_T_AS_NTT_ENCODED_SIZE v_C1_SIZE v_C2_SIZE v_VECTOR_U_COMPRESSION_FACTOR v_VECTOR_V_COMPRESSION_FACTOR v_C1_BLOCK_SIZE v_ETA1 v_ETA1_RANDOMNESS_SIZE v_ETA2 v_ETA2_RANDOMNESS_SIZE v_IMPLICIT_REJECTION_HASH_INPUT_SIZE:
           usize)
       (#v_Vector #v_Hasher: Type0)
@@ -226,20 +213,14 @@
       (ciphertext: Libcrux_ml_kem.Types.t_MlKemCiphertext v_CIPHERTEXT_SIZE)
     : Prims.Pure (t_Array u8 (sz 32)) Prims.l_True (fun _ -> Prims.l_True)
 
-<<<<<<< HEAD
-val generate_keypair_unpacked
-=======
 /// Generate Unpacked Keys
 val generate_keypair
->>>>>>> 41072c68
       (v_K v_CPA_PRIVATE_KEY_SIZE v_PRIVATE_KEY_SIZE v_PUBLIC_KEY_SIZE v_BYTES_PER_RING_ELEMENT v_ETA1 v_ETA1_RANDOMNESS_SIZE:
           usize)
-      (#v_Vector #v_Hasher: Type0)
-      {| i2: Libcrux_ml_kem.Vector.Traits.t_Operations v_Vector |}
-      {| i3: Libcrux_ml_kem.Hash_functions.t_Hash v_Hasher v_K |}
+      (#v_Vector #v_Hasher #v_Scheme: Type0)
+      {| i3: Libcrux_ml_kem.Vector.Traits.t_Operations v_Vector |}
+      {| i4: Libcrux_ml_kem.Hash_functions.t_Hash v_Hasher v_K |}
+      {| i5: Libcrux_ml_kem.Variant.t_Variant v_Scheme |}
       (randomness: t_Array u8 (sz 64))
-<<<<<<< HEAD
-=======
       (out: t_MlKemKeyPairUnpacked v_K v_Vector)
->>>>>>> 41072c68
     : Prims.Pure (t_MlKemKeyPairUnpacked v_K v_Vector) Prims.l_True (fun _ -> Prims.l_True)