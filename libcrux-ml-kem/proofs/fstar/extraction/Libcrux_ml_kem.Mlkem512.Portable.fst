module Libcrux_ml_kem.Mlkem512.Portable
#set-options "--fuel 0 --ifuel 1 --z3rlimit 80"
open Core
open FStar.Mul

let validate_public_key (public_key: Libcrux_ml_kem.Types.t_MlKemPublicKey (sz 800)) =
  Libcrux_ml_kem.Ind_cca.Instantiations.Portable.validate_public_key (sz 2)
    (sz 768)
    (sz 800)
    public_key.Libcrux_ml_kem.Types.f_value

let validate_private_key
      (private_key: Libcrux_ml_kem.Types.t_MlKemPrivateKey (mk_usize 1632))
      (ciphertext: Libcrux_ml_kem.Types.t_MlKemCiphertext (mk_usize 768))
     =
  Libcrux_ml_kem.Ind_cca.Instantiations.Portable.validate_private_key (mk_usize 2)
    (mk_usize 1632)
    (mk_usize 768)
    private_key
    ciphertext

let validate_private_key_only (private_key: Libcrux_ml_kem.Types.t_MlKemPrivateKey (mk_usize 1632)) =
  Libcrux_ml_kem.Ind_cca.Instantiations.Portable.validate_private_key_only (mk_usize 2)
    (mk_usize 1632)
    private_key

<<<<<<< HEAD
let decapsulate
      (private_key: Libcrux_ml_kem.Types.t_MlKemPrivateKey (mk_usize 1632))
      (ciphertext: Libcrux_ml_kem.Types.t_MlKemCiphertext (mk_usize 768))
     =
  Libcrux_ml_kem.Ind_cca.Instantiations.Portable.decapsulate (mk_usize 2) (mk_usize 1632)
    (mk_usize 768) (mk_usize 800) (mk_usize 768) (mk_usize 768) (mk_usize 640) (mk_usize 128)
    (mk_usize 10) (mk_usize 4) (mk_usize 320) (mk_usize 3) (mk_usize 192) (mk_usize 2)
    (mk_usize 128) (mk_usize 800) private_key ciphertext

let encapsulate
      (public_key: Libcrux_ml_kem.Types.t_MlKemPublicKey (mk_usize 800))
      (randomness: t_Array u8 (mk_usize 32))
     =
  Libcrux_ml_kem.Ind_cca.Instantiations.Portable.encapsulate (mk_usize 2) (mk_usize 768)
    (mk_usize 800) (mk_usize 768) (mk_usize 640) (mk_usize 128) (mk_usize 10) (mk_usize 4)
    (mk_usize 320) (mk_usize 3) (mk_usize 192) (mk_usize 2) (mk_usize 128) public_key randomness

let generate_key_pair (randomness: t_Array u8 (mk_usize 64)) =
  Libcrux_ml_kem.Ind_cca.Instantiations.Portable.generate_keypair (mk_usize 2)
    (mk_usize 768)
    (mk_usize 1632)
    (mk_usize 800)
    (mk_usize 768)
    (mk_usize 3)
    (mk_usize 192)
    randomness

let validate_public_key (public_key: Libcrux_ml_kem.Types.t_MlKemPublicKey (mk_usize 800)) =
  Libcrux_ml_kem.Ind_cca.Instantiations.Portable.validate_public_key (mk_usize 2)
    (mk_usize 768)
    (mk_usize 800)
    public_key.Libcrux_ml_kem.Types.f_value
=======
let generate_key_pair (randomness: t_Array u8 (sz 64)) =
  Libcrux_ml_kem.Ind_cca.Instantiations.Portable.generate_keypair (sz 2)
    (sz 768)
    (sz 1632)
    (sz 800)
    (sz 768)
    (sz 3)
    (sz 192)
    randomness

let encapsulate
      (public_key: Libcrux_ml_kem.Types.t_MlKemPublicKey (sz 800))
      (randomness: t_Array u8 (sz 32))
     =
  Libcrux_ml_kem.Ind_cca.Instantiations.Portable.encapsulate (sz 2) (sz 768) (sz 800) (sz 768)
    (sz 640) (sz 128) (sz 10) (sz 4) (sz 320) (sz 3) (sz 192) (sz 2) (sz 128) public_key randomness

let decapsulate
      (private_key: Libcrux_ml_kem.Types.t_MlKemPrivateKey (sz 1632))
      (ciphertext: Libcrux_ml_kem.Types.t_MlKemCiphertext (sz 768))
     =
  Libcrux_ml_kem.Ind_cca.Instantiations.Portable.decapsulate (sz 2) (sz 1632) (sz 768) (sz 800)
    (sz 768) (sz 768) (sz 640) (sz 128) (sz 10) (sz 4) (sz 320) (sz 3) (sz 192) (sz 2) (sz 128)
    (sz 800) private_key ciphertext
>>>>>>> a09ba242
<|MERGE_RESOLUTION|>--- conflicted
+++ resolved
@@ -10,54 +10,20 @@
     public_key.Libcrux_ml_kem.Types.f_value
 
 let validate_private_key
-      (private_key: Libcrux_ml_kem.Types.t_MlKemPrivateKey (mk_usize 1632))
-      (ciphertext: Libcrux_ml_kem.Types.t_MlKemCiphertext (mk_usize 768))
+      (private_key: Libcrux_ml_kem.Types.t_MlKemPrivateKey (sz 1632))
+      (ciphertext: Libcrux_ml_kem.Types.t_MlKemCiphertext (sz 768))
      =
-  Libcrux_ml_kem.Ind_cca.Instantiations.Portable.validate_private_key (mk_usize 2)
-    (mk_usize 1632)
-    (mk_usize 768)
+  Libcrux_ml_kem.Ind_cca.Instantiations.Portable.validate_private_key (sz 2)
+    (sz 1632)
+    (sz 768)
     private_key
     ciphertext
 
-let validate_private_key_only (private_key: Libcrux_ml_kem.Types.t_MlKemPrivateKey (mk_usize 1632)) =
-  Libcrux_ml_kem.Ind_cca.Instantiations.Portable.validate_private_key_only (mk_usize 2)
-    (mk_usize 1632)
+let validate_private_key_only (private_key: Libcrux_ml_kem.Types.t_MlKemPrivateKey (sz 1632)) =
+  Libcrux_ml_kem.Ind_cca.Instantiations.Portable.validate_private_key_only (sz 2)
+    (sz 1632)
     private_key
 
-<<<<<<< HEAD
-let decapsulate
-      (private_key: Libcrux_ml_kem.Types.t_MlKemPrivateKey (mk_usize 1632))
-      (ciphertext: Libcrux_ml_kem.Types.t_MlKemCiphertext (mk_usize 768))
-     =
-  Libcrux_ml_kem.Ind_cca.Instantiations.Portable.decapsulate (mk_usize 2) (mk_usize 1632)
-    (mk_usize 768) (mk_usize 800) (mk_usize 768) (mk_usize 768) (mk_usize 640) (mk_usize 128)
-    (mk_usize 10) (mk_usize 4) (mk_usize 320) (mk_usize 3) (mk_usize 192) (mk_usize 2)
-    (mk_usize 128) (mk_usize 800) private_key ciphertext
-
-let encapsulate
-      (public_key: Libcrux_ml_kem.Types.t_MlKemPublicKey (mk_usize 800))
-      (randomness: t_Array u8 (mk_usize 32))
-     =
-  Libcrux_ml_kem.Ind_cca.Instantiations.Portable.encapsulate (mk_usize 2) (mk_usize 768)
-    (mk_usize 800) (mk_usize 768) (mk_usize 640) (mk_usize 128) (mk_usize 10) (mk_usize 4)
-    (mk_usize 320) (mk_usize 3) (mk_usize 192) (mk_usize 2) (mk_usize 128) public_key randomness
-
-let generate_key_pair (randomness: t_Array u8 (mk_usize 64)) =
-  Libcrux_ml_kem.Ind_cca.Instantiations.Portable.generate_keypair (mk_usize 2)
-    (mk_usize 768)
-    (mk_usize 1632)
-    (mk_usize 800)
-    (mk_usize 768)
-    (mk_usize 3)
-    (mk_usize 192)
-    randomness
-
-let validate_public_key (public_key: Libcrux_ml_kem.Types.t_MlKemPublicKey (mk_usize 800)) =
-  Libcrux_ml_kem.Ind_cca.Instantiations.Portable.validate_public_key (mk_usize 2)
-    (mk_usize 768)
-    (mk_usize 800)
-    public_key.Libcrux_ml_kem.Types.f_value
-=======
 let generate_key_pair (randomness: t_Array u8 (sz 64)) =
   Libcrux_ml_kem.Ind_cca.Instantiations.Portable.generate_keypair (sz 2)
     (sz 768)
@@ -81,5 +47,4 @@
      =
   Libcrux_ml_kem.Ind_cca.Instantiations.Portable.decapsulate (sz 2) (sz 1632) (sz 768) (sz 800)
     (sz 768) (sz 768) (sz 640) (sz 128) (sz 10) (sz 4) (sz 320) (sz 3) (sz 192) (sz 2) (sz 128)
-    (sz 800) private_key ciphertext
->>>>>>> a09ba242
+    (sz 800) private_key ciphertext