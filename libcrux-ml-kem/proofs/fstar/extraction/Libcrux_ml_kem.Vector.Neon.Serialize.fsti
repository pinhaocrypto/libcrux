--- conflicted
+++ resolved
@@ -10,35 +10,16 @@
   let open Libcrux_ml_kem.Vector.Traits in
   ()
 
-<<<<<<< HEAD
-val serialize_10_ (v: Libcrux_ml_kem.Vector.Neon.Vector_type.t_SIMD128Vector)
-    : Prims.Pure (t_Array u8 (mk_usize 20)) Prims.l_True (fun _ -> Prims.l_True)
-
-val serialize_12_ (v: Libcrux_ml_kem.Vector.Neon.Vector_type.t_SIMD128Vector)
-    : Prims.Pure (t_Array u8 (mk_usize 24)) Prims.l_True (fun _ -> Prims.l_True)
-=======
 val serialize_1_ (v: Libcrux_ml_kem.Vector.Neon.Vector_type.t_SIMD128Vector)
     : Prims.Pure (t_Array u8 (sz 2)) Prims.l_True (fun _ -> Prims.l_True)
->>>>>>> a09ba242
 
 val deserialize_1_ (a: t_Slice u8)
     : Prims.Pure Libcrux_ml_kem.Vector.Neon.Vector_type.t_SIMD128Vector
       Prims.l_True
       (fun _ -> Prims.l_True)
 
-<<<<<<< HEAD
-val deserialize_12_ (v: t_Slice u8)
-    : Prims.Pure Libcrux_ml_kem.Vector.Neon.Vector_type.t_SIMD128Vector
-      Prims.l_True
-      (fun _ -> Prims.l_True)
-
-val serialize_1_ (v: Libcrux_ml_kem.Vector.Neon.Vector_type.t_SIMD128Vector)
-    : Prims.Pure (t_Array u8 (mk_usize 2)) Prims.l_True (fun _ -> Prims.l_True)
-
-=======
->>>>>>> a09ba242
 val serialize_4_ (v: Libcrux_ml_kem.Vector.Neon.Vector_type.t_SIMD128Vector)
-    : Prims.Pure (t_Array u8 (mk_usize 8)) Prims.l_True (fun _ -> Prims.l_True)
+    : Prims.Pure (t_Array u8 (sz 8)) Prims.l_True (fun _ -> Prims.l_True)
 
 val deserialize_4_ (v: t_Slice u8)
     : Prims.Pure Libcrux_ml_kem.Vector.Neon.Vector_type.t_SIMD128Vector
@@ -69,18 +50,10 @@
       Prims.l_True
       (fun _ -> Prims.l_True)
 
-<<<<<<< HEAD
-val serialize_11_ (v: Libcrux_ml_kem.Vector.Neon.Vector_type.t_SIMD128Vector)
-    : Prims.Pure (t_Array u8 (mk_usize 22)) Prims.l_True (fun _ -> Prims.l_True)
-
-val serialize_5_ (v: Libcrux_ml_kem.Vector.Neon.Vector_type.t_SIMD128Vector)
-    : Prims.Pure (t_Array u8 (mk_usize 10)) Prims.l_True (fun _ -> Prims.l_True)
-=======
 val serialize_12_ (v: Libcrux_ml_kem.Vector.Neon.Vector_type.t_SIMD128Vector)
     : Prims.Pure (t_Array u8 (sz 24)) Prims.l_True (fun _ -> Prims.l_True)
 
 val deserialize_12_ (v: t_Slice u8)
     : Prims.Pure Libcrux_ml_kem.Vector.Neon.Vector_type.t_SIMD128Vector
       Prims.l_True
-      (fun _ -> Prims.l_True)
->>>>>>> a09ba242
+      (fun _ -> Prims.l_True)