module Libcrux_ml_kem.Mlkem1024.Rand
#set-options "--fuel 0 --ifuel 1 --z3rlimit 80"
open Core
open FStar.Mul

let _ =
  (* This module has implicit dependencies, here we make them explicit. *)
  (* The implicit dependencies arise from typeclasses instances. *)
  let open Rand_core in
  ()

let generate_key_pair
      (#impl_277843321_: Type0)
      (#[FStar.Tactics.Typeclasses.tcresolve ()] i1: Rand_core.t_RngCore impl_277843321_)
      (#[FStar.Tactics.Typeclasses.tcresolve ()] i2: Rand_core.t_CryptoRng impl_277843321_)
<<<<<<< HEAD
      (public_key: Libcrux_ml_kem.Types.t_MlKemPublicKey (mk_usize 1568))
      (rng: impl_277843321_)
     =
  let randomness:t_Array u8 (mk_usize 32) = Rust_primitives.Hax.repeat (mk_u8 0) (mk_usize 32) in
  let tmp0, tmp1:(impl_277843321_ & t_Array u8 (mk_usize 32)) =
    Rand_core.f_fill_bytes #impl_277843321_ #FStar.Tactics.Typeclasses.solve rng randomness
  in
  let rng:impl_277843321_ = tmp0 in
  let randomness:t_Array u8 (mk_usize 32) = tmp1 in
  let _:Prims.unit = () in
  let hax_temp_output:(Libcrux_ml_kem.Types.t_MlKemCiphertext (mk_usize 1568) &
    t_Array u8 (mk_usize 32)) =
    Libcrux_ml_kem.Mlkem1024.encapsulate public_key randomness
  in
  rng, hax_temp_output
  <:
  (impl_277843321_ &
    (Libcrux_ml_kem.Types.t_MlKemCiphertext (mk_usize 1568) & t_Array u8 (mk_usize 32)))
=======
      (rng: impl_277843321_)
     =
  let randomness:t_Array u8 (sz 64) = Rust_primitives.Hax.repeat 0uy (sz 64) in
  let tmp0, tmp1:(impl_277843321_ & t_Array u8 (sz 64)) =
    Rand_core.f_fill_bytes #impl_277843321_ #FStar.Tactics.Typeclasses.solve rng randomness
  in
  let rng:impl_277843321_ = tmp0 in
  let randomness:t_Array u8 (sz 64) = tmp1 in
  let _:Prims.unit = () in
  let hax_temp_output:Libcrux_ml_kem.Types.t_MlKemKeyPair (sz 3168) (sz 1568) =
    Libcrux_ml_kem.Mlkem1024.generate_key_pair randomness
  in
  rng, hax_temp_output
  <:
  (impl_277843321_ & Libcrux_ml_kem.Types.t_MlKemKeyPair (sz 3168) (sz 1568))
>>>>>>> a09ba242

let encapsulate
      (#impl_277843321_: Type0)
      (#[FStar.Tactics.Typeclasses.tcresolve ()] i1: Rand_core.t_RngCore impl_277843321_)
      (#[FStar.Tactics.Typeclasses.tcresolve ()] i2: Rand_core.t_CryptoRng impl_277843321_)
      (public_key: Libcrux_ml_kem.Types.t_MlKemPublicKey (sz 1568))
      (rng: impl_277843321_)
     =
<<<<<<< HEAD
  let randomness:t_Array u8 (mk_usize 64) = Rust_primitives.Hax.repeat (mk_u8 0) (mk_usize 64) in
  let tmp0, tmp1:(impl_277843321_ & t_Array u8 (mk_usize 64)) =
    Rand_core.f_fill_bytes #impl_277843321_ #FStar.Tactics.Typeclasses.solve rng randomness
  in
  let rng:impl_277843321_ = tmp0 in
  let randomness:t_Array u8 (mk_usize 64) = tmp1 in
  let _:Prims.unit = () in
  let hax_temp_output:Libcrux_ml_kem.Types.t_MlKemKeyPair (mk_usize 3168) (mk_usize 1568) =
    Libcrux_ml_kem.Mlkem1024.generate_key_pair randomness
  in
  rng, hax_temp_output
  <:
  (impl_277843321_ & Libcrux_ml_kem.Types.t_MlKemKeyPair (mk_usize 3168) (mk_usize 1568))
=======
  let randomness:t_Array u8 (sz 32) = Rust_primitives.Hax.repeat 0uy (sz 32) in
  let tmp0, tmp1:(impl_277843321_ & t_Array u8 (sz 32)) =
    Rand_core.f_fill_bytes #impl_277843321_ #FStar.Tactics.Typeclasses.solve rng randomness
  in
  let rng:impl_277843321_ = tmp0 in
  let randomness:t_Array u8 (sz 32) = tmp1 in
  let _:Prims.unit = () in
  let hax_temp_output:(Libcrux_ml_kem.Types.t_MlKemCiphertext (sz 1568) & t_Array u8 (sz 32)) =
    Libcrux_ml_kem.Mlkem1024.encapsulate public_key randomness
  in
  rng, hax_temp_output
  <:
  (impl_277843321_ & (Libcrux_ml_kem.Types.t_MlKemCiphertext (sz 1568) & t_Array u8 (sz 32)))
>>>>>>> a09ba242
<|MERGE_RESOLUTION|>--- conflicted
+++ resolved
@@ -13,26 +13,6 @@
       (#impl_277843321_: Type0)
       (#[FStar.Tactics.Typeclasses.tcresolve ()] i1: Rand_core.t_RngCore impl_277843321_)
       (#[FStar.Tactics.Typeclasses.tcresolve ()] i2: Rand_core.t_CryptoRng impl_277843321_)
-<<<<<<< HEAD
-      (public_key: Libcrux_ml_kem.Types.t_MlKemPublicKey (mk_usize 1568))
-      (rng: impl_277843321_)
-     =
-  let randomness:t_Array u8 (mk_usize 32) = Rust_primitives.Hax.repeat (mk_u8 0) (mk_usize 32) in
-  let tmp0, tmp1:(impl_277843321_ & t_Array u8 (mk_usize 32)) =
-    Rand_core.f_fill_bytes #impl_277843321_ #FStar.Tactics.Typeclasses.solve rng randomness
-  in
-  let rng:impl_277843321_ = tmp0 in
-  let randomness:t_Array u8 (mk_usize 32) = tmp1 in
-  let _:Prims.unit = () in
-  let hax_temp_output:(Libcrux_ml_kem.Types.t_MlKemCiphertext (mk_usize 1568) &
-    t_Array u8 (mk_usize 32)) =
-    Libcrux_ml_kem.Mlkem1024.encapsulate public_key randomness
-  in
-  rng, hax_temp_output
-  <:
-  (impl_277843321_ &
-    (Libcrux_ml_kem.Types.t_MlKemCiphertext (mk_usize 1568) & t_Array u8 (mk_usize 32)))
-=======
       (rng: impl_277843321_)
      =
   let randomness:t_Array u8 (sz 64) = Rust_primitives.Hax.repeat 0uy (sz 64) in
@@ -48,7 +28,6 @@
   rng, hax_temp_output
   <:
   (impl_277843321_ & Libcrux_ml_kem.Types.t_MlKemKeyPair (sz 3168) (sz 1568))
->>>>>>> a09ba242
 
 let encapsulate
       (#impl_277843321_: Type0)
@@ -57,21 +36,6 @@
       (public_key: Libcrux_ml_kem.Types.t_MlKemPublicKey (sz 1568))
       (rng: impl_277843321_)
      =
-<<<<<<< HEAD
-  let randomness:t_Array u8 (mk_usize 64) = Rust_primitives.Hax.repeat (mk_u8 0) (mk_usize 64) in
-  let tmp0, tmp1:(impl_277843321_ & t_Array u8 (mk_usize 64)) =
-    Rand_core.f_fill_bytes #impl_277843321_ #FStar.Tactics.Typeclasses.solve rng randomness
-  in
-  let rng:impl_277843321_ = tmp0 in
-  let randomness:t_Array u8 (mk_usize 64) = tmp1 in
-  let _:Prims.unit = () in
-  let hax_temp_output:Libcrux_ml_kem.Types.t_MlKemKeyPair (mk_usize 3168) (mk_usize 1568) =
-    Libcrux_ml_kem.Mlkem1024.generate_key_pair randomness
-  in
-  rng, hax_temp_output
-  <:
-  (impl_277843321_ & Libcrux_ml_kem.Types.t_MlKemKeyPair (mk_usize 3168) (mk_usize 1568))
-=======
   let randomness:t_Array u8 (sz 32) = Rust_primitives.Hax.repeat 0uy (sz 32) in
   let tmp0, tmp1:(impl_277843321_ & t_Array u8 (sz 32)) =
     Rand_core.f_fill_bytes #impl_277843321_ #FStar.Tactics.Typeclasses.solve rng randomness
@@ -84,5 +48,4 @@
   in
   rng, hax_temp_output
   <:
-  (impl_277843321_ & (Libcrux_ml_kem.Types.t_MlKemCiphertext (sz 1568) & t_Array u8 (sz 32)))
->>>>>>> a09ba242
+  (impl_277843321_ & (Libcrux_ml_kem.Types.t_MlKemCiphertext (sz 1568) & t_Array u8 (sz 32)))