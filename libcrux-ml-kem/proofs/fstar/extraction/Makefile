--- conflicted
+++ resolved
@@ -8,20 +8,9 @@
               Libcrux_ml_kem.Matrix.fst \
               Libcrux_ml_kem.Ntt.fst \
               Libcrux_ml_kem.Polynomial.fst \
-<<<<<<< HEAD
-              Libcrux_ml_kem.Sampling.fst \
-              Libcrux_ml_kem.Serialize.fst \
-	      Libcrux_ml_kem.Vector.Rej_sample_table.fsti \
-              Libcrux_ml_kem.Vector.Avx2.Arithmetic.fst \
-              Libcrux_ml_kem.Vector.Avx2.Compress.fst \
               Libcrux_ml_kem.Vector.Avx2.fst \
-              Libcrux_ml_kem.Vector.Avx2.Ntt.fst \
-              Libcrux_ml_kem.Vector.Avx2.Portable.fst \
-=======
-              Libcrux_ml_kem.Vector.Avx2.fst \
->>>>>>> 985a794a
               Libcrux_ml_kem.Vector.Avx2.Sampling.fst \
-              Libcrux_ml_kem.Vector.Avx2.Serialize.fst \
+              Libcrux_ml_kem.Vector.Avx2.SeriGalize.fst \
               Libcrux_ml_kem.Vector.Portable.Compress.fst \
               Libcrux_ml_kem.Vector.Portable.Ntt.fst \
               Libcrux_ml_kem.Vector.Portable.Sampling.fst \
@@ -35,14 +24,11 @@
               Libcrux_ml_kem.Vector.Neon.Ntt.fst \
               Libcrux_ml_kem.Vector.Neon.Serialize.fst \
               Libcrux_ml_kem.Vector.Neon.Vector_type.fst \
-<<<<<<< HEAD
               Libcrux_ml_kem.Vector.Portable.Arithmetic.fst \
               Libcrux_ml_kem.Vector.Portable.Compress.fst \
               Libcrux_ml_kem.Vector.Portable.Ntt.fst \
               Libcrux_ml_kem.Vector.Portable.Sampling.fst \
               Libcrux_ml_kem.Vector.Portable.Vector_type.fst \
               Libcrux_ml_kem.Vector.Traits.fst
-=======
->>>>>>> 985a794a
 
 include $(shell git rev-parse --show-toplevel)/fstar-helpers/Makefile.base