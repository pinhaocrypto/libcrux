--- conflicted
+++ resolved
@@ -27,66 +27,44 @@
   }
 
 let rej_sample (a: t_Slice u8) (result: t_Slice i16) =
-  let sampled:usize = mk_usize 0 in
+  let sampled:usize = sz 0 in
   let result, sampled:(t_Slice i16 & usize) =
     Core.Iter.Traits.Iterator.f_fold (Core.Iter.Traits.Collect.f_into_iter #(Core.Slice.Iter.t_Chunks
             u8)
           #FStar.Tactics.Typeclasses.solve
-          (Core.Slice.impl__chunks #u8 a (mk_usize 3) <: Core.Slice.Iter.t_Chunks u8)
+          (Core.Slice.impl__chunks #u8 a (sz 3) <: Core.Slice.Iter.t_Chunks u8)
         <:
         Core.Slice.Iter.t_Chunks u8)
       (result, sampled <: (t_Slice i16 & usize))
       (fun temp_0_ bytes ->
           let result, sampled:(t_Slice i16 & usize) = temp_0_ in
           let bytes:t_Slice u8 = bytes in
-          let b1:i16 = cast (bytes.[ mk_usize 0 ] <: u8) <: i16 in
-          let b2:i16 = cast (bytes.[ mk_usize 1 ] <: u8) <: i16 in
-          let b3:i16 = cast (bytes.[ mk_usize 2 ] <: u8) <: i16 in
-          let d1:i16 = ((b2 &. mk_i16 15 <: i16) <<! mk_i32 8 <: i16) |. b1 in
-          let d2:i16 = (b3 <<! mk_i32 4 <: i16) |. (b2 >>! mk_i32 4 <: i16) in
+          let b1:i16 = cast (bytes.[ sz 0 ] <: u8) <: i16 in
+          let b2:i16 = cast (bytes.[ sz 1 ] <: u8) <: i16 in
+          let b3:i16 = cast (bytes.[ sz 2 ] <: u8) <: i16 in
+          let d1:i16 = ((b2 &. 15s <: i16) <<! 8l <: i16) |. b1 in
+          let d2:i16 = (b3 <<! 4l <: i16) |. (b2 >>! 4l <: i16) in
           let result, sampled:(t_Slice i16 & usize) =
-            if d1 <. Libcrux_ml_kem.Vector.Traits.v_FIELD_MODULUS && sampled <. mk_usize 16
+            if d1 <. Libcrux_ml_kem.Vector.Traits.v_FIELD_MODULUS && sampled <. sz 16
             then
               let result:t_Slice i16 =
                 Rust_primitives.Hax.Monomorphized_update_at.update_at_usize result sampled d1
               in
-              result, sampled +! mk_usize 1 <: (t_Slice i16 & usize)
+              result, sampled +! sz 1 <: (t_Slice i16 & usize)
             else result, sampled <: (t_Slice i16 & usize)
           in
-          if d2 <. Libcrux_ml_kem.Vector.Traits.v_FIELD_MODULUS && sampled <. mk_usize 16
+          if d2 <. Libcrux_ml_kem.Vector.Traits.v_FIELD_MODULUS && sampled <. sz 16
           then
             let result:t_Slice i16 =
               Rust_primitives.Hax.Monomorphized_update_at.update_at_usize result sampled d2
             in
-            result, sampled +! mk_usize 1 <: (t_Slice i16 & usize)
+            result, sampled +! sz 1 <: (t_Slice i16 & usize)
           else result, sampled <: (t_Slice i16 & usize))
   in
   let hax_temp_output:usize = sampled in
   result, hax_temp_output <: (t_Slice i16 & usize)
 
 [@@ FStar.Tactics.Typeclasses.tcinstance]
-<<<<<<< HEAD
-let impl: Libcrux_ml_kem.Vector.Traits.t_Repr Libcrux_ml_kem.Vector.Neon.Vector_type.t_SIMD128Vector =
-  {
-    _super_13011033735201511749 = FStar.Tactics.Typeclasses.solve;
-    _super_9529721400157967266 = FStar.Tactics.Typeclasses.solve;
-    f_repr_pre = (fun (x: Libcrux_ml_kem.Vector.Neon.Vector_type.t_SIMD128Vector) -> true);
-    f_repr_post
-    =
-    (fun
-        (x: Libcrux_ml_kem.Vector.Neon.Vector_type.t_SIMD128Vector)
-        (out: t_Array i16 (mk_usize 16))
-        ->
-        true);
-    f_repr
-    =
-    fun (x: Libcrux_ml_kem.Vector.Neon.Vector_type.t_SIMD128Vector) ->
-      Libcrux_ml_kem.Vector.Neon.Vector_type.to_i16_array x
-  }
-
-[@@ FStar.Tactics.Typeclasses.tcinstance]
-=======
->>>>>>> a09ba242
 let impl_1: Libcrux_ml_kem.Vector.Traits.t_Operations
 Libcrux_ml_kem.Vector.Neon.Vector_type.t_SIMD128Vector =
   {
@@ -101,7 +79,7 @@
     f_ZERO = (fun (_: Prims.unit) -> Libcrux_ml_kem.Vector.Neon.Vector_type.v_ZERO ());
     f_from_i16_array_pre
     =
-    (fun (array: t_Slice i16) -> (Core.Slice.impl__len #i16 array <: usize) =. mk_usize 16);
+    (fun (array: t_Slice i16) -> (Core.Slice.impl__len #i16 array <: usize) =. sz 16);
     f_from_i16_array_post
     =
     (fun (array: t_Slice i16) (out: Libcrux_ml_kem.Vector.Neon.Vector_type.t_SIMD128Vector) ->
@@ -112,10 +90,7 @@
     f_to_i16_array_pre = (fun (x: Libcrux_ml_kem.Vector.Neon.Vector_type.t_SIMD128Vector) -> true);
     f_to_i16_array_post
     =
-    (fun
-        (x: Libcrux_ml_kem.Vector.Neon.Vector_type.t_SIMD128Vector)
-        (out: t_Array i16 (mk_usize 16))
-        ->
+    (fun (x: Libcrux_ml_kem.Vector.Neon.Vector_type.t_SIMD128Vector) (out: t_Array i16 (sz 16)) ->
         out == impl.f_repr x);
     f_to_i16_array
     =
@@ -458,10 +433,7 @@
     f_serialize_1_pre = (fun (a: Libcrux_ml_kem.Vector.Neon.Vector_type.t_SIMD128Vector) -> true);
     f_serialize_1_post
     =
-    (fun
-        (a: Libcrux_ml_kem.Vector.Neon.Vector_type.t_SIMD128Vector)
-        (out: t_Array u8 (mk_usize 2))
-        ->
+    (fun (a: Libcrux_ml_kem.Vector.Neon.Vector_type.t_SIMD128Vector) (out: t_Array u8 (sz 2)) ->
         true);
     f_serialize_1_
     =
@@ -477,10 +449,7 @@
     f_serialize_4_pre = (fun (a: Libcrux_ml_kem.Vector.Neon.Vector_type.t_SIMD128Vector) -> true);
     f_serialize_4_post
     =
-    (fun
-        (a: Libcrux_ml_kem.Vector.Neon.Vector_type.t_SIMD128Vector)
-        (out: t_Array u8 (mk_usize 8))
-        ->
+    (fun (a: Libcrux_ml_kem.Vector.Neon.Vector_type.t_SIMD128Vector) (out: t_Array u8 (sz 8)) ->
         true);
     f_serialize_4_
     =
@@ -496,10 +465,7 @@
     f_serialize_5_pre = (fun (a: Libcrux_ml_kem.Vector.Neon.Vector_type.t_SIMD128Vector) -> true);
     f_serialize_5_post
     =
-    (fun
-        (a: Libcrux_ml_kem.Vector.Neon.Vector_type.t_SIMD128Vector)
-        (out: t_Array u8 (mk_usize 10))
-        ->
+    (fun (a: Libcrux_ml_kem.Vector.Neon.Vector_type.t_SIMD128Vector) (out: t_Array u8 (sz 10)) ->
         true);
     f_serialize_5_
     =
@@ -515,10 +481,7 @@
     f_serialize_10_pre = (fun (a: Libcrux_ml_kem.Vector.Neon.Vector_type.t_SIMD128Vector) -> true);
     f_serialize_10_post
     =
-    (fun
-        (a: Libcrux_ml_kem.Vector.Neon.Vector_type.t_SIMD128Vector)
-        (out: t_Array u8 (mk_usize 20))
-        ->
+    (fun (a: Libcrux_ml_kem.Vector.Neon.Vector_type.t_SIMD128Vector) (out: t_Array u8 (sz 20)) ->
         true);
     f_serialize_10_
     =
@@ -534,10 +497,7 @@
     f_serialize_11_pre = (fun (a: Libcrux_ml_kem.Vector.Neon.Vector_type.t_SIMD128Vector) -> true);
     f_serialize_11_post
     =
-    (fun
-        (a: Libcrux_ml_kem.Vector.Neon.Vector_type.t_SIMD128Vector)
-        (out: t_Array u8 (mk_usize 22))
-        ->
+    (fun (a: Libcrux_ml_kem.Vector.Neon.Vector_type.t_SIMD128Vector) (out: t_Array u8 (sz 22)) ->
         true);
     f_serialize_11_
     =
@@ -553,10 +513,7 @@
     f_serialize_12_pre = (fun (a: Libcrux_ml_kem.Vector.Neon.Vector_type.t_SIMD128Vector) -> true);
     f_serialize_12_post
     =
-    (fun
-        (a: Libcrux_ml_kem.Vector.Neon.Vector_type.t_SIMD128Vector)
-        (out: t_Array u8 (mk_usize 24))
-        ->
+    (fun (a: Libcrux_ml_kem.Vector.Neon.Vector_type.t_SIMD128Vector) (out: t_Array u8 (sz 24)) ->
         true);
     f_serialize_12_
     =
