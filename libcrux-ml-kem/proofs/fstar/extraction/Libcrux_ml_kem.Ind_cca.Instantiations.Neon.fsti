--- conflicted
+++ resolved
@@ -59,39 +59,12 @@
       )
       (fun _ -> Prims.l_True)
 
-<<<<<<< HEAD
-/// Portable decapsulate
-val decapsulate
-      (v_K v_SECRET_KEY_SIZE v_CPA_SECRET_KEY_SIZE v_PUBLIC_KEY_SIZE v_CIPHERTEXT_SIZE v_T_AS_NTT_ENCODED_SIZE v_C1_SIZE v_C2_SIZE v_VECTOR_U_COMPRESSION_FACTOR v_VECTOR_V_COMPRESSION_FACTOR v_C1_BLOCK_SIZE v_ETA1 v_ETA1_RANDOMNESS_SIZE v_ETA2 v_ETA2_RANDOMNESS_SIZE v_IMPLICIT_REJECTION_HASH_INPUT_SIZE:
-          usize)
-      (private_key: Libcrux_ml_kem.Types.t_MlKemPrivateKey v_SECRET_KEY_SIZE)
-      (ciphertext: Libcrux_ml_kem.Types.t_MlKemCiphertext v_CIPHERTEXT_SIZE)
-    : Prims.Pure (t_Array u8 (mk_usize 32))
-      (requires
-        Spec.MLKEM.is_rank v_K /\ v_SECRET_KEY_SIZE == Spec.MLKEM.v_CCA_PRIVATE_KEY_SIZE v_K /\
-        v_CPA_SECRET_KEY_SIZE == Spec.MLKEM.v_CPA_PRIVATE_KEY_SIZE v_K /\
-        v_PUBLIC_KEY_SIZE == Spec.MLKEM.v_CPA_PUBLIC_KEY_SIZE v_K /\
-        v_CIPHERTEXT_SIZE == Spec.MLKEM.v_CPA_CIPHERTEXT_SIZE v_K /\
-        v_T_AS_NTT_ENCODED_SIZE == Spec.MLKEM.v_T_AS_NTT_ENCODED_SIZE v_K /\
-        v_C1_SIZE == Spec.MLKEM.v_C1_SIZE v_K /\ v_C2_SIZE == Spec.MLKEM.v_C2_SIZE v_K /\
-        v_VECTOR_U_COMPRESSION_FACTOR == Spec.MLKEM.v_VECTOR_U_COMPRESSION_FACTOR v_K /\
-        v_VECTOR_V_COMPRESSION_FACTOR == Spec.MLKEM.v_VECTOR_V_COMPRESSION_FACTOR v_K /\
-        v_C1_BLOCK_SIZE == Spec.MLKEM.v_C1_BLOCK_SIZE v_K /\ v_ETA1 == Spec.MLKEM.v_ETA1 v_K /\
-        v_ETA1_RANDOMNESS_SIZE == Spec.MLKEM.v_ETA1_RANDOMNESS_SIZE v_K /\
-        v_ETA2 == Spec.MLKEM.v_ETA2 v_K /\
-        v_ETA2_RANDOMNESS_SIZE == Spec.MLKEM.v_ETA2_RANDOMNESS_SIZE v_K /\
-        v_IMPLICIT_REJECTION_HASH_INPUT_SIZE == Spec.MLKEM.v_IMPLICIT_REJECTION_HASH_INPUT_SIZE v_K)
-      (fun _ -> Prims.l_True)
-
-=======
->>>>>>> a09ba242
 val encapsulate
       (v_K v_CIPHERTEXT_SIZE v_PUBLIC_KEY_SIZE v_T_AS_NTT_ENCODED_SIZE v_C1_SIZE v_C2_SIZE v_VECTOR_U_COMPRESSION_FACTOR v_VECTOR_V_COMPRESSION_FACTOR v_C1_BLOCK_SIZE v_ETA1 v_ETA1_RANDOMNESS_SIZE v_ETA2 v_ETA2_RANDOMNESS_SIZE:
           usize)
       (public_key: Libcrux_ml_kem.Types.t_MlKemPublicKey v_PUBLIC_KEY_SIZE)
-      (randomness: t_Array u8 (mk_usize 32))
-    : Prims.Pure
-      (Libcrux_ml_kem.Types.t_MlKemCiphertext v_CIPHERTEXT_SIZE & t_Array u8 (mk_usize 32))
+      (randomness: t_Array u8 (sz 32))
+    : Prims.Pure (Libcrux_ml_kem.Types.t_MlKemCiphertext v_CIPHERTEXT_SIZE & t_Array u8 (sz 32))
       (requires
         Spec.MLKEM.is_rank v_K /\ v_CIPHERTEXT_SIZE == Spec.MLKEM.v_CPA_CIPHERTEXT_SIZE v_K /\
         v_PUBLIC_KEY_SIZE == Spec.MLKEM.v_CPA_PUBLIC_KEY_SIZE v_K /\
@@ -109,14 +82,9 @@
 val decapsulate
       (v_K v_SECRET_KEY_SIZE v_CPA_SECRET_KEY_SIZE v_PUBLIC_KEY_SIZE v_CIPHERTEXT_SIZE v_T_AS_NTT_ENCODED_SIZE v_C1_SIZE v_C2_SIZE v_VECTOR_U_COMPRESSION_FACTOR v_VECTOR_V_COMPRESSION_FACTOR v_C1_BLOCK_SIZE v_ETA1 v_ETA1_RANDOMNESS_SIZE v_ETA2 v_ETA2_RANDOMNESS_SIZE v_IMPLICIT_REJECTION_HASH_INPUT_SIZE:
           usize)
-<<<<<<< HEAD
-      (randomness: t_Array u8 (mk_usize 64))
-    : Prims.Pure (Libcrux_ml_kem.Types.t_MlKemKeyPair v_PRIVATE_KEY_SIZE v_PUBLIC_KEY_SIZE)
-=======
       (private_key: Libcrux_ml_kem.Types.t_MlKemPrivateKey v_SECRET_KEY_SIZE)
       (ciphertext: Libcrux_ml_kem.Types.t_MlKemCiphertext v_CIPHERTEXT_SIZE)
     : Prims.Pure (t_Array u8 (sz 32))
->>>>>>> a09ba242
       (requires
         Spec.MLKEM.is_rank v_K /\ v_SECRET_KEY_SIZE == Spec.MLKEM.v_CCA_PRIVATE_KEY_SIZE v_K /\
         v_CPA_SECRET_KEY_SIZE == Spec.MLKEM.v_CPA_PRIVATE_KEY_SIZE v_K /\
