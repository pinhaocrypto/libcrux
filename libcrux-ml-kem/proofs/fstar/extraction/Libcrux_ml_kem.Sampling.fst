--- conflicted
+++ resolved
@@ -203,11 +203,7 @@
                 in
                 sampled_i16s))
   in
-<<<<<<< HEAD
-  Libcrux_ml_kem.Polynomial.impl__from_i16_array #v_Vector (sampled_i16s <: t_Slice i16)
-=======
   Libcrux_ml_kem.Polynomial.impl_1__from_i16_array #v_Vector (sampled_i16s <: t_Slice i16)
->>>>>>> a6e4d55c
 
 let sample_from_binomial_distribution_3_
       (#v_Vector: Type0)
@@ -266,11 +262,7 @@
                 in
                 sampled_i16s))
   in
-<<<<<<< HEAD
-  Libcrux_ml_kem.Polynomial.impl__from_i16_array #v_Vector (sampled_i16s <: t_Slice i16)
-=======
   Libcrux_ml_kem.Polynomial.impl_1__from_i16_array #v_Vector (sampled_i16s <: t_Slice i16)
->>>>>>> a6e4d55c
 
 let sample_from_binomial_distribution
       (v_ETA: usize)
