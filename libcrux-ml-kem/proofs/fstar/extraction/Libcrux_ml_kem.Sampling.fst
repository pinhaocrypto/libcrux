--- conflicted
+++ resolved
@@ -222,15 +222,11 @@
                 in
                 sampled_i16s))
   in
-<<<<<<< HEAD
-  Libcrux_ml_kem.Polynomial.impl_1__from_i16_array #v_Vector (sampled_i16s <: t_Slice i16)
+  Libcrux_ml_kem.Polynomial.impl_2__from_i16_array #v_Vector (sampled_i16s <: t_Slice i16)
 
 #pop-options
 
 #push-options "--z3rlimit 800"
-=======
-  Libcrux_ml_kem.Polynomial.impl__from_i16_array #v_Vector (sampled_i16s <: t_Slice i16)
->>>>>>> 41072c68
 
 let sample_from_binomial_distribution_3_
       (#v_Vector: Type0)
@@ -307,13 +303,9 @@
                 in
                 sampled_i16s))
   in
-<<<<<<< HEAD
-  Libcrux_ml_kem.Polynomial.impl_1__from_i16_array #v_Vector (sampled_i16s <: t_Slice i16)
+  Libcrux_ml_kem.Polynomial.impl_2__from_i16_array #v_Vector (sampled_i16s <: t_Slice i16)
 
 #pop-options
-=======
-  Libcrux_ml_kem.Polynomial.impl__from_i16_array #v_Vector (sampled_i16s <: t_Slice i16)
->>>>>>> 41072c68
 
 let sample_from_binomial_distribution
       (v_ETA: usize)
@@ -420,7 +412,7 @@
     out
     (fun s ->
         let s:t_Array i16 (sz 272) = s in
-        Libcrux_ml_kem.Polynomial.impl_1__from_i16_array #v_Vector
+        Libcrux_ml_kem.Polynomial.impl_2__from_i16_array #v_Vector
           (s.[ { Core.Ops.Range.f_start = sz 0; Core.Ops.Range.f_end = sz 256 }
               <:
               Core.Ops.Range.t_Range usize ]
