module Libcrux_ml_kem.Vector.Portable.Vector_type
#set-options "--fuel 0 --ifuel 1 --z3rlimit 80"
open Core
open FStar.Mul

type t_PortableVector = { f_elements:t_Array i16 (mk_usize 16) }

<<<<<<< HEAD
val from_i16_array (array: t_Slice i16)
    : Prims.Pure t_PortableVector
      (requires (Core.Slice.impl__len #i16 array <: usize) =. mk_usize 16)
=======
[@@ FStar.Tactics.Typeclasses.tcinstance]
val impl:Core.Clone.t_Clone t_PortableVector

[@@ FStar.Tactics.Typeclasses.tcinstance]
val impl_1:Core.Marker.t_Copy t_PortableVector

val zero: Prims.unit
  -> Prims.Pure t_PortableVector
      Prims.l_True
>>>>>>> a09ba242
      (ensures
        fun result ->
          let result:t_PortableVector = result in
          result.f_elements == Seq.create 16 0s)

val to_i16_array (x: t_PortableVector)
    : Prims.Pure (t_Array i16 (mk_usize 16))
      Prims.l_True
      (ensures
        fun result ->
          let result:t_Array i16 (mk_usize 16) = result in
          result == x.f_elements)

val from_i16_array (array: t_Slice i16)
    : Prims.Pure t_PortableVector
      (requires (Core.Slice.impl__len #i16 array <: usize) =. sz 16)
      (ensures
        fun result ->
          let result:t_PortableVector = result in
<<<<<<< HEAD
          result.f_elements == Seq.create 16 (mk_i16 0))
=======
          result.f_elements == array)
>>>>>>> a09ba242
<|MERGE_RESOLUTION|>--- conflicted
+++ resolved
@@ -3,13 +3,8 @@
 open Core
 open FStar.Mul
 
-type t_PortableVector = { f_elements:t_Array i16 (mk_usize 16) }
+type t_PortableVector = { f_elements:t_Array i16 (sz 16) }
 
-<<<<<<< HEAD
-val from_i16_array (array: t_Slice i16)
-    : Prims.Pure t_PortableVector
-      (requires (Core.Slice.impl__len #i16 array <: usize) =. mk_usize 16)
-=======
 [@@ FStar.Tactics.Typeclasses.tcinstance]
 val impl:Core.Clone.t_Clone t_PortableVector
 
@@ -19,18 +14,17 @@
 val zero: Prims.unit
   -> Prims.Pure t_PortableVector
       Prims.l_True
->>>>>>> a09ba242
       (ensures
         fun result ->
           let result:t_PortableVector = result in
-          result.f_elements == Seq.create 16 0s)
+          result.f_elements == Seq.create 16 (mk_i16 0))
 
 val to_i16_array (x: t_PortableVector)
-    : Prims.Pure (t_Array i16 (mk_usize 16))
+    : Prims.Pure (t_Array i16 (sz 16))
       Prims.l_True
       (ensures
         fun result ->
-          let result:t_Array i16 (mk_usize 16) = result in
+          let result:t_Array i16 (sz 16) = result in
           result == x.f_elements)
 
 val from_i16_array (array: t_Slice i16)
@@ -39,8 +33,4 @@
       (ensures
         fun result ->
           let result:t_PortableVector = result in
-<<<<<<< HEAD
-          result.f_elements == Seq.create 16 (mk_i16 0))
-=======
-          result.f_elements == array)
->>>>>>> a09ba242
+          result.f_elements == array)