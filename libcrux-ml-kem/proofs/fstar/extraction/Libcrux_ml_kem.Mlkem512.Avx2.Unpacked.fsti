--- conflicted
+++ resolved
@@ -42,33 +42,29 @@
 /// Get the serialized private key.
 val key_pair_serialized_private_key
       (key_pair:
-          Libcrux_ml_kem.Ind_cca.Unpacked.t_MlKemKeyPairUnpacked (mk_usize 2)
+          Libcrux_ml_kem.Ind_cca.Unpacked.t_MlKemKeyPairUnpacked (sz 2)
             Libcrux_ml_kem.Vector.Avx2.t_SIMD256Vector)
-    : Prims.Pure (Libcrux_ml_kem.Types.t_MlKemPrivateKey (mk_usize 1632))
+    : Prims.Pure (Libcrux_ml_kem.Types.t_MlKemPrivateKey (sz 1632))
       Prims.l_True
       (fun _ -> Prims.l_True)
 
 /// Get the serialized private key.
 val key_pair_serialized_private_key_mut
       (key_pair:
-          Libcrux_ml_kem.Ind_cca.Unpacked.t_MlKemKeyPairUnpacked (mk_usize 2)
+          Libcrux_ml_kem.Ind_cca.Unpacked.t_MlKemKeyPairUnpacked (sz 2)
             Libcrux_ml_kem.Vector.Avx2.t_SIMD256Vector)
-      (serialized: Libcrux_ml_kem.Types.t_MlKemPrivateKey (mk_usize 1632))
-    : Prims.Pure (Libcrux_ml_kem.Types.t_MlKemPrivateKey (mk_usize 1632))
+      (serialized: Libcrux_ml_kem.Types.t_MlKemPrivateKey (sz 1632))
+    : Prims.Pure (Libcrux_ml_kem.Types.t_MlKemPrivateKey (sz 1632))
       Prims.l_True
       (fun _ -> Prims.l_True)
 
 /// Get the serialized public key.
 val key_pair_serialized_public_key_mut
       (key_pair:
-          Libcrux_ml_kem.Ind_cca.Unpacked.t_MlKemKeyPairUnpacked (mk_usize 2)
+          Libcrux_ml_kem.Ind_cca.Unpacked.t_MlKemKeyPairUnpacked (sz 2)
             Libcrux_ml_kem.Vector.Avx2.t_SIMD256Vector)
-<<<<<<< HEAD
-    : Prims.Pure (Libcrux_ml_kem.Types.t_MlKemPublicKey (mk_usize 800))
-=======
       (serialized: Libcrux_ml_kem.Types.t_MlKemPublicKey (sz 800))
     : Prims.Pure (Libcrux_ml_kem.Types.t_MlKemPublicKey (sz 800))
->>>>>>> a09ba242
       (requires
         forall (i: nat).
           i < 2 ==>
@@ -81,14 +77,9 @@
 /// Get the serialized public key.
 val key_pair_serialized_public_key
       (key_pair:
-          Libcrux_ml_kem.Ind_cca.Unpacked.t_MlKemKeyPairUnpacked (mk_usize 2)
+          Libcrux_ml_kem.Ind_cca.Unpacked.t_MlKemKeyPairUnpacked (sz 2)
             Libcrux_ml_kem.Vector.Avx2.t_SIMD256Vector)
-<<<<<<< HEAD
-      (serialized: Libcrux_ml_kem.Types.t_MlKemPublicKey (mk_usize 800))
-    : Prims.Pure (Libcrux_ml_kem.Types.t_MlKemPublicKey (mk_usize 800))
-=======
     : Prims.Pure (Libcrux_ml_kem.Types.t_MlKemPublicKey (sz 800))
->>>>>>> a09ba242
       (requires
         forall (i: nat).
           i < 2 ==>
@@ -98,34 +89,6 @@
                 i))
       (fun _ -> Prims.l_True)
 
-<<<<<<< HEAD
-/// Get the serialized public key.
-val serialized_public_key
-      (public_key:
-          Libcrux_ml_kem.Ind_cca.Unpacked.t_MlKemPublicKeyUnpacked (mk_usize 2)
-            Libcrux_ml_kem.Vector.Avx2.t_SIMD256Vector)
-      (serialized: Libcrux_ml_kem.Types.t_MlKemPublicKey (mk_usize 800))
-    : Prims.Pure (Libcrux_ml_kem.Types.t_MlKemPublicKey (mk_usize 800))
-      (requires
-        forall (i: nat).
-          i < 2 ==>
-          Libcrux_ml_kem.Serialize.coefficients_field_modulus_range (Seq.index public_key
-                  .f_ind_cpa_public_key
-                  .f_t_as_ntt
-                i))
-      (fun _ -> Prims.l_True)
-
-/// Decapsulate ML-KEM 512 (unpacked)
-/// Generates an [`MlKemSharedSecret`].
-/// The input is a reference to an unpacked key pair of type [`MlKem512KeyPairUnpacked`]
-/// and an [`MlKem512Ciphertext`].
-val decapsulate
-      (private_key:
-          Libcrux_ml_kem.Ind_cca.Unpacked.t_MlKemKeyPairUnpacked (mk_usize 2)
-            Libcrux_ml_kem.Vector.Avx2.t_SIMD256Vector)
-      (ciphertext: Libcrux_ml_kem.Types.t_MlKemCiphertext (mk_usize 768))
-    : Prims.Pure (t_Array u8 (mk_usize 32)) Prims.l_True (fun _ -> Prims.l_True)
-=======
 /// Get an unpacked key from a private key.
 val key_pair_from_private_mut
       (private_key: Libcrux_ml_kem.Types.t_MlKemPrivateKey (sz 1632))
@@ -161,7 +124,6 @@
     : Prims.Pure
       (Libcrux_ml_kem.Ind_cca.Unpacked.t_MlKemKeyPairUnpacked (sz 2)
           Libcrux_ml_kem.Vector.Avx2.t_SIMD256Vector) Prims.l_True (fun _ -> Prims.l_True)
->>>>>>> a09ba242
 
 let _ =
         (* This module has implicit dependencies, here we make them explicit. *)
@@ -176,62 +138,13 @@
 /// the SHA3-256 hash of this public key, and [`SHARED_SECRET_SIZE`] bytes of `randomness`.
 val encapsulate
       (public_key:
-          Libcrux_ml_kem.Ind_cca.Unpacked.t_MlKemPublicKeyUnpacked (mk_usize 2)
+          Libcrux_ml_kem.Ind_cca.Unpacked.t_MlKemPublicKeyUnpacked (sz 2)
             Libcrux_ml_kem.Vector.Avx2.t_SIMD256Vector)
-      (randomness: t_Array u8 (mk_usize 32))
-    : Prims.Pure (Libcrux_ml_kem.Types.t_MlKemCiphertext (mk_usize 768) & t_Array u8 (mk_usize 32))
+      (randomness: t_Array u8 (sz 32))
+    : Prims.Pure (Libcrux_ml_kem.Types.t_MlKemCiphertext (sz 768) & t_Array u8 (sz 32))
       Prims.l_True
       (fun _ -> Prims.l_True)
 
-<<<<<<< HEAD
-/// Generate ML-KEM 512 Key Pair in "unpacked" form
-val generate_key_pair_mut
-      (randomness: t_Array u8 (mk_usize 64))
-      (key_pair:
-          Libcrux_ml_kem.Ind_cca.Unpacked.t_MlKemKeyPairUnpacked (mk_usize 2)
-            Libcrux_ml_kem.Vector.Avx2.t_SIMD256Vector)
-    : Prims.Pure
-      (Libcrux_ml_kem.Ind_cca.Unpacked.t_MlKemKeyPairUnpacked (mk_usize 2)
-          Libcrux_ml_kem.Vector.Avx2.t_SIMD256Vector) Prims.l_True (fun _ -> Prims.l_True)
-
-/// Generate ML-KEM 512 Key Pair in "unpacked" form.
-val generate_key_pair (randomness: t_Array u8 (mk_usize 64))
-    : Prims.Pure
-      (Libcrux_ml_kem.Ind_cca.Unpacked.t_MlKemKeyPairUnpacked (mk_usize 2)
-          Libcrux_ml_kem.Vector.Avx2.t_SIMD256Vector) Prims.l_True (fun _ -> Prims.l_True)
-
-/// Create a new, empty unpacked key.
-val init_key_pair: Prims.unit
-  -> Prims.Pure
-      (Libcrux_ml_kem.Ind_cca.Unpacked.t_MlKemKeyPairUnpacked (mk_usize 2)
-          Libcrux_ml_kem.Vector.Avx2.t_SIMD256Vector) Prims.l_True (fun _ -> Prims.l_True)
-
-/// Create a new, empty unpacked public key.
-val init_public_key: Prims.unit
-  -> Prims.Pure
-      (Libcrux_ml_kem.Ind_cca.Unpacked.t_MlKemPublicKeyUnpacked (mk_usize 2)
-          Libcrux_ml_kem.Vector.Avx2.t_SIMD256Vector) Prims.l_True (fun _ -> Prims.l_True)
-
-/// Get an unpacked key from a private key.
-val key_pair_from_private_mut
-      (private_key: Libcrux_ml_kem.Types.t_MlKemPrivateKey (mk_usize 1632))
-      (key_pair:
-          Libcrux_ml_kem.Ind_cca.Unpacked.t_MlKemKeyPairUnpacked (mk_usize 2)
-            Libcrux_ml_kem.Vector.Avx2.t_SIMD256Vector)
-    : Prims.Pure
-      (Libcrux_ml_kem.Ind_cca.Unpacked.t_MlKemKeyPairUnpacked (mk_usize 2)
-          Libcrux_ml_kem.Vector.Avx2.t_SIMD256Vector) Prims.l_True (fun _ -> Prims.l_True)
-
-/// Get the unpacked public key.
-val unpacked_public_key
-      (public_key: Libcrux_ml_kem.Types.t_MlKemPublicKey (mk_usize 800))
-      (unpacked_public_key:
-          Libcrux_ml_kem.Ind_cca.Unpacked.t_MlKemPublicKeyUnpacked (mk_usize 2)
-            Libcrux_ml_kem.Vector.Avx2.t_SIMD256Vector)
-    : Prims.Pure
-      (Libcrux_ml_kem.Ind_cca.Unpacked.t_MlKemPublicKeyUnpacked (mk_usize 2)
-          Libcrux_ml_kem.Vector.Avx2.t_SIMD256Vector) Prims.l_True (fun _ -> Prims.l_True)
-=======
 /// Decapsulate ML-KEM 512 (unpacked)
 /// Generates an [`MlKemSharedSecret`].
 /// The input is a reference to an unpacked key pair of type [`MlKem512KeyPairUnpacked`]
@@ -241,5 +154,4 @@
           Libcrux_ml_kem.Ind_cca.Unpacked.t_MlKemKeyPairUnpacked (sz 2)
             Libcrux_ml_kem.Vector.Avx2.t_SIMD256Vector)
       (ciphertext: Libcrux_ml_kem.Types.t_MlKemCiphertext (sz 768))
-    : Prims.Pure (t_Array u8 (sz 32)) Prims.l_True (fun _ -> Prims.l_True)
->>>>>>> a09ba242
+    : Prims.Pure (t_Array u8 (sz 32)) Prims.l_True (fun _ -> Prims.l_True)