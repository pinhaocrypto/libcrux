module Libcrux_ml_kem.Vector.Traits
#set-options "--fuel 0 --ifuel 1 --z3rlimit 100"
open Core
open FStar.Mul

#push-options "--z3rlimit 100"

#push-options "--admit_smt_queries true"

let decompress_1_
      (#v_T: Type0)
      (#[FStar.Tactics.Typeclasses.tcresolve ()] i1: t_Operations v_T)
      (vec: v_T)
     =
  let z:v_T = f_ZERO #v_T #FStar.Tactics.Typeclasses.solve () in
  let _:Prims.unit =
    assert (forall i. Seq.index (i1._super_8706949974463268012.f_repr z) i == 0s)
  in
  let _:Prims.unit =
    assert (forall i.
          let x = Seq.index (i1._super_8706949974463268012.f_repr vec) i in
          ((0 - v x) == 0 \/ (0 - v x) == - 1))
  in
  let _:Prims.unit =
    assert (forall i.
          i < 16 ==>
          Spec.Utils.is_intb (pow2 15 - 1)
            (0 - v (Seq.index (i1._super_8706949974463268012.f_repr vec) i)))
  in
  let s:v_T = f_sub #v_T #FStar.Tactics.Typeclasses.solve z vec in
  let _:Prims.unit =
    assert (forall i.
          Seq.index (i1._super_8706949974463268012.f_repr s) i == 0s \/
          Seq.index (i1._super_8706949974463268012.f_repr s) i == (-1s))
  in
  let _:Prims.unit = assert (i1.f_bitwise_and_with_constant_pre s 1665s) in
  f_bitwise_and_with_constant #v_T #FStar.Tactics.Typeclasses.solve s 1665s

#pop-options

#pop-options

let montgomery_multiply_fe
      (#v_T: Type0)
      (#[FStar.Tactics.Typeclasses.tcresolve ()] i1: t_Operations v_T)
      (v: v_T)
      (fer: i16)
     = f_montgomery_multiply_by_constant #v_T #FStar.Tactics.Typeclasses.solve v fer

let to_standard_domain
      (#v_T: Type0)
      (#[FStar.Tactics.Typeclasses.tcresolve ()] i1: t_Operations v_T)
      (v: v_T)
     =
  f_montgomery_multiply_by_constant #v_T
    #FStar.Tactics.Typeclasses.solve
    v
    v_MONTGOMERY_R_SQUARED_MOD_FIELD_MODULUS

<<<<<<< HEAD
=======
#push-options "--z3rlimit 100"

>>>>>>> 539638ba
#push-options "--admit_smt_queries true"

let to_unsigned_representative
      (#v_T: Type0)
      (#[FStar.Tactics.Typeclasses.tcresolve ()] i1: t_Operations v_T)
      (a: v_T)
     =
  let t:v_T = f_shift_right #v_T #FStar.Tactics.Typeclasses.solve 15l a in
  let fm:v_T =
    f_bitwise_and_with_constant #v_T #FStar.Tactics.Typeclasses.solve t v_FIELD_MODULUS
  in
  f_add #v_T #FStar.Tactics.Typeclasses.solve a fm

<<<<<<< HEAD
=======
#pop-options

>>>>>>> 539638ba
#pop-options<|MERGE_RESOLUTION|>--- conflicted
+++ resolved
@@ -4,8 +4,6 @@
 open FStar.Mul
 
 #push-options "--z3rlimit 100"
-
-#push-options "--admit_smt_queries true"
 
 let decompress_1_
       (#v_T: Type0)
@@ -38,8 +36,6 @@
 
 #pop-options
 
-#pop-options
-
 let montgomery_multiply_fe
       (#v_T: Type0)
       (#[FStar.Tactics.Typeclasses.tcresolve ()] i1: t_Operations v_T)
@@ -57,12 +53,7 @@
     v
     v_MONTGOMERY_R_SQUARED_MOD_FIELD_MODULUS
 
-<<<<<<< HEAD
-=======
 #push-options "--z3rlimit 100"
-
->>>>>>> 539638ba
-#push-options "--admit_smt_queries true"
 
 let to_unsigned_representative
       (#v_T: Type0)
@@ -75,9 +66,4 @@
   in
   f_add #v_T #FStar.Tactics.Typeclasses.solve a fm
 
-<<<<<<< HEAD
-=======
-#pop-options
-
->>>>>>> 539638ba
 #pop-options