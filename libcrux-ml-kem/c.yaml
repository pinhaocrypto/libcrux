files:
  # INTRINSICS

  - name: libcrux_intrinsics_neon
    library: true
    inline_static: true
    api:
      - [libcrux_intrinsics, arm64]

  - name: libcrux_intrinsics_avx2
    library: true
    inline_static: true
    api:
      - [libcrux_intrinsics, avx2]

  # SHA3 (no mention of libcrux_mlkem in this section, please)

  # Keep the per-target seperation idea: each SHA3 variant in its own file
  - name: libcrux_sha3_neon
    api:
      - [libcrux_sha3, neon, "*"]
    private:
      # When patterns is the only key of private, it is optional, and one may
      # just specify a list of patterns that are understood to match patterns
      # (not monomorphizations)
      patterns:
        - [libcrux_sha3, simd, arm64, "*"]
      monomorphizations_of:
        - [libcrux_sha3, neon, "*"]
        - [libcrux_sha3, simd, arm64, "*"]
      monomorphizations_using:
        - [libcrux_sha3, neon, "*"]
        - [libcrux_sha3, simd, arm64, "*"]
      monomorphizations_exact:
        - [libcrux_sha3, generic_keccak, "KeccakState_fc"]
    include_in_h:
      - '"intrinsics/libcrux_intrinsics_arm64.h"'

  - name: libcrux_sha3_avx2
    # This is needed solely for the benchmarking test -- otherwise these would
    # all be private. Note that the order matters! So we put these first so that
    # they match immediately (and get promoted to internal), then the rest of
    # the behavior applies.
    internal:
      monomorphizations_exact:
<<<<<<< HEAD
        - [libcrux_sha3, generic_keccak, absorb_final_80 ]
        - [libcrux_sha3, generic_keccak, squeeze_first_three_blocks_6d ]
=======
        - [libcrux_sha3, generic_keccak, absorb_final_7f ]
        - [libcrux_sha3, generic_keccak, squeeze_first_three_blocks_ed ]
>>>>>>> 41072c68
    api:
      - [libcrux_sha3, avx2, "*"]
    private:
      patterns:
        - [libcrux_sha3, simd, avx2, "*"]
      monomorphizations_of:
        - [libcrux_sha3, avx2, "*"]
        - [libcrux_sha3, simd, avx2, "*"]
      monomorphizations_using:
        # Should this also include the monomorphizations using
        # core.arch.x86.__m256i?
        - [libcrux_sha3, avx2, "*"]
        - [libcrux_sha3, simd, avx2, "*"]
      monomorphizations_exact:
        - [libcrux_sha3, generic_keccak, KeccakState_29]
    include_in_h:
      - '"intrinsics/libcrux_intrinsics_avx2.h"'

  # Public API header for SHA3
  - name: libcrux_sha3
    inline_static: true
    api:
      exact:
        - [libcrux_sha3, hash]
        - [libcrux_sha3, sha224]
        - [libcrux_sha3, sha256]
        - [libcrux_sha3, sha384]
        - [libcrux_sha3, sha512]
        - [libcrux_sha3, keccakx1]
        - [libcrux_sha3, shake128]
        - [libcrux_sha3, shake256]
        - [libcrux_sha3, shake128_ema]
        - [libcrux_sha3, shake256_ema]
        - [libcrux_sha3, sha224_ema]
        - [libcrux_sha3, sha256_ema]
        - [libcrux_sha3, sha384_ema]
        - [libcrux_sha3, sha512_ema]
        - [libcrux_sha3, portable, sha224]
        - [libcrux_sha3, portable, sha256]
        - [libcrux_sha3, portable, sha384]
        - [libcrux_sha3, portable, sha512]
        - [libcrux_sha3, portable, keccakx1]
        - [libcrux_sha3, portable, shake128]
        - [libcrux_sha3, portable, shake256]

  # Common parts of SHA3 (this catches stuff that hasn't matched above). Must
  # come after the (more precise) patterns above concerning platform-specific hash_functions
  - name: libcrux_sha3_internal
    internal:
      patterns:
        - [libcrux_sha3, "*"]
      monomorphizations_of:
        - [libcrux_sha3, "*"]
      monomorphizations_using:
        - [libcrux_sha3, "*"]
    inline_static: true

  # MLKEM: HASH FUNCTIONS (as used by mlkem)

  - name: libcrux_mlkem_neon
    api:
      - [libcrux_ml_kem, vector, neon, "*"]
      - [libcrux_ml_kem, hash_functions, neon, "*"]
    private:
      monomorphizations_using:
        - [libcrux_ml_kem, vector, neon, "*"]
        - [libcrux_ml_kem, hash_functions, neon, "*"]
      monomorphizations_of:
        - [libcrux_ml_kem, vector, neon, "*"]
        - [libcrux_ml_kem, hash_functions, neon, "*"]

  - name: libcrux_mlkem_avx2
    api:
      - [libcrux_ml_kem, vector, avx2, "*"]
      - [libcrux_ml_kem, hash_functions, avx2, "*"]
    private:
      monomorphizations_using:
        - [libcrux_ml_kem, vector, avx2, "*"]
        - [libcrux_ml_kem, hash_functions, avx2, "*"]
      monomorphizations_of:
        - [libcrux_ml_kem, vector, avx2, "*"]
        - [libcrux_ml_kem, hash_functions, avx2, "*"]

  # This covers slightly more than the two bundles above, but this greatly
  # simplifies our lives.
  - name: libcrux_mlkem_portable
    api:
      - [libcrux_ml_kem, vector, "*"]
      - [libcrux_ml_kem, hash_functions, portable, "*"]
    private:
      patterns:
        - [ libcrux_ml_kem, polynomial, "*" ]
      monomorphizations_using:
        - [ libcrux_ml_kem, polynomial, "*" ]
        - [libcrux_ml_kem, vector, "*"]
        - [libcrux_ml_kem, hash_functions, portable, "*"]
      monomorphizations_of:
        - [ libcrux_ml_kem, polynomial, "*" ]
        - [libcrux_ml_kem, vector, "*"]
        - [libcrux_ml_kem, hash_functions, portable, "*"]

  # MLKEM: MISC NON-ARCHITECTURE SPECIFIC HEADERS
  - name: libcrux_core
    private:
      monomorphizations_of:
        - [ core, "*"]
        - [ libcrux_ml_kem, types, "*"]
        - [ libcrux_ml_kem, constant_time_ops, "*"]
        - [ libcrux_ml_kem, utils, "*" ]
      monomorphizations_using:
        - [ Eurydice, "*" ]
        - [ libcrux_ml_kem, types, "*"]
      patterns:
        - [ core, "*"]
        - [ libcrux_ml_kem, types ]
        - [ libcrux_ml_kem, constants ]
        - [ libcrux_ml_kem, constant_time_ops, "*"]
        - [ libcrux_ml_kem, utils, "*" ]
    api:
      - [Eurydice, "*"]

  # MLKEM-512

  - name: libcrux_mlkem512_avx2
    api:
      - [libcrux_ml_kem, mlkem512, avx2]

  - name: libcrux_mlkem512_neon
    api:
      - [libcrux_ml_kem, mlkem512, neon]

  - name: libcrux_mlkem512_portable
    api:
      - [libcrux_ml_kem, mlkem512, portable]

  # This one contains common definitions like types, etc.
  - name: libcrux_mlkem512
    api:
      - [libcrux_ml_kem, mlkem512]

  # MLKEM-768

  - name: libcrux_mlkem768_avx2
    api:
      - [libcrux_ml_kem, mlkem768, avx2]

  - name: libcrux_mlkem768_neon
    api:
      - [libcrux_ml_kem, mlkem768, neon]

  - name: libcrux_mlkem768_portable
    api:
      - [libcrux_ml_kem, mlkem768, portable]

  # This one contains common definitions like types, etc.
  - name: libcrux_mlkem768
    api:
      - [libcrux_ml_kem, mlkem768]

  # MLKEM-1024

  - name: libcrux_mlkem1024_avx2
    api:
      - [libcrux_ml_kem, mlkem1024, avx2]

  - name: libcrux_mlkem1024_neon
    api:
      - [libcrux_ml_kem, mlkem1024, neon]

  - name: libcrux_mlkem1024_portable
    api:
      - [libcrux_ml_kem, mlkem1024, portable]

  # This one contains common definitions like types, etc.
  - name: libcrux_mlkem1024
    api:
      - [libcrux_ml_kem, mlkem1024]

  # We let monomorphization insert things at the right place in each one of the
  # 9 variants above. Helpers that have not been assigned into any of the
  # individual libcrux_mlkemXXX files end up in a catch-all.
  - name: libcrux_mlkem_common
    private:
      - [libcrux_ml_kem, "*"]
    inline_static: true

naming:
  skip_prefix:
    - [ core, core_arch, arm_shared, neon ]
    - [ core, core_arch, x86 ]
    - [libcrux_intrinsics, arm64]
    - [libcrux_intrinsics, avx2]<|MERGE_RESOLUTION|>--- conflicted
+++ resolved
@@ -43,13 +43,8 @@
     # the behavior applies.
     internal:
       monomorphizations_exact:
-<<<<<<< HEAD
-        - [libcrux_sha3, generic_keccak, absorb_final_80 ]
-        - [libcrux_sha3, generic_keccak, squeeze_first_three_blocks_6d ]
-=======
         - [libcrux_sha3, generic_keccak, absorb_final_7f ]
         - [libcrux_sha3, generic_keccak, squeeze_first_three_blocks_ed ]
->>>>>>> 41072c68
     api:
       - [libcrux_sha3, avx2, "*"]
     private:
