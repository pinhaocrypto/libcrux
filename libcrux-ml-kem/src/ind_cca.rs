--- conflicted
+++ resolved
@@ -44,11 +44,7 @@
     ${private_key.len()} == Spec.MLKEM.v_CPA_PRIVATE_KEY_SIZE $K /\\
     ${public_key.len()} == Spec.MLKEM.v_CPA_PUBLIC_KEY_SIZE $K /\\
     ${implicit_rejection_value.len()} == Spec.MLKEM.v_SHARED_SECRET_SIZE"))]
-<<<<<<< HEAD
-#[hax_lib::ensures(|result| fstar!("result == Seq.append $private_key (
-=======
 #[hax_lib::ensures(|result| fstar!("$result == Seq.append $private_key (
->>>>>>> cd1a41c0
                                               Seq.append $public_key (
                                               Seq.append (Spec.Utils.v_H $public_key) 
                                                   $implicit_rejection_value))"))]
@@ -166,11 +162,8 @@
     MlKemKeyPair::from(private_key, MlKemPublicKey::from(public_key))
 }
 
-<<<<<<< HEAD
-=======
 
 #[hax_lib::fstar::options("--z3rlimit 150")]
->>>>>>> cd1a41c0
 #[hax_lib::requires(fstar!("Spec.MLKEM.is_rank $K /\\
     $CIPHERTEXT_SIZE == Spec.MLKEM.v_CPA_CIPHERTEXT_SIZE $K /\\
     $PUBLIC_KEY_SIZE == Spec.MLKEM.v_CPA_PUBLIC_KEY_SIZE $K /\\
@@ -184,11 +177,8 @@
     $ETA1_RANDOMNESS_SIZE == Spec.MLKEM.v_ETA1_RANDOMNESS_SIZE $K /\\
     $ETA2 == Spec.MLKEM.v_ETA2 $K /\\
     $ETA2_RANDOMNESS_SIZE == Spec.MLKEM.v_ETA2_RANDOMNESS_SIZE $K"))]
-<<<<<<< HEAD
-=======
 #[hax_lib::ensures(|result| fstar!("(${result}._1.f_value, ${result}._2) == 
     Spec.MLKEM.ind_cca_encapsulate $K ${public_key}.f_value $randomness"))] 
->>>>>>> cd1a41c0
 fn encapsulate<
     const K: usize,
     const CIPHERTEXT_SIZE: usize,
@@ -241,10 +231,7 @@
     (ciphertext, shared_secret_array)
 }
 
-<<<<<<< HEAD
-=======
 #[hax_lib::fstar::options("--z3rlimit 150")]
->>>>>>> cd1a41c0
 #[hax_lib::requires(fstar!("Spec.MLKEM.is_rank $K /\\
     $SECRET_KEY_SIZE == Spec.MLKEM.v_CCA_PRIVATE_KEY_SIZE $K /\\
     $CPA_SECRET_KEY_SIZE == Spec.MLKEM.v_CPA_PRIVATE_KEY_SIZE $K /\\
@@ -261,11 +248,8 @@
     $ETA2 == Spec.MLKEM.v_ETA2 $K /\\
     $ETA2_RANDOMNESS_SIZE == Spec.MLKEM.v_ETA2_RANDOMNESS_SIZE $K /\\
     $IMPLICIT_REJECTION_HASH_INPUT_SIZE == Spec.MLKEM.v_IMPLICIT_REJECTION_HASH_INPUT_SIZE $K"))]
-<<<<<<< HEAD
-=======
 #[hax_lib::ensures(|result| fstar!("$result == 
     Spec.MLKEM.ind_cca_decapsulate $K ${private_key}.f_value ${ciphertext}.f_value"))] 
->>>>>>> cd1a41c0
 pub(crate) fn decapsulate<
     const K: usize,
     const SECRET_KEY_SIZE: usize,
@@ -558,10 +542,7 @@
 #[hax_lib::attributes]
 pub(crate) trait Variant {
     #[requires(shared_secret.len() == 32)]
-<<<<<<< HEAD
-=======
     #[ensures(|res| fstar!("$res == $shared_secret"))]
->>>>>>> cd1a41c0
     fn kdf<const K: usize, const CIPHERTEXT_SIZE: usize, Hasher: Hash<K>>(
         shared_secret: &[u8],
         ciphertext: &MlKemCiphertext<CIPHERTEXT_SIZE>,
@@ -610,11 +591,8 @@
 impl Variant for MlKem {
     #[inline(always)]
     #[requires(shared_secret.len() == 32)]
-<<<<<<< HEAD
-=======
     // Output name has be `out1` https://github.com/hacspec/hax/issues/832
     #[ensures(|out1| fstar!("$out1 == $shared_secret"))]
->>>>>>> cd1a41c0
     fn kdf<const K: usize, const CIPHERTEXT_SIZE: usize, Hasher: Hash<K>>(
         shared_secret: &[u8],
         _: &MlKemCiphertext<CIPHERTEXT_SIZE>,
