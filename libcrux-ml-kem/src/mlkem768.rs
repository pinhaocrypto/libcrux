//! ML-KEM 512
//!

use super::{
    constants::*,
    ind_cca::*,
    types::{unpacked::*, *},
    vector::traits::VectorType,
    *,
};

// Kyber 768 parameters
const RANK_768: usize = 3;
const RANKED_BYTES_PER_RING_ELEMENT_768: usize = RANK_768 * BITS_PER_RING_ELEMENT / 8;
const T_AS_NTT_ENCODED_SIZE_768: usize =
    (RANK_768 * COEFFICIENTS_IN_RING_ELEMENT * BITS_PER_COEFFICIENT) / 8;
const VECTOR_U_COMPRESSION_FACTOR_768: usize = 10;
// [hax]: hacspec/hacspec-v2#27 stealing error
// block_len::<VECTOR_U_COMPRESSION_FACTOR_768>()
const C1_BLOCK_SIZE_768: usize =
    (COEFFICIENTS_IN_RING_ELEMENT * VECTOR_U_COMPRESSION_FACTOR_768) / 8;
// [hax]: hacspec/hacspec-v2#27 stealing error
//  serialized_len::<RANK_768, C1_BLOCK_SIZE_768>();
const C1_SIZE_768: usize = C1_BLOCK_SIZE_768 * RANK_768;
const VECTOR_V_COMPRESSION_FACTOR_768: usize = 4;
// [hax]: hacspec/hacspec-v2#27 stealing error
//  block_len::<VECTOR_V_COMPRESSION_FACTOR_768>()
const C2_SIZE_768: usize = (COEFFICIENTS_IN_RING_ELEMENT * VECTOR_V_COMPRESSION_FACTOR_768) / 8;
const CPA_PKE_SECRET_KEY_SIZE_768: usize =
    (RANK_768 * COEFFICIENTS_IN_RING_ELEMENT * BITS_PER_COEFFICIENT) / 8;
pub(crate) const CPA_PKE_PUBLIC_KEY_SIZE_768: usize = T_AS_NTT_ENCODED_SIZE_768 + 32;
// These two are used in the hybrid kem. This could probably be improved.
const CPA_PKE_CIPHERTEXT_SIZE_768: usize = C1_SIZE_768 + C2_SIZE_768;
const SECRET_KEY_SIZE_768: usize =
    CPA_PKE_SECRET_KEY_SIZE_768 + CPA_PKE_PUBLIC_KEY_SIZE_768 + H_DIGEST_SIZE + SHARED_SECRET_SIZE;

const ETA1: usize = 2;
const ETA1_RANDOMNESS_SIZE: usize = ETA1 * 64;
const ETA2: usize = 2;
const ETA2_RANDOMNESS_SIZE: usize = ETA2 * 64;

const IMPLICIT_REJECTION_HASH_INPUT_SIZE: usize = SHARED_SECRET_SIZE + CPA_PKE_CIPHERTEXT_SIZE_768;

// Kyber 768 types
/// An ML-KEM 768 Ciphertext
pub type MlKem768Ciphertext = MlKemCiphertext<CPA_PKE_CIPHERTEXT_SIZE_768>;
/// An ML-KEM 768 Private key
pub type MlKem768PrivateKey = MlKemPrivateKey<SECRET_KEY_SIZE_768>;
/// An ML-KEM 768 Public key
pub type MlKem768PublicKey = MlKemPublicKey<CPA_PKE_PUBLIC_KEY_SIZE_768>;
/// Am ML-KEM 768 Key pair
pub type MlKem768KeyPair = MlKemKeyPair<SECRET_KEY_SIZE_768, CPA_PKE_PUBLIC_KEY_SIZE_768>;

/// An Unpacked ML-KEM 768 Public key
pub type MlKem768PublicKeyUnpacked<Vector: VectorType> = MlKemPublicKeyUnpacked<RANK_768, Vector>;
/// Am Unpacked ML-KEM 768 Key pair
pub type MlKem768KeyPairUnpacked<Vector: VectorType> = MlKemKeyPairUnpacked<RANK_768, Vector>;

// Instantiate the different functions.
macro_rules! instantiate {
    ($modp:ident, $p:path, $vec:path) => {
        /// Provides $modp implementations of ML-KEM 768
        pub mod $modp {
            use super::*;
            use $p as p;

            /// Validate a public key.
            ///
            /// Returns `Some(public_key)` if valid, and `None` otherwise.
            pub fn validate_public_key(public_key: MlKem768PublicKey) -> Option<MlKem768PublicKey> {
                if p::validate_public_key::<
                    RANK_768,
                    RANKED_BYTES_PER_RING_ELEMENT_768,
                    CPA_PKE_PUBLIC_KEY_SIZE_768,
                >(&public_key.value)
                {
                    Some(public_key)
                } else {
                    None
                }
            }

            /// Generate ML-KEM 768 Key Pair
            pub fn generate_key_pair(
                randomness: [u8; KEY_GENERATION_SEED_SIZE],
            ) -> MlKem768KeyPair {
                p::generate_keypair::<
                    RANK_768,
                    CPA_PKE_SECRET_KEY_SIZE_768,
                    SECRET_KEY_SIZE_768,
                    CPA_PKE_PUBLIC_KEY_SIZE_768,
                    RANKED_BYTES_PER_RING_ELEMENT_768,
                    ETA1,
                    ETA1_RANDOMNESS_SIZE,
                >(randomness)
            }

            /// Encapsulate ML-KEM 768
            ///
            /// Generates an ([`MlKem768Ciphertext`], [`MlKemSharedSecret`]) tuple.
            /// The input is a reference to an [`MlKem768PublicKey`] and [`SHARED_SECRET_SIZE`]
            /// bytes of `randomness`.
            pub fn encapsulate(
                public_key: &MlKem768PublicKey,
                randomness: [u8; SHARED_SECRET_SIZE],
            ) -> (MlKem768Ciphertext, MlKemSharedSecret) {
                p::encapsulate::<
                    RANK_768,
                    CPA_PKE_CIPHERTEXT_SIZE_768,
                    CPA_PKE_PUBLIC_KEY_SIZE_768,
                    T_AS_NTT_ENCODED_SIZE_768,
                    C1_SIZE_768,
                    C2_SIZE_768,
                    VECTOR_U_COMPRESSION_FACTOR_768,
                    VECTOR_V_COMPRESSION_FACTOR_768,
                    C1_BLOCK_SIZE_768,
                    ETA1,
                    ETA1_RANDOMNESS_SIZE,
                    ETA2,
                    ETA2_RANDOMNESS_SIZE,
                >(public_key, randomness)
            }

            /// Encapsulate Kyber 768
            ///
            /// Generates an ([`MlKem768Ciphertext`], [`MlKemSharedSecret`]) tuple.
            /// The input is a reference to an [`MlKem768PublicKey`] and [`SHARED_SECRET_SIZE`]
            /// bytes of `randomness`.
            #[cfg(feature = "kyber")]
            pub fn kyber_encapsulate(
                public_key: &MlKem768PublicKey,
                randomness: [u8; SHARED_SECRET_SIZE],
            ) -> (MlKem768Ciphertext, MlKemSharedSecret) {
                p::kyber_encapsulate::<
                    RANK_768,
                    CPA_PKE_CIPHERTEXT_SIZE_768,
                    CPA_PKE_PUBLIC_KEY_SIZE_768,
                    T_AS_NTT_ENCODED_SIZE_768,
                    C1_SIZE_768,
                    C2_SIZE_768,
                    VECTOR_U_COMPRESSION_FACTOR_768,
                    VECTOR_V_COMPRESSION_FACTOR_768,
                    C1_BLOCK_SIZE_768,
                    ETA1,
                    ETA1_RANDOMNESS_SIZE,
                    ETA2,
                    ETA2_RANDOMNESS_SIZE,
                >(public_key, randomness)
            }

            /// Decapsulate ML-KEM 768
            ///
            /// Generates an [`MlKemSharedSecret`].
            /// The input is a reference to an [`MlKem768PrivateKey`] and an [`MlKem768Ciphertext`].
            pub fn decapsulate(
                private_key: &MlKem768PrivateKey,
                ciphertext: &MlKem768Ciphertext,
            ) -> MlKemSharedSecret {
                p::decapsulate::<
                    RANK_768,
                    SECRET_KEY_SIZE_768,
                    CPA_PKE_SECRET_KEY_SIZE_768,
                    CPA_PKE_PUBLIC_KEY_SIZE_768,
                    CPA_PKE_CIPHERTEXT_SIZE_768,
                    T_AS_NTT_ENCODED_SIZE_768,
                    C1_SIZE_768,
                    C2_SIZE_768,
                    VECTOR_U_COMPRESSION_FACTOR_768,
                    VECTOR_V_COMPRESSION_FACTOR_768,
                    C1_BLOCK_SIZE_768,
                    ETA1,
                    ETA1_RANDOMNESS_SIZE,
                    ETA2,
                    ETA2_RANDOMNESS_SIZE,
                    IMPLICIT_REJECTION_HASH_INPUT_SIZE,
                >(private_key, ciphertext)
            }
<<<<<<< HEAD

            /// Generate ML-KEM 768 Key Pair in "unpacked" form
            pub fn generate_key_pair_unpacked(
                randomness: [u8; KEY_GENERATION_SEED_SIZE],
            ) -> MlKem768KeyPairUnpacked<$vec> {
                p::generate_keypair_unpacked::<
                    RANK_768,
                    CPA_PKE_SECRET_KEY_SIZE_768,
                    SECRET_KEY_SIZE_768,
                    CPA_PKE_PUBLIC_KEY_SIZE_768,
                    RANKED_BYTES_PER_RING_ELEMENT_768,
                    ETA1,
                    ETA1_RANDOMNESS_SIZE,
                >(randomness)
            }

            /// Encapsulate ML-KEM 768 (unpacked)
            /// 
            /// Generates an ([`MlKem768Ciphertext`], [`MlKemSharedSecret`]) tuple.
            /// The input is a reference to an unpacked public key of type [`MlKem768PublicKeyUnpacked<$vec>`],
            /// the SHA3-256 hash of this public key, and [`SHARED_SECRET_SIZE`] bytes of `randomness`.
            pub fn encapsulate_unpacked(
                public_key: &MlKem768PublicKeyUnpacked<$vec>,
                public_key_hash: &[u8],
                randomness: [u8; SHARED_SECRET_SIZE],
            ) -> (MlKem768Ciphertext, MlKemSharedSecret) {
                p::encapsulate_unpacked::<
                    RANK_768,
                    CPA_PKE_CIPHERTEXT_SIZE_768,
                    CPA_PKE_PUBLIC_KEY_SIZE_768,
                    T_AS_NTT_ENCODED_SIZE_768,
                    C1_SIZE_768,
                    C2_SIZE_768,
                    VECTOR_U_COMPRESSION_FACTOR_768,
                    VECTOR_V_COMPRESSION_FACTOR_768,
                    C1_BLOCK_SIZE_768,
                    ETA1,
                    ETA1_RANDOMNESS_SIZE,
                    ETA2,
                    ETA2_RANDOMNESS_SIZE,
                >(public_key, public_key_hash, randomness)
            }

            /// Decapsulate ML-KEM 768 (unpacked)
            ///
            /// Generates an [`MlKemSharedSecret`].
            /// The input is a reference to an unpacked key pair of type [`MlKem768KeyPairUnpacked<$vec>`]
            /// and an [`MlKem768Ciphertext`].
            pub fn decapsulate_unpacked(
                private_key: &MlKem768KeyPairUnpacked<$vec>,
                ciphertext: &MlKem768Ciphertext,
            ) -> MlKemSharedSecret {
                p::decapsulate_unpacked::<
=======
            /// Decapsulate Kyber 768
            ///
            /// Generates an [`MlKemSharedSecret`].
            /// The input is a reference to an [`MlKem768PrivateKey`] and an [`MlKem768Ciphertext`].
            #[cfg(feature = "kyber")]
            pub fn kyber_decapsulate(
                private_key: &MlKem768PrivateKey,
                ciphertext: &MlKem768Ciphertext,
            ) -> MlKemSharedSecret {
                p::kyber_decapsulate::<
>>>>>>> 2ebae742
                    RANK_768,
                    SECRET_KEY_SIZE_768,
                    CPA_PKE_SECRET_KEY_SIZE_768,
                    CPA_PKE_PUBLIC_KEY_SIZE_768,
                    CPA_PKE_CIPHERTEXT_SIZE_768,
                    T_AS_NTT_ENCODED_SIZE_768,
                    C1_SIZE_768,
                    C2_SIZE_768,
                    VECTOR_U_COMPRESSION_FACTOR_768,
                    VECTOR_V_COMPRESSION_FACTOR_768,
                    C1_BLOCK_SIZE_768,
                    ETA1,
                    ETA1_RANDOMNESS_SIZE,
                    ETA2,
                    ETA2_RANDOMNESS_SIZE,
                    IMPLICIT_REJECTION_HASH_INPUT_SIZE,
                >(private_key, ciphertext)
            }
        }
    };
}

// Instantiations

instantiate! {portable, ind_cca::instantiations::portable, vector::portable::PortableVector}
#[cfg(feature = "simd256")]
instantiate! {avx2, ind_cca::instantiations::avx2, vector::SIMD256Vector}
#[cfg(feature = "simd128")]
instantiate! {neon, ind_cca::instantiations::neon, vector::SIMD128Vector}

/// Validate a public key.
///
/// Returns `Some(public_key)` if valid, and `None` otherwise.
#[cfg(not(eurydice))]
pub fn validate_public_key(public_key: MlKem768PublicKey) -> Option<MlKem768PublicKey> {
    if multiplexing::validate_public_key::<
        RANK_768,
        RANKED_BYTES_PER_RING_ELEMENT_768,
        CPA_PKE_PUBLIC_KEY_SIZE_768,
    >(&public_key.value)
    {
        Some(public_key)
    } else {
        None
    }
}

/// Generate ML-KEM 768 Key Pair
///
/// Generate an ML-KEM key pair. The input is a byte array of size
/// [`KEY_GENERATION_SEED_SIZE`].
///
/// This function uses CPU feature detection to pick the most efficient version
/// on each platform. To use a specific version with your own feature detection
/// use one of the following
/// - [`generate_key_pair_avx2`]
/// - [`generate_key_pair_neon`]
/// - [`generate_key_pair_portable`]
///
/// This function returns an [`MlKem768KeyPair`].
#[cfg(not(eurydice))]
pub fn generate_key_pair(randomness: [u8; KEY_GENERATION_SEED_SIZE]) -> MlKem768KeyPair {
    multiplexing::generate_keypair::<
        RANK_768,
        CPA_PKE_SECRET_KEY_SIZE_768,
        SECRET_KEY_SIZE_768,
        CPA_PKE_PUBLIC_KEY_SIZE_768,
        RANKED_BYTES_PER_RING_ELEMENT_768,
        ETA1,
        ETA1_RANDOMNESS_SIZE,
    >(randomness)
}

/// Encapsulate ML-KEM 768
///
/// Generates an ([`MlKem768Ciphertext`], [`MlKemSharedSecret`]) tuple.
/// The input is a reference to an [`MlKem768PublicKey`] and [`SHARED_SECRET_SIZE`]
/// bytes of `randomness`.
#[cfg(not(eurydice))]
pub fn encapsulate(
    public_key: &MlKem768PublicKey,
    randomness: [u8; SHARED_SECRET_SIZE],
) -> (MlKem768Ciphertext, MlKemSharedSecret) {
    multiplexing::encapsulate::<
        RANK_768,
        CPA_PKE_CIPHERTEXT_SIZE_768,
        CPA_PKE_PUBLIC_KEY_SIZE_768,
        T_AS_NTT_ENCODED_SIZE_768,
        C1_SIZE_768,
        C2_SIZE_768,
        VECTOR_U_COMPRESSION_FACTOR_768,
        VECTOR_V_COMPRESSION_FACTOR_768,
        C1_BLOCK_SIZE_768,
        ETA1,
        ETA1_RANDOMNESS_SIZE,
        ETA2,
        ETA2_RANDOMNESS_SIZE,
    >(public_key, randomness)
}

/// Decapsulate ML-KEM 768
///
/// Generates an [`MlKemSharedSecret`].
/// The input is a reference to an [`MlKem768PrivateKey`] and an [`MlKem768Ciphertext`].
#[cfg(not(eurydice))]
pub fn decapsulate(
    private_key: &MlKem768PrivateKey,
    ciphertext: &MlKem768Ciphertext,
) -> MlKemSharedSecret {
    multiplexing::decapsulate::<
        RANK_768,
        SECRET_KEY_SIZE_768,
        CPA_PKE_SECRET_KEY_SIZE_768,
        CPA_PKE_PUBLIC_KEY_SIZE_768,
        CPA_PKE_CIPHERTEXT_SIZE_768,
        T_AS_NTT_ENCODED_SIZE_768,
        C1_SIZE_768,
        C2_SIZE_768,
        VECTOR_U_COMPRESSION_FACTOR_768,
        VECTOR_V_COMPRESSION_FACTOR_768,
        C1_BLOCK_SIZE_768,
        ETA1,
        ETA1_RANDOMNESS_SIZE,
        ETA2,
        ETA2_RANDOMNESS_SIZE,
        IMPLICIT_REJECTION_HASH_INPUT_SIZE,
    >(private_key, ciphertext)
}

#[cfg(all(not(eurydice), feature = "kyber"))]
pub(crate) mod kyber {
    use super::*;

    /// Encapsulate Kyber 768
    ///
    /// Generates an ([`MlKem768Ciphertext`], [`MlKemSharedSecret`]) tuple.
    /// The input is a reference to an [`MlKem768PublicKey`] and [`SHARED_SECRET_SIZE`]
    /// bytes of `randomness`.
    pub fn encapsulate(
        public_key: &MlKem768PublicKey,
        randomness: [u8; SHARED_SECRET_SIZE],
    ) -> (MlKem768Ciphertext, MlKemSharedSecret) {
        multiplexing::kyber_encapsulate::<
            RANK_768,
            CPA_PKE_CIPHERTEXT_SIZE_768,
            CPA_PKE_PUBLIC_KEY_SIZE_768,
            T_AS_NTT_ENCODED_SIZE_768,
            C1_SIZE_768,
            C2_SIZE_768,
            VECTOR_U_COMPRESSION_FACTOR_768,
            VECTOR_V_COMPRESSION_FACTOR_768,
            C1_BLOCK_SIZE_768,
            ETA1,
            ETA1_RANDOMNESS_SIZE,
            ETA2,
            ETA2_RANDOMNESS_SIZE,
        >(public_key, randomness)
    }

    /// Decapsulate ML-KEM 768
    ///
    /// Generates an [`MlKemSharedSecret`].
    /// The input is a reference to an [`MlKem768PrivateKey`] and an [`MlKem768Ciphertext`].
    pub fn decapsulate(
        private_key: &MlKem768PrivateKey,
        ciphertext: &MlKem768Ciphertext,
    ) -> MlKemSharedSecret {
        multiplexing::kyber_decapsulate::<
            RANK_768,
            SECRET_KEY_SIZE_768,
            CPA_PKE_SECRET_KEY_SIZE_768,
            CPA_PKE_PUBLIC_KEY_SIZE_768,
            CPA_PKE_CIPHERTEXT_SIZE_768,
            T_AS_NTT_ENCODED_SIZE_768,
            C1_SIZE_768,
            C2_SIZE_768,
            VECTOR_U_COMPRESSION_FACTOR_768,
            VECTOR_V_COMPRESSION_FACTOR_768,
            C1_BLOCK_SIZE_768,
            ETA1,
            ETA1_RANDOMNESS_SIZE,
            ETA2,
            ETA2_RANDOMNESS_SIZE,
            IMPLICIT_REJECTION_HASH_INPUT_SIZE,
        >(private_key, ciphertext)
    }
}
#[cfg(test)]
mod tests {
    use rand::{rngs::OsRng, RngCore};

    use super::{
        mlkem768::{generate_key_pair, validate_public_key},
        KEY_GENERATION_SEED_SIZE,
    };

    #[test]
    fn pk_validation() {
        let mut randomness = [0u8; KEY_GENERATION_SEED_SIZE];
        OsRng.fill_bytes(&mut randomness);

        let key_pair = generate_key_pair(randomness);
        assert!(validate_public_key(key_pair.pk).is_some());
    }
}<|MERGE_RESOLUTION|>--- conflicted
+++ resolved
@@ -175,7 +175,35 @@
                     IMPLICIT_REJECTION_HASH_INPUT_SIZE,
                 >(private_key, ciphertext)
             }
-<<<<<<< HEAD
+
+            /// Decapsulate Kyber 768
+            ///
+            /// Generates an [`MlKemSharedSecret`].
+            /// The input is a reference to an [`MlKem768PrivateKey`] and an [`MlKem768Ciphertext`].
+            #[cfg(feature = "kyber")]
+            pub fn kyber_decapsulate(
+                private_key: &MlKem768PrivateKey,
+                ciphertext: &MlKem768Ciphertext,
+            ) -> MlKemSharedSecret {
+                p::kyber_decapsulate::<
+                    RANK_768,
+                    SECRET_KEY_SIZE_768,
+                    CPA_PKE_SECRET_KEY_SIZE_768,
+                    CPA_PKE_PUBLIC_KEY_SIZE_768,
+                    CPA_PKE_CIPHERTEXT_SIZE_768,
+                    T_AS_NTT_ENCODED_SIZE_768,
+                    C1_SIZE_768,
+                    C2_SIZE_768,
+                    VECTOR_U_COMPRESSION_FACTOR_768,
+                    VECTOR_V_COMPRESSION_FACTOR_768,
+                    C1_BLOCK_SIZE_768,
+                    ETA1,
+                    ETA1_RANDOMNESS_SIZE,
+                    ETA2,
+                    ETA2_RANDOMNESS_SIZE,
+                    IMPLICIT_REJECTION_HASH_INPUT_SIZE,
+                >(private_key, ciphertext)
+            }
 
             /// Generate ML-KEM 768 Key Pair in "unpacked" form
             pub fn generate_key_pair_unpacked(
@@ -229,18 +257,6 @@
                 ciphertext: &MlKem768Ciphertext,
             ) -> MlKemSharedSecret {
                 p::decapsulate_unpacked::<
-=======
-            /// Decapsulate Kyber 768
-            ///
-            /// Generates an [`MlKemSharedSecret`].
-            /// The input is a reference to an [`MlKem768PrivateKey`] and an [`MlKem768Ciphertext`].
-            #[cfg(feature = "kyber")]
-            pub fn kyber_decapsulate(
-                private_key: &MlKem768PrivateKey,
-                ciphertext: &MlKem768Ciphertext,
-            ) -> MlKemSharedSecret {
-                p::kyber_decapsulate::<
->>>>>>> 2ebae742
                     RANK_768,
                     SECRET_KEY_SIZE_768,
                     CPA_PKE_SECRET_KEY_SIZE_768,
@@ -259,6 +275,7 @@
                     IMPLICIT_REJECTION_HASH_INPUT_SIZE,
                 >(private_key, ciphertext)
             }
+
         }
     };
 }
