//! ML-KEM 512
use super::{
    constants::*,
    ind_cca::*,
    types::{unpacked::*, *},
    vector::traits::VectorType,
    *,
};

// Kyber 512 parameters
const RANK_512: usize = 2;
const RANKED_BYTES_PER_RING_ELEMENT_512: usize = RANK_512 * BITS_PER_RING_ELEMENT / 8;
const T_AS_NTT_ENCODED_SIZE_512: usize =
    (RANK_512 * COEFFICIENTS_IN_RING_ELEMENT * BITS_PER_COEFFICIENT) / 8;
const VECTOR_U_COMPRESSION_FACTOR_512: usize = 10;
// [hax]: hacspec/hacspec-v2#27 stealing error
// block_len::<VECTOR_U_COMPRESSION_FACTOR_512>()
const C1_BLOCK_SIZE_512: usize =
    (COEFFICIENTS_IN_RING_ELEMENT * VECTOR_U_COMPRESSION_FACTOR_512) / 8;
// [hax]: hacspec/hacspec-v2#27 stealing error
// serialized_len::<RANK_512, C1_BLOCK_SIZE_512>()
const C1_SIZE_512: usize = C1_BLOCK_SIZE_512 * RANK_512;
const VECTOR_V_COMPRESSION_FACTOR_512: usize = 4;
// [hax]: hacspec/hacspec-v2#27 stealing error
// block_len::<VECTOR_V_COMPRESSION_FACTOR_512>()
const C2_SIZE_512: usize = (COEFFICIENTS_IN_RING_ELEMENT * VECTOR_V_COMPRESSION_FACTOR_512) / 8;
const CPA_PKE_SECRET_KEY_SIZE_512: usize =
    (RANK_512 * COEFFICIENTS_IN_RING_ELEMENT * BITS_PER_COEFFICIENT) / 8;
pub(crate) const CPA_PKE_PUBLIC_KEY_SIZE_512: usize = T_AS_NTT_ENCODED_SIZE_512 + 32;
const CPA_PKE_CIPHERTEXT_SIZE_512: usize = C1_SIZE_512 + C2_SIZE_512;
pub(crate) const SECRET_KEY_SIZE_512: usize =
    CPA_PKE_SECRET_KEY_SIZE_512 + CPA_PKE_PUBLIC_KEY_SIZE_512 + H_DIGEST_SIZE + SHARED_SECRET_SIZE;

const ETA1: usize = 3;
const ETA1_RANDOMNESS_SIZE: usize = ETA1 * 64;
const ETA2: usize = 2;
const ETA2_RANDOMNESS_SIZE: usize = ETA2 * 64;

const IMPLICIT_REJECTION_HASH_INPUT_SIZE: usize = SHARED_SECRET_SIZE + CPA_PKE_CIPHERTEXT_SIZE_512;

// Kyber 512 types
/// An ML-KEM 512 Ciphertext
pub type MlKem512Ciphertext = MlKemCiphertext<CPA_PKE_CIPHERTEXT_SIZE_512>;
/// An ML-KEM 512 Private key
pub type MlKem512PrivateKey = MlKemPrivateKey<SECRET_KEY_SIZE_512>;
/// An ML-KEM 512 Public key
pub type MlKem512PublicKey = MlKemPublicKey<CPA_PKE_PUBLIC_KEY_SIZE_512>;
/// Am ML-KEM 512 Key pair
pub type MlKem512KeyPair = MlKemKeyPair<SECRET_KEY_SIZE_512, CPA_PKE_PUBLIC_KEY_SIZE_512>;

/// An Unpacked ML-KEM 512 Public key
pub type MlKem512PublicKeyUnpacked<Vector: VectorType> = MlKemPublicKeyUnpacked<RANK_512, Vector>;
/// Am Unpacked ML-KEM 512 Key pair
pub type MlKem512KeyPairUnpacked<Vector: VectorType> = MlKemKeyPairUnpacked<RANK_512, Vector>;

// Instantiate the different functions.
macro_rules! instantiate {
    ($modp:ident, $p:path, $vec:path) => {
        /// Provides $modp implementations of ML-KEM 512
        pub mod $modp {
            use super::*;
            use $p as p;

            /// Validate a public key.
            ///
            /// Returns `Some(public_key)` if valid, and `None` otherwise.
            pub fn validate_public_key(public_key: MlKem512PublicKey) -> Option<MlKem512PublicKey> {
                if p::validate_public_key::<
                    RANK_512,
                    RANKED_BYTES_PER_RING_ELEMENT_512,
                    CPA_PKE_PUBLIC_KEY_SIZE_512,
                >(&public_key.value)
                {
                    Some(public_key)
                } else {
                    None
                }
            }

            /// Generate ML-KEM 512 Key Pair
            pub fn generate_key_pair(
                randomness: [u8; KEY_GENERATION_SEED_SIZE],
            ) -> MlKem512KeyPair {
                p::generate_keypair::<
                    RANK_512,
                    CPA_PKE_SECRET_KEY_SIZE_512,
                    SECRET_KEY_SIZE_512,
                    CPA_PKE_PUBLIC_KEY_SIZE_512,
                    RANKED_BYTES_PER_RING_ELEMENT_512,
                    ETA1,
                    ETA1_RANDOMNESS_SIZE,
                >(randomness)
            }

            /// Encapsulate ML-KEM 512
            ///
            /// Generates an ([`MlKem512Ciphertext`], [`MlKemSharedSecret`]) tuple.
            /// The input is a reference to an [`MlKem512PublicKey`] and [`SHARED_SECRET_SIZE`]
            /// bytes of `randomness`.
            pub fn encapsulate(
                public_key: &MlKem512PublicKey,
                randomness: [u8; SHARED_SECRET_SIZE],
            ) -> (MlKem512Ciphertext, MlKemSharedSecret) {
                p::encapsulate::<
                    RANK_512,
                    CPA_PKE_CIPHERTEXT_SIZE_512,
                    CPA_PKE_PUBLIC_KEY_SIZE_512,
                    T_AS_NTT_ENCODED_SIZE_512,
                    C1_SIZE_512,
                    C2_SIZE_512,
                    VECTOR_U_COMPRESSION_FACTOR_512,
                    VECTOR_V_COMPRESSION_FACTOR_512,
                    C1_BLOCK_SIZE_512,
                    ETA1,
                    ETA1_RANDOMNESS_SIZE,
                    ETA2,
                    ETA2_RANDOMNESS_SIZE,
                >(public_key, randomness)
            }

            /// Encapsulate Kyber 512
            ///
            /// Generates an ([`MlKem512Ciphertext`], [`MlKemSharedSecret`]) tuple.
            /// The input is a reference to an [`MlKem512PublicKey`] and [`SHARED_SECRET_SIZE`]
            /// bytes of `randomness`.
            #[cfg(feature = "kyber")]
            pub fn kyber_encapsulate(
                public_key: &MlKem512PublicKey,
                randomness: [u8; SHARED_SECRET_SIZE],
            ) -> (MlKem512Ciphertext, MlKemSharedSecret) {
                p::kyber_encapsulate::<
                    RANK_512,
                    CPA_PKE_CIPHERTEXT_SIZE_512,
                    CPA_PKE_PUBLIC_KEY_SIZE_512,
                    T_AS_NTT_ENCODED_SIZE_512,
                    C1_SIZE_512,
                    C2_SIZE_512,
                    VECTOR_U_COMPRESSION_FACTOR_512,
                    VECTOR_V_COMPRESSION_FACTOR_512,
                    C1_BLOCK_SIZE_512,
                    ETA1,
                    ETA1_RANDOMNESS_SIZE,
                    ETA2,
                    ETA2_RANDOMNESS_SIZE,
                >(public_key, randomness)
            }

            /// Decapsulate ML-KEM 512
            ///
            /// Generates an [`MlKemSharedSecret`].
            /// The input is a reference to an [`MlKem512PrivateKey`] and an [`MlKem512Ciphertext`].
            pub fn decapsulate(
                private_key: &MlKem512PrivateKey,
                ciphertext: &MlKem512Ciphertext,
            ) -> MlKemSharedSecret {
                p::decapsulate::<
                    RANK_512,
                    SECRET_KEY_SIZE_512,
                    CPA_PKE_SECRET_KEY_SIZE_512,
                    CPA_PKE_PUBLIC_KEY_SIZE_512,
                    CPA_PKE_CIPHERTEXT_SIZE_512,
                    T_AS_NTT_ENCODED_SIZE_512,
                    C1_SIZE_512,
                    C2_SIZE_512,
                    VECTOR_U_COMPRESSION_FACTOR_512,
                    VECTOR_V_COMPRESSION_FACTOR_512,
                    C1_BLOCK_SIZE_512,
                    ETA1,
                    ETA1_RANDOMNESS_SIZE,
                    ETA2,
                    ETA2_RANDOMNESS_SIZE,
                    IMPLICIT_REJECTION_HASH_INPUT_SIZE,
                >(private_key, ciphertext)
            }

<<<<<<< HEAD
            /// Generate ML-KEM 512 Key Pair in "unpacked" form
            pub fn generate_key_pair_unpacked(
                randomness: [u8; KEY_GENERATION_SEED_SIZE],
            ) -> MlKem512KeyPairUnpacked<$vec> {
                p::generate_keypair_unpacked::<
                    RANK_512,
                    CPA_PKE_SECRET_KEY_SIZE_512,
                    SECRET_KEY_SIZE_512,
                    CPA_PKE_PUBLIC_KEY_SIZE_512,
                    RANKED_BYTES_PER_RING_ELEMENT_512,
                    ETA1,
                    ETA1_RANDOMNESS_SIZE,
                >(randomness)
            }

            /// Encapsulate ML-KEM 512 (unpacked)
            /// 
            /// Generates an ([`MlKem512Ciphertext`], [`MlKemSharedSecret`]) tuple.
            /// The input is a reference to an unpacked public key of type [`MlKem512PublicKeyUnpacked<$vec>`],
            /// the SHA3-256 hash of this public key, and [`SHARED_SECRET_SIZE`] bytes of `randomness`.
            pub fn encapsulate_unpacked(
                public_key: &MlKem512PublicKeyUnpacked<$vec>,
                public_key_hash: &[u8],
                randomness: [u8; SHARED_SECRET_SIZE],
            ) -> (MlKem512Ciphertext, MlKemSharedSecret) {
                p::encapsulate_unpacked::<
                    RANK_512,
                    CPA_PKE_CIPHERTEXT_SIZE_512,
                    CPA_PKE_PUBLIC_KEY_SIZE_512,
                    T_AS_NTT_ENCODED_SIZE_512,
                    C1_SIZE_512,
                    C2_SIZE_512,
                    VECTOR_U_COMPRESSION_FACTOR_512,
                    VECTOR_V_COMPRESSION_FACTOR_512,
                    C1_BLOCK_SIZE_512,
                    ETA1,
                    ETA1_RANDOMNESS_SIZE,
                    ETA2,
                    ETA2_RANDOMNESS_SIZE,
                >(public_key, public_key_hash, randomness)
            }

            /// Decapsulate ML-KEM 512 (unpacked)
            ///
            /// Generates an [`MlKemSharedSecret`].
            /// The input is a reference to an unpacked key pair of type [`MlKem512KeyPairUnpacked<$vec>`]
            /// and an [`MlKem512Ciphertext`].
            pub fn decapsulate_unpacked(
                private_key: &MlKem512KeyPairUnpacked<$vec>,
                ciphertext: &MlKem512Ciphertext,
            ) -> MlKemSharedSecret {
                p::decapsulate_unpacked::<
=======
            /// Decapsulate ML-KEM 512
            ///
            /// Generates an [`MlKemSharedSecret`].
            /// The input is a reference to an [`MlKem512PrivateKey`] and an [`MlKem512Ciphertext`].
            #[cfg(feature = "kyber")]
            pub fn kyber_decapsulate(
                private_key: &MlKem512PrivateKey,
                ciphertext: &MlKem512Ciphertext,
            ) -> MlKemSharedSecret {
                p::kyber_decapsulate::<
>>>>>>> 2ebae742
                    RANK_512,
                    SECRET_KEY_SIZE_512,
                    CPA_PKE_SECRET_KEY_SIZE_512,
                    CPA_PKE_PUBLIC_KEY_SIZE_512,
                    CPA_PKE_CIPHERTEXT_SIZE_512,
                    T_AS_NTT_ENCODED_SIZE_512,
                    C1_SIZE_512,
                    C2_SIZE_512,
                    VECTOR_U_COMPRESSION_FACTOR_512,
                    VECTOR_V_COMPRESSION_FACTOR_512,
                    C1_BLOCK_SIZE_512,
                    ETA1,
                    ETA1_RANDOMNESS_SIZE,
                    ETA2,
                    ETA2_RANDOMNESS_SIZE,
                    IMPLICIT_REJECTION_HASH_INPUT_SIZE,
                >(private_key, ciphertext)
            }
        }
    };
}

// Instantiations

instantiate! {portable, ind_cca::instantiations::portable, vector::portable::PortableVector}
#[cfg(feature = "simd256")]
instantiate! {avx2, ind_cca::instantiations::avx2, vector::SIMD256Vector}
#[cfg(feature = "simd128")]
instantiate! {neon, ind_cca::instantiations::neon, vector::SIMD128Vector}

/// Validate a public key.
///
/// Returns `Some(public_key)` if valid, and `None` otherwise.
#[cfg(not(eurydice))]
pub fn validate_public_key(public_key: MlKem512PublicKey) -> Option<MlKem512PublicKey> {
    if multiplexing::validate_public_key::<
        RANK_512,
        RANKED_BYTES_PER_RING_ELEMENT_512,
        CPA_PKE_PUBLIC_KEY_SIZE_512,
    >(&public_key.value)
    {
        Some(public_key)
    } else {
        None
    }
}

/// Generate ML-KEM 512 Key Pair
///
/// Generate an ML-KEM key pair. The input is a byte array of size
/// [`KEY_GENERATION_SEED_SIZE`].
///
/// This function returns an [`MlKem512KeyPair`].
#[cfg(not(eurydice))]
pub fn generate_key_pair(randomness: [u8; KEY_GENERATION_SEED_SIZE]) -> MlKem512KeyPair {
    multiplexing::generate_keypair::<
        RANK_512,
        CPA_PKE_SECRET_KEY_SIZE_512,
        SECRET_KEY_SIZE_512,
        CPA_PKE_PUBLIC_KEY_SIZE_512,
        RANKED_BYTES_PER_RING_ELEMENT_512,
        ETA1,
        ETA1_RANDOMNESS_SIZE,
    >(randomness)
}

/// Encapsulate ML-KEM 512
///
/// Generates an ([`MlKem512Ciphertext`], [`MlKemSharedSecret`]) tuple.
/// The input is a reference to an [`MlKem512PublicKey`] and [`SHARED_SECRET_SIZE`]
/// bytes of `randomness`.
#[cfg(not(eurydice))]
pub fn encapsulate(
    public_key: &MlKem512PublicKey,
    randomness: [u8; SHARED_SECRET_SIZE],
) -> (MlKem512Ciphertext, MlKemSharedSecret) {
    multiplexing::encapsulate::<
        RANK_512,
        CPA_PKE_CIPHERTEXT_SIZE_512,
        CPA_PKE_PUBLIC_KEY_SIZE_512,
        T_AS_NTT_ENCODED_SIZE_512,
        C1_SIZE_512,
        C2_SIZE_512,
        VECTOR_U_COMPRESSION_FACTOR_512,
        VECTOR_V_COMPRESSION_FACTOR_512,
        C1_BLOCK_SIZE_512,
        ETA1,
        ETA1_RANDOMNESS_SIZE,
        ETA2,
        ETA2_RANDOMNESS_SIZE,
    >(public_key, randomness)
}

/// Decapsulate ML-KEM 512
///
/// Generates an [`MlKemSharedSecret`].
/// The input is a reference to an [`MlKem512PrivateKey`] and an [`MlKem512Ciphertext`].
#[cfg(not(eurydice))]
pub fn decapsulate(
    private_key: &MlKem512PrivateKey,
    ciphertext: &MlKem512Ciphertext,
) -> MlKemSharedSecret {
    multiplexing::decapsulate::<
        RANK_512,
        SECRET_KEY_SIZE_512,
        CPA_PKE_SECRET_KEY_SIZE_512,
        CPA_PKE_PUBLIC_KEY_SIZE_512,
        CPA_PKE_CIPHERTEXT_SIZE_512,
        T_AS_NTT_ENCODED_SIZE_512,
        C1_SIZE_512,
        C2_SIZE_512,
        VECTOR_U_COMPRESSION_FACTOR_512,
        VECTOR_V_COMPRESSION_FACTOR_512,
        C1_BLOCK_SIZE_512,
        ETA1,
        ETA1_RANDOMNESS_SIZE,
        ETA2,
        ETA2_RANDOMNESS_SIZE,
        IMPLICIT_REJECTION_HASH_INPUT_SIZE,
    >(private_key, ciphertext)
}

#[cfg(all(not(eurydice), feature = "kyber"))]
pub(crate) mod kyber {
    use super::*;
    /// Encapsulate Kyber 512
    ///
    /// Generates an ([`MlKem512Ciphertext`], [`MlKemSharedSecret`]) tuple.
    /// The input is a reference to an [`MlKem512PublicKey`] and [`SHARED_SECRET_SIZE`]
    /// bytes of `randomness`.

    pub fn encapsulate(
        public_key: &MlKem512PublicKey,
        randomness: [u8; SHARED_SECRET_SIZE],
    ) -> (MlKem512Ciphertext, MlKemSharedSecret) {
        multiplexing::kyber_encapsulate::<
            RANK_512,
            CPA_PKE_CIPHERTEXT_SIZE_512,
            CPA_PKE_PUBLIC_KEY_SIZE_512,
            T_AS_NTT_ENCODED_SIZE_512,
            C1_SIZE_512,
            C2_SIZE_512,
            VECTOR_U_COMPRESSION_FACTOR_512,
            VECTOR_V_COMPRESSION_FACTOR_512,
            C1_BLOCK_SIZE_512,
            ETA1,
            ETA1_RANDOMNESS_SIZE,
            ETA2,
            ETA2_RANDOMNESS_SIZE,
        >(public_key, randomness)
    }

    /// Decapsulate Kyber 512
    ///
    /// Generates an [`MlKemSharedSecret`].
    /// The input is a reference to an [`MlKem512PrivateKey`] and an [`MlKem512Ciphertext`].

    pub fn decapsulate(
        private_key: &MlKem512PrivateKey,
        ciphertext: &MlKem512Ciphertext,
    ) -> MlKemSharedSecret {
        multiplexing::kyber_decapsulate::<
            RANK_512,
            SECRET_KEY_SIZE_512,
            CPA_PKE_SECRET_KEY_SIZE_512,
            CPA_PKE_PUBLIC_KEY_SIZE_512,
            CPA_PKE_CIPHERTEXT_SIZE_512,
            T_AS_NTT_ENCODED_SIZE_512,
            C1_SIZE_512,
            C2_SIZE_512,
            VECTOR_U_COMPRESSION_FACTOR_512,
            VECTOR_V_COMPRESSION_FACTOR_512,
            C1_BLOCK_SIZE_512,
            ETA1,
            ETA1_RANDOMNESS_SIZE,
            ETA2,
            ETA2_RANDOMNESS_SIZE,
            IMPLICIT_REJECTION_HASH_INPUT_SIZE,
        >(private_key, ciphertext)
    }
}<|MERGE_RESOLUTION|>--- conflicted
+++ resolved
@@ -173,7 +173,35 @@
                 >(private_key, ciphertext)
             }
 
-<<<<<<< HEAD
+            /// Decapsulate ML-KEM 512
+            ///
+            /// Generates an [`MlKemSharedSecret`].
+            /// The input is a reference to an [`MlKem512PrivateKey`] and an [`MlKem512Ciphertext`].
+            #[cfg(feature = "kyber")]
+            pub fn kyber_decapsulate(
+                private_key: &MlKem512PrivateKey,
+                ciphertext: &MlKem512Ciphertext,
+            ) -> MlKemSharedSecret {
+                p::kyber_decapsulate::<
+                    RANK_512,
+                    SECRET_KEY_SIZE_512,
+                    CPA_PKE_SECRET_KEY_SIZE_512,
+                    CPA_PKE_PUBLIC_KEY_SIZE_512,
+                    CPA_PKE_CIPHERTEXT_SIZE_512,
+                    T_AS_NTT_ENCODED_SIZE_512,
+                    C1_SIZE_512,
+                    C2_SIZE_512,
+                    VECTOR_U_COMPRESSION_FACTOR_512,
+                    VECTOR_V_COMPRESSION_FACTOR_512,
+                    C1_BLOCK_SIZE_512,
+                    ETA1,
+                    ETA1_RANDOMNESS_SIZE,
+                    ETA2,
+                    ETA2_RANDOMNESS_SIZE,
+                    IMPLICIT_REJECTION_HASH_INPUT_SIZE,
+                >(private_key, ciphertext)
+            }
+
             /// Generate ML-KEM 512 Key Pair in "unpacked" form
             pub fn generate_key_pair_unpacked(
                 randomness: [u8; KEY_GENERATION_SEED_SIZE],
@@ -226,18 +254,6 @@
                 ciphertext: &MlKem512Ciphertext,
             ) -> MlKemSharedSecret {
                 p::decapsulate_unpacked::<
-=======
-            /// Decapsulate ML-KEM 512
-            ///
-            /// Generates an [`MlKemSharedSecret`].
-            /// The input is a reference to an [`MlKem512PrivateKey`] and an [`MlKem512Ciphertext`].
-            #[cfg(feature = "kyber")]
-            pub fn kyber_decapsulate(
-                private_key: &MlKem512PrivateKey,
-                ciphertext: &MlKem512Ciphertext,
-            ) -> MlKemSharedSecret {
-                p::kyber_decapsulate::<
->>>>>>> 2ebae742
                     RANK_512,
                     SECRET_KEY_SIZE_512,
                     CPA_PKE_SECRET_KEY_SIZE_512,
@@ -255,7 +271,7 @@
                     ETA2_RANDOMNESS_SIZE,
                     IMPLICIT_REJECTION_HASH_INPUT_SIZE,
                 >(private_key, ciphertext)
-            }
+	    }
         }
     };
 }
