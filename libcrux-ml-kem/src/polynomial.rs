--- conflicted
+++ resolved
@@ -23,9 +23,6 @@
 pub(crate) const VECTORS_IN_RING_ELEMENT: usize =
     super::constants::COEFFICIENTS_IN_RING_ELEMENT / FIELD_ELEMENTS_IN_VECTOR;
 
-<<<<<<< HEAD
-#[cfg_attr(eurydice, derive(Clone, Copy))]
-#[cfg_attr(not(eurydice), derive(Clone))]
 #[cfg_attr(hax, hax_lib::fstar::after(interface, "let to_spec_matrix_t (#r:Spec.MLKEM.rank) (#v_Vector: Type0)
     {| i2: Libcrux_ml_kem.Vector.Traits.t_Operations v_Vector |}
     (m:t_Array (t_Array (t_PolynomialRingElement v_Vector) r) r) : Spec.MLKEM.matrix r =
@@ -38,10 +35,8 @@
     {| i2: Libcrux_ml_kem.Vector.Traits.t_Operations v_Vector |}
     (p: t_PolynomialRingElement v_Vector) : Spec.MLKEM.polynomial =
     admit()"))]
-=======
 // XXX: We don't want to copy this. But for eurydice we have to have this.
 #[derive(Clone, Copy)]
->>>>>>> 41072c68
 pub(crate) struct PolynomialRingElement<Vector: Operations> {
     pub(crate) coefficients: [Vector; VECTORS_IN_RING_ELEMENT],
 }
