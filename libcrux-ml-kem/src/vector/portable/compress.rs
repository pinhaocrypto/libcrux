use super::arithmetic::*;
use super::vector_type::*;
use crate::vector::traits::FIELD_ELEMENTS_IN_VECTOR;
use crate::vector::FIELD_MODULUS;
use libcrux_secrets::*;

/// The `compress_*` functions implement the `Compress` function specified in the NIST FIPS
/// 203 standard (Page 18, Expression 4.5), which is defined as:
///
/// ```plaintext
/// Compress_d: ℤq -> ℤ_{2ᵈ}
/// Compress_d(x) = ⌈(2ᵈ/q)·x⌋
/// ```
///
/// Since `⌈x⌋ = ⌊x + 1/2⌋` we have:
///
/// ```plaintext
/// Compress_d(x) = ⌊(2ᵈ/q)·x + 1/2⌋
///               = ⌊(2^{d+1}·x + q) / 2q⌋
/// ```
///
/// For further information about the function implementations, consult the
/// `implementation_notes.pdf` document in this directory.
///
/// The NIST FIPS 203 standard can be found at
/// <https://csrc.nist.gov/pubs/fips/203/ipd>.
#[hax_lib::fstar::options("--z3rlimit 200 --ext context_pruning")]
#[cfg_attr(hax, hax_lib::requires(fe < (FIELD_MODULUS as u16)))]
#[cfg_attr(hax, hax_lib::ensures(|result| fstar!(r#"((833 <= v fe && v fe <= 2496) ==> v result == 1) /\
						    (~(833 <=  v fe && v fe <= 2496) ==> v result == 0)"#)))]
pub(crate) fn compress_message_coefficient(fe: U16) -> U8 {
    // The approach used here is inspired by:
    // https://github.com/cloudflare/circl/blob/main/pke/kyber/internal/common/poly.go#L150

    // If 833 <= fe <= 2496,
    // then -832 <= shifted <= 831
<<<<<<< HEAD
    let shifted: I16 = 1664.classify() - (fe.as_i16());
=======
    let shifted: i16 = 1664 - (fe as i16);

>>>>>>> 7cdd8edd
    hax_lib::fstar!(r#"assert (v $shifted == 1664 - v $fe)"#);

    // If shifted < 0, then
    // (shifted >> 15) ^ shifted = flip_bits(shifted) = -shifted - 1, and so
    // if -832 <= shifted < 0 then 0 < shifted_positive <= 831
    //
    // If shifted >= 0 then
    // (shifted >> 15) ^ shifted = shifted, and so
    // if 0 <= shifted <= 831 then 0 <= shifted_positive <= 831
    let mask = shifted >> 15;

    hax_lib::fstar!(
        "assert (v $mask = v $shifted / pow2 15);
        assert (if v $shifted < 0 then $mask = ones else $mask = zero)"
    );
<<<<<<< HEAD
    let shifted_to_positive: I16 = mask ^ shifted;
=======

    let shifted_to_positive = mask ^ shifted;

>>>>>>> 7cdd8edd
    hax_lib::fstar!(
        "logxor_lemma $shifted $mask;
        assert (v $shifted < 0 ==> v $shifted_to_positive = v (lognot $shifted));
        neg_equiv_lemma $shifted;
        assert (v (lognot $shifted) = -(v $shifted) -1);
        assert (v $shifted >= 0 ==> v $shifted_to_positive = v ($mask `logxor` $shifted));
        assert (v $shifted >= 0 ==> $mask = zero);
        assert (v $shifted >= 0 ==> $mask ^. $shifted = $shifted);
        assert (v $shifted >= 0 ==> v $shifted_to_positive = v $shifted);
        assert ($shifted_to_positive >=. mk_i16 0)"
    );

<<<<<<< HEAD
    let shifted_positive_in_range: I16 = shifted_to_positive - 832;
=======
    let shifted_positive_in_range = shifted_to_positive - 832;

>>>>>>> 7cdd8edd
    hax_lib::fstar!(
        "assert (1664 - v $fe >= 0 ==> v $shifted_positive_in_range == 832 - v $fe);
        assert (1664 - v $fe < 0 ==> v $shifted_positive_in_range == -2497 + v $fe)"
    );

    // If x <= 831, then x - 832 <= -1, and so x - 832 < 0, which means
    // the most significant bit of shifted_positive_in_range will be 1.
<<<<<<< HEAD
    let r0: I16 = shifted_positive_in_range >> 15;
    let r1: I16 = r0 & 1i16;
    let res = r1.as_u8();
=======
    let r0 = shifted_positive_in_range >> 15;
    let r1: i16 = r0 & 1;
    let res = r1 as u8;

>>>>>>> 7cdd8edd
    hax_lib::fstar!(
        r#"assert (v $r0 = v $shifted_positive_in_range / pow2 15);
        assert (if v $shifted_positive_in_range < 0 then $r0 = ones else $r0 = zero);
        logand_lemma (mk_i16 1) $r0; 
        assert (if v $shifted_positive_in_range < 0 then $r1 = mk_i16 1 else $r1 = mk_i16 0);
        assert ((v $fe >= 833 && v $fe <= 2496) ==> $r1 = mk_i16 1);
        assert (v $fe < 833 ==> $r1 = mk_i16 0);
        assert (v $fe > 2496 ==> $r1 = mk_i16 0);
        assert (v $res = v $r1)"#
    );

    res
}

#[hax_lib::fstar::options("--z3rlimit 200 --ext context_pruning")]
#[cfg_attr(hax,
    hax_lib::requires(
        (coefficient_bits == 4 ||
         coefficient_bits == 5 ||
         coefficient_bits == 10 ||
         coefficient_bits == 11) &&
         fe < (FIELD_MODULUS as u16)))]
#[cfg_attr(hax,
     hax_lib::ensures(
     |result| result >= 0 && result < 2i16.pow(coefficient_bits as u32)))]
pub(crate) fn compress_ciphertext_coefficient(coefficient_bits: u8, fe: U16) -> FieldElement {
    // hax_debug_assert!(
    //     coefficient_bits == 4
    //         || coefficient_bits == 5
    //         || coefficient_bits == 10
    //         || coefficient_bits == 11
    // );
    // hax_debug_assert!(fe <= (FIELD_MODULUS as u16));

    // This has to be constant time due to:
    // https://groups.google.com/a/list.nist.gov/g/pqc-forum/c/ldX0ThYJuBo/m/ovODsdY7AwAJ
    let mut compressed = (fe.as_u64()) << coefficient_bits;
    compressed += 1664 as u64;

    compressed *= 10_321_340;
    compressed >>= 35;

    get_n_least_significant_bits(coefficient_bits, compressed.as_u32()).as_i16()
}

#[inline(always)]
#[cfg_attr(
    hax,
    hax_lib::fstar::before(
        r#"
let compress_message_coefficient_range_helper (fe: u16) : Lemma
  (requires fe <. (cast (Libcrux_ml_kem.Vector.Traits.v_FIELD_MODULUS) <: u16))
  (ensures v (cast (compress_message_coefficient fe) <: i16) >= 0 /\
    v (cast (compress_message_coefficient fe) <: i16) < 2) =
  assert (v (cast (compress_message_coefficient fe) <: i16) >= 0 /\
    v (cast (compress_message_coefficient fe) <: i16) < 2)
"#
    )
)]
#[hax_lib::fstar::options("--fuel 0 --ifuel 0 --z3rlimit 2000")]
#[hax_lib::requires(fstar!(r#"forall (i:nat). i < 16 ==> v (Seq.index ${a}.f_elements i) >= 0 /\
    v (Seq.index ${a}.f_elements i) < 3329"#))]
#[hax_lib::ensures(|result| fstar!(r#"forall (i:nat). i < 16 ==> 
    v (${result}.f_elements.[ sz i ] <: i16) >= 0 /\
    v (${result}.f_elements.[ sz i ] <: i16) < 2"#))]
pub(crate) fn compress_1(mut a: PortableVector) -> PortableVector {
    hax_lib::fstar!(
        "assert (forall (i:nat). i < 16 ==> (cast (${a}.f_elements.[ sz i ]) <: u16) <.
        (cast ($FIELD_MODULUS) <: u16))"
    );

    for i in 0..FIELD_ELEMENTS_IN_VECTOR {
        hax_lib::loop_invariant!(|i: usize| {
            fstar!(
                r#"(v $i < 16 ==> (forall (j:nat). (j >= v $i /\ j < 16) ==>
            v (cast (${a}.f_elements.[ sz j ]) <: u16) < v (cast ($FIELD_MODULUS) <: u16))) /\
            (forall (j:nat). j < v $i ==> v (${a}.f_elements.[ sz j ] <: i16) >= 0 /\
                v (${a}.f_elements.[ sz j ] <: i16) < 2)"#
            )
        });

        hax_lib::fstar!(
            "compress_message_coefficient_range_helper (cast (${a}.f_elements.[ $i ]) <: u16)"
        );
<<<<<<< HEAD
        a.elements[i] = compress_message_coefficient(a.elements[i].as_u16()).as_i16();
=======

        a.elements[i] = compress_message_coefficient(a.elements[i] as u16) as i16;

>>>>>>> 7cdd8edd
        hax_lib::fstar!(
            r#"assert (v (${a}.f_elements.[ $i ] <: i16) >= 0 /\
            v (${a}.f_elements.[ $i ] <: i16) < 2)"#
        );
    }

    hax_lib::fstar!(
        r#"assert (forall (i:nat). i < 16 ==> v (${a}.f_elements.[ sz i ] <: i16) >= 0 /\
        v (${a}.f_elements.[ sz i ] <: i16) < 2)"#
    );

    a
}

#[inline(always)]
#[hax_lib::fstar::options("--fuel 0 --ifuel 0 --z3rlimit 2000")]
#[hax_lib::requires(fstar!(r#"(v $COEFFICIENT_BITS == 4 \/
        v $COEFFICIENT_BITS == 5 \/
        v $COEFFICIENT_BITS == 10 \/
        v $COEFFICIENT_BITS == 11) /\
    (forall (i:nat). i < 16 ==> v (Seq.index ${a}.f_elements i) >= 0 /\
        v (Seq.index ${a}.f_elements i) < 3329)"#))]
#[hax_lib::ensures(|result| fstar!(r#"forall (i:nat). i < 16 ==> 
    v (${result}.f_elements.[ sz i ] <: i16) >= 0 /\
    v (${result}.f_elements.[ sz i ] <: i16) < pow2 (v $COEFFICIENT_BITS))"#))]
pub(crate) fn compress<const COEFFICIENT_BITS: i32>(mut a: PortableVector) -> PortableVector {
    hax_lib::fstar!(
        "assert (v (cast ($COEFFICIENT_BITS) <: u8) == v $COEFFICIENT_BITS);
        assert (v (cast ($COEFFICIENT_BITS) <: u32) == v $COEFFICIENT_BITS);
        assert (v (cast ($FIELD_MODULUS) <: u16) == 3329)"
    );
    hax_lib::fstar!(
        "assert (forall (i:nat). i < 16 ==> (cast (${a}.f_elements.[ sz i ]) <: u16) <.
        (cast ($FIELD_MODULUS) <: u16))"
    );

    for i in 0..FIELD_ELEMENTS_IN_VECTOR {
        hax_lib::loop_invariant!(|i: usize| {
            fstar!(
                r#"(v $i < 16 ==> (forall (j:nat). (j >= v $i /\ j < 16) ==>
            v (cast (${a}.f_elements.[ sz j ]) <: u16) < v (cast ($FIELD_MODULUS) <: u16))) /\
            (forall (j:nat). j < v $i ==> v (${a}.f_elements.[ sz j ] <: i16) >= 0 /\
                v (${a}.f_elements.[ sz j ] <: i16) < pow2 (v (cast ($COEFFICIENT_BITS) <: u32)))"#
            )
        });

        a.elements[i] =
<<<<<<< HEAD
            compress_ciphertext_coefficient(COEFFICIENT_BITS as u8, a.elements[i].as_u16())
                .as_i16();
=======
            compress_ciphertext_coefficient(COEFFICIENT_BITS as u8, a.elements[i] as u16) as i16;

>>>>>>> 7cdd8edd
        hax_lib::fstar!(
            r#"assert (v (${a}.f_elements.[ $i ] <: i16) >= 0 /\
            v (${a}.f_elements.[ $i ] <: i16) < pow2 (v (cast ($COEFFICIENT_BITS) <: u32)))"#
        );
    }
    hax_lib::fstar!(
        r#"assert (forall (i:nat). i < 16 ==> v (${a}.f_elements.[ sz i ] <: i16) >= 0 /\
        v (${a}.f_elements.[ sz i ] <: i16) < pow2 (v $COEFFICIENT_BITS))"#
    );

    a
}

#[hax_lib::fstar::options("--z3rlimit 200 --split_queries always")]
#[hax_lib::requires(fstar!(r#"forall i. let x = Seq.index ${a}.f_elements i in 
                                        (x == mk_i16 0 \/ x == mk_i16 1)"#))]
#[hax_lib::ensures(|result| fstar!(r#"forall (i:nat). i < 16 ==> 
        (let res_i = v (Seq.index ${result}.f_elements i) in
         res_i == 0 \/ res_i == 1665)"#))]
#[inline(always)]
pub(crate) fn decompress_1(a: PortableVector) -> PortableVector {
    let z = zero();

    hax_lib::fstar!("assert(forall i. Seq.index ${z}.f_elements i == mk_i16 0)");
    hax_lib::fstar!(
        r#"assert(forall i. let x = Seq.index ${a}.f_elements i in 
                                      ((0 - v x) == 0 \/ (0 - v x) == -1))"#
    );
    hax_lib::fstar!(
        r#"assert(forall i. i < 16 ==>
                                      Spec.Utils.is_intb (pow2 15 - 1) 
                                        (0 - v (Seq.index ${a}.f_elements i)))"#
    );

    let s = sub(z, &a);

    hax_lib::fstar!(
        r#"assert(forall i. Seq.index ${s}.f_elements i == mk_i16 0 \/ 
                                      Seq.index ${s}.f_elements i == mk_i16 (-1))"#
    );

    let res = bitwise_and_with_constant(s, 1665);

    hax_lib::fstar!(
        r#"assert(forall i. Seq.index ${res}.f_elements i == mk_i16 0 \/ 
                                      Seq.index ${res}.f_elements i == mk_i16 1665)"#
    );

    res
}

#[inline(always)]
#[hax_lib::fstar::options("--z3rlimit 300 --ext context_pruning")]
#[hax_lib::requires(fstar!(r#"(v $COEFFICIENT_BITS == 4 \/
        v $COEFFICIENT_BITS == 5 \/
        v $COEFFICIENT_BITS == 10 \/
        v $COEFFICIENT_BITS == 11) /\
    (forall (i:nat). i < 16 ==> v (Seq.index ${a}.f_elements i) >= 0 /\
        v (Seq.index ${a}.f_elements i) < pow2 (v $COEFFICIENT_BITS))"#))]
#[hax_lib::ensures(|result| fstar!(r#"forall (i:nat). i < 16 ==> 
        (let res_i = v (Seq.index ${result}.f_elements i) in
         res_i >= 0 /\ res_i < v $FIELD_MODULUS)"#))]
pub(crate) fn decompress_ciphertext_coefficient<const COEFFICIENT_BITS: i32>(
    mut a: PortableVector,
) -> PortableVector {
    hax_lib::fstar!(
        "assert_norm (pow2 1 == 2);
        assert_norm (pow2 4 == 16);
        assert_norm (pow2 5 == 32);
        assert_norm (pow2 10 == 1024);
        assert_norm (pow2 11 == 2048)"
    );

    for i in 0..FIELD_ELEMENTS_IN_VECTOR {
        hax_lib::loop_invariant!(|i: usize| {
            fstar!(
                r#"(v $i < 16 ==> (forall (j:nat). (j >= v $i /\ j < 16) ==>
            v (Seq.index ${a}.f_elements j) >= 0 /\  v (Seq.index ${a}.f_elements j) < pow2 (v $COEFFICIENT_BITS))) /\
            (forall (j:nat). j < v $i ==>
                (v (Seq.index ${a}.f_elements j) >= 0 /\ v (Seq.index ${a}.f_elements j) < v $FIELD_MODULUS))"#
            )
        });
        hax_lib::fstar!(
            "assert (v (${a}.f_elements.[ $i ] <: i16) < pow2 11);
          assert (v (${a}.f_elements.[ $i ] <: i16) ==
            v (cast (${a}.f_elements.[ $i ] <: i16) <: i32));
          assert (v ($FIELD_MODULUS <: i16) ==
            v (cast ($FIELD_MODULUS <: i16) <: i32));
          assert (v ((cast (${a}.f_elements.[ $i ] <: i16) <: i32) *!
            (cast ($FIELD_MODULUS <: i16) <: i32)) ==
              v (cast (${a}.f_elements.[ $i ] <: i16) <: i32) *
                v (cast ($FIELD_MODULUS <: i16) <: i32))"
        );
<<<<<<< HEAD
        let mut decompressed = a.elements[i].as_i32() * FIELD_MODULUS.classify().as_i32();
=======

        let mut decompressed = a.elements[i] as i32 * FIELD_MODULUS as i32;

>>>>>>> 7cdd8edd
        hax_lib::fstar!(
            "assert (v ($decompressed <<! mk_i32 1) == v $decompressed * 2);
          assert (v (mk_i32 1 <<! $COEFFICIENT_BITS) == pow2 (v $COEFFICIENT_BITS));
          assert (v (($decompressed <<! mk_i32 1) +! (mk_i32 1 <<! $COEFFICIENT_BITS)) ==
            v ($decompressed <<! mk_i32 1) + v (mk_i32 1 <<! $COEFFICIENT_BITS))"
        );

        decompressed = (decompressed << 1) + (1i32 << COEFFICIENT_BITS);

        hax_lib::fstar!(
            "assert (v ($COEFFICIENT_BITS +! mk_i32 1) == v $COEFFICIENT_BITS + 1);
          assert (v ($decompressed >>! ($COEFFICIENT_BITS +! mk_i32 1 <: i32)) ==
            v $decompressed / pow2 (v $COEFFICIENT_BITS + 1))"
        );

        decompressed = decompressed >> (COEFFICIENT_BITS + 1);

        hax_lib::fstar!(
            "assert (v $decompressed < v $FIELD_MODULUS);
          assert (v (cast $decompressed <: i16) < v $FIELD_MODULUS)"
        );
<<<<<<< HEAD
        a.elements[i] = decompressed.as_i16();
=======

        a.elements[i] = decompressed as i16;
>>>>>>> 7cdd8edd
    }

    a
}<|MERGE_RESOLUTION|>--- conflicted
+++ resolved
@@ -34,12 +34,7 @@
 
     // If 833 <= fe <= 2496,
     // then -832 <= shifted <= 831
-<<<<<<< HEAD
     let shifted: I16 = 1664.classify() - (fe.as_i16());
-=======
-    let shifted: i16 = 1664 - (fe as i16);
-
->>>>>>> 7cdd8edd
     hax_lib::fstar!(r#"assert (v $shifted == 1664 - v $fe)"#);
 
     // If shifted < 0, then
@@ -55,13 +50,9 @@
         "assert (v $mask = v $shifted / pow2 15);
         assert (if v $shifted < 0 then $mask = ones else $mask = zero)"
     );
-<<<<<<< HEAD
+
     let shifted_to_positive: I16 = mask ^ shifted;
-=======
-
-    let shifted_to_positive = mask ^ shifted;
-
->>>>>>> 7cdd8edd
+    
     hax_lib::fstar!(
         "logxor_lemma $shifted $mask;
         assert (v $shifted < 0 ==> v $shifted_to_positive = v (lognot $shifted));
@@ -74,12 +65,8 @@
         assert ($shifted_to_positive >=. mk_i16 0)"
     );
 
-<<<<<<< HEAD
     let shifted_positive_in_range: I16 = shifted_to_positive - 832;
-=======
-    let shifted_positive_in_range = shifted_to_positive - 832;
-
->>>>>>> 7cdd8edd
+    
     hax_lib::fstar!(
         "assert (1664 - v $fe >= 0 ==> v $shifted_positive_in_range == 832 - v $fe);
         assert (1664 - v $fe < 0 ==> v $shifted_positive_in_range == -2497 + v $fe)"
@@ -87,16 +74,10 @@
 
     // If x <= 831, then x - 832 <= -1, and so x - 832 < 0, which means
     // the most significant bit of shifted_positive_in_range will be 1.
-<<<<<<< HEAD
     let r0: I16 = shifted_positive_in_range >> 15;
     let r1: I16 = r0 & 1i16;
     let res = r1.as_u8();
-=======
-    let r0 = shifted_positive_in_range >> 15;
-    let r1: i16 = r0 & 1;
-    let res = r1 as u8;
-
->>>>>>> 7cdd8edd
+   
     hax_lib::fstar!(
         r#"assert (v $r0 = v $shifted_positive_in_range / pow2 15);
         assert (if v $shifted_positive_in_range < 0 then $r0 = ones else $r0 = zero);
@@ -181,13 +162,9 @@
         hax_lib::fstar!(
             "compress_message_coefficient_range_helper (cast (${a}.f_elements.[ $i ]) <: u16)"
         );
-<<<<<<< HEAD
+       
         a.elements[i] = compress_message_coefficient(a.elements[i].as_u16()).as_i16();
-=======
-
-        a.elements[i] = compress_message_coefficient(a.elements[i] as u16) as i16;
-
->>>>>>> 7cdd8edd
+       
         hax_lib::fstar!(
             r#"assert (v (${a}.f_elements.[ $i ] <: i16) >= 0 /\
             v (${a}.f_elements.[ $i ] <: i16) < 2)"#
@@ -235,13 +212,9 @@
         });
 
         a.elements[i] =
-<<<<<<< HEAD
             compress_ciphertext_coefficient(COEFFICIENT_BITS as u8, a.elements[i].as_u16())
                 .as_i16();
-=======
-            compress_ciphertext_coefficient(COEFFICIENT_BITS as u8, a.elements[i] as u16) as i16;
-
->>>>>>> 7cdd8edd
+       
         hax_lib::fstar!(
             r#"assert (v (${a}.f_elements.[ $i ] <: i16) >= 0 /\
             v (${a}.f_elements.[ $i ] <: i16) < pow2 (v (cast ($COEFFICIENT_BITS) <: u32)))"#
@@ -335,13 +308,9 @@
               v (cast (${a}.f_elements.[ $i ] <: i16) <: i32) *
                 v (cast ($FIELD_MODULUS <: i16) <: i32))"
         );
-<<<<<<< HEAD
+        
         let mut decompressed = a.elements[i].as_i32() * FIELD_MODULUS.classify().as_i32();
-=======
-
-        let mut decompressed = a.elements[i] as i32 * FIELD_MODULUS as i32;
-
->>>>>>> 7cdd8edd
+        
         hax_lib::fstar!(
             "assert (v ($decompressed <<! mk_i32 1) == v $decompressed * 2);
           assert (v (mk_i32 1 <<! $COEFFICIENT_BITS) == pow2 (v $COEFFICIENT_BITS));
@@ -363,12 +332,8 @@
             "assert (v $decompressed < v $FIELD_MODULUS);
           assert (v (cast $decompressed <: i16) < v $FIELD_MODULUS)"
         );
-<<<<<<< HEAD
+        
         a.elements[i] = decompressed.as_i16();
-=======
-
-        a.elements[i] = decompressed as i16;
->>>>>>> 7cdd8edd
     }
 
     a
