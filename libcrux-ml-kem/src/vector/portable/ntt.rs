use super::arithmetic::*;
use super::vector_type::*;
use libcrux_secrets::*;

#[inline(always)]
#[hax_lib::fstar::before(interface, "[@@ \"opaque_to_smt\"]")]
#[hax_lib::requires(fstar!(r#"v i < 16 /\ v j < 16 /\ v i <> v j /\ 
                            Spec.Utils.is_i16b 1664 $zeta  /\
                            Spec.Utils.is_i16b_array (11207 + 6 * 3328) vec.f_elements /\
                            Spec.Utils.is_i16b (11207 + 5*3328) vec.f_elements.[i] /\
                            Spec.Utils.is_i16b (11207 + 5*3328) vec.f_elements.[j]"#))]
#[hax_lib::ensures(|result| fstar!(r#"(forall k. (k <> v i /\ k <> v j) ==>
                                         Seq.index ${vec}_future.f_elements k == Seq.index ${vec}.f_elements k) /\
                                    (forall b. (Spec.Utils.is_i16b b ${vec}.f_elements.[i] /\
                                               Spec.Utils.is_i16b b ${vec}.f_elements.[j]) ==>
                                              (Spec.Utils.is_i16b (b+3328) ${vec}_future.f_elements.[i] /\
                                               Spec.Utils.is_i16b (b+3328) ${vec}_future.f_elements.[j])) /\
                                    Spec.Utils.ntt_spec ${vec}.f_elements (v $zeta) (v $i) (v $j) ${vec}_future.f_elements"#))]
pub(crate) fn ntt_step(vec: &mut PortableVector, zeta: i16, i: usize, j: usize) {
    let t = montgomery_multiply_fe_by_fer(vec.elements[j], zeta.classify());
    hax_lib::fstar!(
        "assert (v t % 3329 == ((v (Seq.index vec.f_elements (v j)) * v zeta * 169) % 3329))"
    );
    let a_minus_t = vec.elements[i] - t;
    hax_lib::fstar!(
        r#"
    calc (==) {
        v $a_minus_t % 3329;
        (==) {}
        (v (Seq.index vec.f_elements (v i)) - v ${t}) % 3329;
        (==) {Math.Lemmas.lemma_mod_sub_distr (v (Seq.index vec.f_elements (v $i))) (v $t) 3329}
        (v (Seq.index vec.f_elements (v $i)) - (v $t % 3329)) % 3329;
        (==) {}
        (v (Seq.index vec.f_elements (v i)) - ((v (Seq.index vec.f_elements (v $j)) * v $zeta * 169) % 3329)) % 3329;
        (==) {Math.Lemmas.lemma_mod_sub_distr (v (Seq.index vec.f_elements (v $i))) (v (Seq.index vec.f_elements (v $j)) * v zeta * 169) 3329}
        (v (Seq.index vec.f_elements (v $i)) - (v (Seq.index vec.f_elements (v $j)) * v $zeta * 169)) % 3329;
        }"#
    );
    let a_plus_t = vec.elements[i] + t;
    hax_lib::fstar!(
        r#"
    calc (==) {
        v a_plus_t % 3329;
        (==) {}
        (v (Seq.index vec.f_elements (v $i)) + v $t) % 3329;
        (==) {Math.Lemmas.lemma_mod_add_distr (v (Seq.index vec.f_elements (v $i))) (v $t) 3329}
        (v (Seq.index vec.f_elements (v $i)) + (v $t % 3329)) % 3329;
        (==) {}
        (v (Seq.index vec.f_elements (v $i)) + ((v (Seq.index vec.f_elements (v $j)) * v $zeta * 169) % 3329)) % 3329;
        (==) {Math.Lemmas.lemma_mod_add_distr (v (Seq.index vec.f_elements (v $i))) (v (Seq.index vec.f_elements (v $j)) * v zeta * 169) 3329}
        (v (Seq.index vec.f_elements (v $i)) + (v (Seq.index vec.f_elements (v $j)) * v $zeta * 169)) % 3329;
    }"#
    );
    vec.elements[j] = a_minus_t;
    vec.elements[i] = a_plus_t;
    hax_lib::fstar!(
        "assert (Seq.index vec.f_elements (v i) == a_plus_t);
                     assert (Seq.index vec.f_elements (v j) == a_minus_t)"
    );
}

#[inline(always)]
#[hax_lib::fstar::options("--z3rlimit 100")]
#[hax_lib::requires(fstar!(r#"Spec.Utils.is_i16b 1664 zeta0 /\ Spec.Utils.is_i16b 1664 zeta1 /\
                            Spec.Utils.is_i16b 1664 zeta2 /\ Spec.Utils.is_i16b 1664 zeta3 /\
                            Spec.Utils.is_i16b_array (11207+5*3328) ${vec}.f_elements"#))]
#[hax_lib::ensures(|result| fstar!(r#"Spec.Utils.is_i16b_array (11207+6*3328) ${result}.f_elements"#))]
pub(crate) fn ntt_layer_1_step(
    mut vec: PortableVector,
    zeta0: i16,
    zeta1: i16,
    zeta2: i16,
    zeta3: i16,
) -> PortableVector {
    ntt_step(&mut vec, zeta0, 0, 2);
    ntt_step(&mut vec, zeta0, 1, 3);
    ntt_step(&mut vec, zeta1, 4, 6);
    ntt_step(&mut vec, zeta1, 5, 7);
    ntt_step(&mut vec, zeta2, 8, 10);
    ntt_step(&mut vec, zeta2, 9, 11);
    ntt_step(&mut vec, zeta3, 12, 14);
    ntt_step(&mut vec, zeta3, 13, 15);
    vec
}

#[inline(always)]
#[hax_lib::fstar::options("--z3rlimit 100")]
#[hax_lib::requires(fstar!(r#"Spec.Utils.is_i16b 1664 zeta0 /\ Spec.Utils.is_i16b 1664 zeta1 /\
                            Spec.Utils.is_i16b_array (11207+4*3328) ${vec}.f_elements"#))]
#[hax_lib::ensures(|result| fstar!(r#"Spec.Utils.is_i16b_array (11207+5*3328) ${result}.f_elements"#))]
pub(crate) fn ntt_layer_2_step(mut vec: PortableVector, zeta0: i16, zeta1: i16) -> PortableVector {
    ntt_step(&mut vec, zeta0, 0, 4);
    ntt_step(&mut vec, zeta0, 1, 5);
    ntt_step(&mut vec, zeta0, 2, 6);
    ntt_step(&mut vec, zeta0, 3, 7);
    ntt_step(&mut vec, zeta1, 8, 12);
    ntt_step(&mut vec, zeta1, 9, 13);
    ntt_step(&mut vec, zeta1, 10, 14);
    ntt_step(&mut vec, zeta1, 11, 15);
    vec
}

#[inline(always)]
#[hax_lib::fstar::options("--z3rlimit 100")]
#[hax_lib::requires(fstar!(r#"Spec.Utils.is_i16b 1664 zeta /\
                            Spec.Utils.is_i16b_array (11207+3*3328) ${vec}.f_elements"#))]
#[hax_lib::ensures(|result| fstar!(r#"Spec.Utils.is_i16b_array (11207+4*3328) ${result}.f_elements"#))]
pub(crate) fn ntt_layer_3_step(mut vec: PortableVector, zeta: i16) -> PortableVector {
    ntt_step(&mut vec, zeta, 0, 8);
    ntt_step(&mut vec, zeta, 1, 9);
    ntt_step(&mut vec, zeta, 2, 10);
    ntt_step(&mut vec, zeta, 3, 11);
    ntt_step(&mut vec, zeta, 4, 12);
    ntt_step(&mut vec, zeta, 5, 13);
    ntt_step(&mut vec, zeta, 6, 14);
    ntt_step(&mut vec, zeta, 7, 15);
    vec
}

#[inline(always)]
#[hax_lib::fstar::before(interface, "[@@ \"opaque_to_smt\"]")]
#[hax_lib::requires(fstar!(r#"v i < 16 /\ v j < 16 /\  v i <> v j /\ 
                        Spec.Utils.is_i16b 1664 $zeta /\
                        Spec.Utils.is_i16b_array (4*3328) ${vec}.f_elements"#))]
#[hax_lib::ensures(|result| fstar!(r#"Spec.Utils.is_i16b_array (4*3328) ${vec}_future.f_elements /\
                                    (forall k. (k <> v i /\ k <> v j) ==>
                                         Seq.index ${vec}_future.f_elements k == Seq.index ${vec}.f_elements k) /\
                                    Spec.Utils.is_i16b 3328 (Seq.index ${vec}_future.f_elements (v i)) /\
                                    Spec.Utils.is_i16b 3328 (Seq.index ${vec}_future.f_elements (v j)) /\
                                    Spec.Utils.inv_ntt_spec ${vec}.f_elements (v $zeta) (v $i) (v $j) ${vec}_future.f_elements"#))]
pub(crate) fn inv_ntt_step(vec: &mut PortableVector, zeta: i16, i: usize, j: usize) {
    let a_minus_b = vec.elements[j] - vec.elements[i];
    let a_plus_b = vec.elements[j] + vec.elements[i];
    hax_lib::fstar!(
        r#"assert (v a_minus_b = v (Seq.index vec.f_elements (v j)) - v (Seq.index vec.f_elements (v i)));
                     assert (v a_plus_b = v (Seq.index vec.f_elements (v j)) + v (Seq.index vec.f_elements (v i)))"#
    );
    let o0 = barrett_reduce_element(a_plus_b);
    let o1 = montgomery_multiply_fe_by_fer(a_minus_b, zeta.classify());
    hax_lib::fstar!(
        r#"
    calc (==) {
        v o0 % 3329;
        (==) { }
        v a_plus_b % 3329;
        (==) { }
        (v (Seq.index vec.f_elements (v j)) + v (Seq.index vec.f_elements (v i))) % 3329;
    };
    calc (==) {
        v o1 % 3329;
        (==) { }
        (v a_minus_b * v zeta * 169) % 3329;
        (==) { }
        ((v (Seq.index vec.f_elements (v j)) - v (Seq.index vec.f_elements (v i))) * v zeta * 169) % 3329;
    }"#
    );
    vec.elements[i] = o0;
    vec.elements[j] = o1;
    hax_lib::fstar!(
        r#"assert (Seq.index vec.f_elements (v i) == o0);
                     assert (Seq.index vec.f_elements (v j) == o1)"#
    );
}

#[inline(always)]
#[hax_lib::fstar::options("--z3rlimit 200")]
#[hax_lib::requires(fstar!(r#"Spec.Utils.is_i16b 1664 zeta0 /\ Spec.Utils.is_i16b 1664 zeta1 /\
                            Spec.Utils.is_i16b 1664 zeta2 /\ Spec.Utils.is_i16b 1664 zeta3 /\
                            Spec.Utils.is_i16b_array (4*3328) ${vec}.f_elements"#))]
#[hax_lib::ensures(|result| fstar!(r#"Spec.Utils.is_i16b_array 3328 ${result}.f_elements"#))]
pub(crate) fn inv_ntt_layer_1_step(
    mut vec: PortableVector,
    zeta0: i16,
    zeta1: i16,
    zeta2: i16,
    zeta3: i16,
) -> PortableVector {
    inv_ntt_step(&mut vec, zeta0, 0, 2);
    inv_ntt_step(&mut vec, zeta0, 1, 3);
    inv_ntt_step(&mut vec, zeta1, 4, 6);
    inv_ntt_step(&mut vec, zeta1, 5, 7);
    inv_ntt_step(&mut vec, zeta2, 8, 10);
    inv_ntt_step(&mut vec, zeta2, 9, 11);
    inv_ntt_step(&mut vec, zeta3, 12, 14);
    inv_ntt_step(&mut vec, zeta3, 13, 15);
    hax_lib::fstar!(
        r#"assert (Spec.Utils.is_i16b 3328 (Seq.index ${vec}.f_elements 13));
        assert (Spec.Utils.is_i16b 3328 (Seq.index ${vec}.f_elements 15));
        assert (Spec.Utils.is_i16b 3328 (Seq.index ${vec}.f_elements 12));
        assert (Spec.Utils.is_i16b 3328 (Seq.index ${vec}.f_elements 14));
        assert (Spec.Utils.is_i16b 3328 (Seq.index ${vec}.f_elements 9));
        assert (Spec.Utils.is_i16b 3328 (Seq.index ${vec}.f_elements 11));
        assert (Spec.Utils.is_i16b 3328 (Seq.index ${vec}.f_elements 8));
        assert (Spec.Utils.is_i16b 3328 (Seq.index ${vec}.f_elements 10));
        assert (Spec.Utils.is_i16b 3328 (Seq.index ${vec}.f_elements 5));
        assert (Spec.Utils.is_i16b 3328 (Seq.index ${vec}.f_elements 7));
        assert (Spec.Utils.is_i16b 3328 (Seq.index ${vec}.f_elements 4));
        assert (Spec.Utils.is_i16b 3328 (Seq.index ${vec}.f_elements 6));
        assert (Spec.Utils.is_i16b 3328 (Seq.index ${vec}.f_elements 1));
        assert (Spec.Utils.is_i16b 3328 (Seq.index ${vec}.f_elements 3));
        assert (Spec.Utils.is_i16b 3328 (Seq.index ${vec}.f_elements 0));
        assert (Spec.Utils.is_i16b 3328 (Seq.index ${vec}.f_elements 2));
        assert (forall (i:nat). i < 16 ==> Spec.Utils.is_i16b 3328 (Seq.index ${vec}.f_elements i))"#
    );
    vec
}

#[inline(always)]
#[hax_lib::fstar::options("--z3rlimit 100")]
#[hax_lib::requires(fstar!(r#"Spec.Utils.is_i16b 1664 zeta0 /\ Spec.Utils.is_i16b 1664 zeta1 /\
                            Spec.Utils.is_i16b_array 3328 ${vec}.f_elements"#))]
#[hax_lib::ensures(|result| fstar!(r#"Spec.Utils.is_i16b_array 3328 ${result}.f_elements"#))]
pub(crate) fn inv_ntt_layer_2_step(
    mut vec: PortableVector,
    zeta0: i16,
    zeta1: i16,
) -> PortableVector {
    inv_ntt_step(&mut vec, zeta0, 0, 4);
    inv_ntt_step(&mut vec, zeta0, 1, 5);
    inv_ntt_step(&mut vec, zeta0, 2, 6);
    inv_ntt_step(&mut vec, zeta0, 3, 7);
    inv_ntt_step(&mut vec, zeta1, 8, 12);
    inv_ntt_step(&mut vec, zeta1, 9, 13);
    inv_ntt_step(&mut vec, zeta1, 10, 14);
    inv_ntt_step(&mut vec, zeta1, 11, 15);
    vec
}

#[inline(always)]
#[hax_lib::fstar::options("--z3rlimit 100")]
#[hax_lib::requires(fstar!(r#"Spec.Utils.is_i16b 1664 zeta /\
                            Spec.Utils.is_i16b_array 3328 ${vec}.f_elements"#))]
#[hax_lib::ensures(|result| fstar!(r#"Spec.Utils.is_i16b_array 3328 ${result}.f_elements"#))]
pub(crate) fn inv_ntt_layer_3_step(mut vec: PortableVector, zeta: i16) -> PortableVector {
    inv_ntt_step(&mut vec, zeta, 0, 8);
    inv_ntt_step(&mut vec, zeta, 1, 9);
    inv_ntt_step(&mut vec, zeta, 2, 10);
    inv_ntt_step(&mut vec, zeta, 3, 11);
    inv_ntt_step(&mut vec, zeta, 4, 12);
    inv_ntt_step(&mut vec, zeta, 5, 13);
    inv_ntt_step(&mut vec, zeta, 6, 14);
    inv_ntt_step(&mut vec, zeta, 7, 15);
    vec
}

/// Compute the product of two Kyber binomials with respect to the
/// modulus `X² - zeta`.
///
/// This function almost implements <strong>Algorithm 11</strong> of the
/// NIST FIPS 203 standard, which is reproduced below:
///
/// ```plaintext
/// Input:  a₀, a₁, b₀, b₁ ∈ ℤq.
/// Input: γ ∈ ℤq.
/// Output: c₀, c₁ ∈ ℤq.
///
/// c₀ ← a₀·b₀ + a₁·b₁·γ
/// c₁ ← a₀·b₁ + a₁·b₀
/// return c₀, c₁
/// ```
/// We say "almost" because the coefficients output by this function are in
/// the Montgomery domain (unlike in the specification).
///
/// The NIST FIPS 203 standard can be found at
/// <https://csrc.nist.gov/pubs/fips/203/ipd>.
#[inline(always)]
#[hax_lib::fstar::options(
    "--z3rlimit 250 --split_queries always --query_stats --ext context_prune"
)]
#[hax_lib::fstar::before(interface, "[@@ \"opaque_to_smt\"]")]
#[hax_lib::requires(fstar!(r#"v i < 8 /\ Spec.Utils.is_i16b 1664 $zeta /\
        Spec.Utils.is_i16b_array 3328 ${a}.f_elements /\
        Spec.Utils.is_i16b_array 3328 ${b}.f_elements /\
        Spec.Utils.is_i16b_array 3328 ${out}.f_elements "#))]
#[hax_lib::ensures(|()| fstar!(r#"
        Spec.Utils.is_i16b_array 3328 ${out}_future.f_elements /\
        (forall k. (k <> 2 * v $i /\ k <> 2 * v $i + 1) ==> 
                    Seq.index ${out}_future.f_elements k == Seq.index ${out}.f_elements k) /\                 
        (let ai = Seq.index ${a}.f_elements (2 * v $i) in
         let aj = Seq.index ${a}.f_elements (2 * v $i + 1) in
         let bi = Seq.index ${b}.f_elements (2 * v $i) in
         let bj = Seq.index ${b}.f_elements (2 * v $i + 1) in
         let oi = Seq.index out_future.f_elements (2 * v $i) in
         let oj = Seq.index out_future.f_elements (2 * v $i + 1) in
         ((v oi % 3329) == (((v ai * v bi + (v aj * v bj * v zeta * 169)) * 169) % 3329)) /\
         ((v oj % 3329) == (((v ai * v bj + v aj * v bi) * 169) % 3329)))"#))]
pub(crate) fn ntt_multiply_binomials(
    a: &PortableVector,
    b: &PortableVector,
    zeta: FieldElementTimesMontgomeryR,
    i: usize,
    out: &mut PortableVector,
) {
    let ai = a.elements[2 * i];
    let bi = b.elements[2 * i];
    let aj = a.elements[2 * i + 1];
    let bj = b.elements[2 * i + 1];

    hax_lib::fstar!(
        "assert(Spec.Utils.is_i16b 3328 $ai);
                     assert(Spec.Utils.is_i16b 3328 $bi);
                     assert(Spec.Utils.is_i16b 3328 $aj);
                     assert(Spec.Utils.is_i16b 3328 $bj);
                     assert_norm (3328 * 3328 < pow2 31)"
    );

    hax_lib::fstar!(r#"Spec.Utils.lemma_mul_i16b 3328 3328 $ai $bi"#);
<<<<<<< HEAD
    let ai_bi = (ai.as_i32()) * (bi.as_i32());
    hax_lib::fstar!(r#"Spec.Utils.lemma_mul_i16b 3328 3328 $aj $bj"#);
    let aj_bj_ = (aj.as_i32()) * (bj.as_i32());
=======

    let ai_bi = (ai as i32) * (bi as i32);

    hax_lib::fstar!(r#"Spec.Utils.lemma_mul_i16b 3328 3328 $aj $bj"#);

    let aj_bj_ = (aj as i32) * (bj as i32);

>>>>>>> 7cdd8edd
    hax_lib::fstar!(r#"assert_norm (3328 * 3328 <= 3328 * pow2 15)"#);

    let aj_bj = montgomery_reduce_element(aj_bj_);

    hax_lib::fstar!(r#"Spec.Utils.lemma_mul_i16b 3328 1664 $aj_bj $zeta"#);
<<<<<<< HEAD
    let aj_bj_zeta = (aj_bj.as_i32()) * (zeta.as_i32());
=======

    let aj_bj_zeta = (aj_bj as i32) * (zeta as i32);
>>>>>>> 7cdd8edd
    let ai_bi_aj_bj = ai_bi + aj_bj_zeta;

    hax_lib::fstar!(r#"assert(Spec.Utils.is_i32b (3328*3328 + 3328*1664) $ai_bi_aj_bj)"#);
    hax_lib::fstar!(r#"assert_norm (3328 * 3328 + 3328 * 1664 <= 3328 * pow2 15)"#);

    let o0 = montgomery_reduce_element(ai_bi_aj_bj);

    hax_lib::fstar!(
        r#"calc  ( == ) {
        v $o0 % 3329;
        ( == ) { () }
        (v $ai_bi_aj_bj * 169) % 3329;
        ( == ) { assert(v $ai_bi_aj_bj == v $ai_bi + v $aj_bj_zeta) }
        ((v $ai_bi + v $aj_bj_zeta) * 169) % 3329;
        ( == ) { assert (v $ai_bi == v $ai * v $bi) }
        (((v $ai * v $bi) + v $aj_bj_zeta) * 169) % 3329;
        ( == ) { assert (v $aj_bj_zeta == v $aj_bj * v $zeta) }
        (((v $ai * v $bi) + (v $aj_bj * v $zeta)) * 169) % 3329;
        ( == ) { Math.Lemmas.lemma_mod_mul_distr_l ((v ai * v bi) + (v aj_bj * v zeta)) 169 3329 }
        ((((v $ai * v $bi) + (v $aj_bj * v $zeta)) % 3329) * 169) % 3329;
        ( == ) { Math.Lemmas.lemma_mod_add_distr (v ai * v bi) (v aj_bj * v zeta) 3329 }
        (((v $ai * v $bi) + ((v $aj_bj * v $zeta) % 3329)) % 3329 * 169) % 3329;
        ( == ) { Math.Lemmas.lemma_mod_mul_distr_l (v aj_bj) (v zeta) 3329 }
        (((v $ai * v $bi) + ((v $aj_bj % 3329 * v $zeta) % 3329)) % 3329 * 169) % 3329;
        ( == ) { assert(v aj_bj % 3329 == (v $aj_bj_ * 169) % 3329) }
        (((v $ai * v $bi) + (((v $aj_bj_ * 169) % 3329 * v $zeta) % 3329)) % 3329 * 169) % 3329;
        ( == ) { assert(v $aj_bj_ == v $aj * v $bj) }
        (((v $ai * v $bi) + (((v $aj * v $bj * 169) % 3329 * v $zeta) % 3329)) % 3329 * 169) % 3329;
        ( == ) { Math.Lemmas.lemma_mod_mul_distr_l (v $aj * v $bj * 169) (v $zeta) 3329 }
        (((v $ai * v $bi) + (((v $aj * v $bj * 169 * v $zeta) % 3329))) % 3329 * 169) % 3329;
        ( == ) { Math.Lemmas.lemma_mod_add_distr (v $ai * v $bi) (v $aj * v $bj * 169 * v $zeta) 3329 }
        (((v $ai * v $bi) + ((v $aj * v $bj * 169 * v $zeta))) % 3329 * 169) % 3329;
        ( == ) { Math.Lemmas.lemma_mod_mul_distr_l ((v ai * v bi) + ((v aj * v bj * 169 * v zeta))) 169 3329 }
        (((v $ai * v $bi) + ((v $aj * v $bj * 169 * v $zeta))) * 169) % 3329;
        }"#
    );
    hax_lib::fstar!(r#"Spec.Utils.lemma_mul_i16b 3328 3328 $ai $bj"#);
<<<<<<< HEAD
    let ai_bj = (ai.as_i32()) * (bj.as_i32());
    hax_lib::fstar!(r#"Spec.Utils.lemma_mul_i16b 3328 3328 $aj $bi"#);
    let aj_bi = (aj.as_i32()) * (bi.as_i32());
=======

    let ai_bj = (ai as i32) * (bj as i32);

    hax_lib::fstar!(r#"Spec.Utils.lemma_mul_i16b 3328 3328 $aj $bi"#);

    let aj_bi = (aj as i32) * (bi as i32);
>>>>>>> 7cdd8edd
    let ai_bj_aj_bi = ai_bj + aj_bi;

    hax_lib::fstar!(r#"assert(Spec.Utils.is_i32b (3328*3328 + 3328*3328) ai_bj_aj_bi) "#);
    hax_lib::fstar!(r#"assert_norm (3328 * 3328 + 3328 * 3328 <= 3328 * pow2 15)"#);

    let o1 = montgomery_reduce_element(ai_bj_aj_bi);

    hax_lib::fstar!(
        "calc  ( == ) {
        v $o1 % 3329;
        ( == ) { () }
        (v $ai_bj_aj_bi * 169) % 3329;
        ( == ) { assert(v $ai_bj_aj_bi == v $ai_bj + v $aj_bi) }
        ((v $ai_bj + v $aj_bi) * 169) % 3329;
        ( == ) { assert (v ai_bj == v ai * v bj) }
        ((v ai * v bj + v aj_bi) * 169) % 3329;
        ( == ) { assert (v aj_bi == v aj * v bi) }
        ((v ai * v bj + v aj * v bi) * 169) % 3329;
    }"
    );

    #[cfg(hax)]
    let _out0 = out.elements;

    out.elements[2 * i] = o0;
    out.elements[2 * i + 1] = o1;

    hax_lib::fstar!(
        r#"assert (Seq.index out.f_elements (2 * v i) == o0);
                     assert (Seq.index out.f_elements (2 * v i + 1) == o1);
                     assert (Spec.Utils.is_i16b_array 3328 out.f_elements);
                     assert (forall k. (k <> 2 * v i /\ k <> 2 * v i + 1) ==>
                                        Seq.index out.f_elements k ==
                                        Seq.index ${_out0} k)"#
    );
}

#[inline(always)]
#[hax_lib::fstar::options("--z3rlimit 1000")]
#[hax_lib::requires(fstar!(r#"Spec.Utils.is_i16b 1664 $zeta0 /\
        Spec.Utils.is_i16b 1664 $zeta1 /\
        Spec.Utils.is_i16b 1664 $zeta2 /\
        Spec.Utils.is_i16b 1664 $zeta3 /\
        Spec.Utils.is_i16b_array 3328 ${lhs}.f_elements /\
        Spec.Utils.is_i16b_array 3328 ${rhs}.f_elements "#))]
#[hax_lib::ensures(|result| fstar!(r#"Spec.Utils.is_i16b_array 3328 ${result}.f_elements /\
          (let zetas = Seq.seq_of_list [v zeta0; - v zeta0; v zeta1; - v zeta1; v zeta2; - v zeta2; v zeta3; - v zeta3] in
          (forall (i:nat). i < 8 ==>
           (let ai = Seq.index lhs.f_elements (2 * i) in
            let aj = Seq.index lhs.f_elements (2 * i + 1) in
            let bi = Seq.index rhs.f_elements (2 * i) in
            let bj = Seq.index rhs.f_elements (2 * i + 1) in
            let oi = Seq.index result.f_elements (2 * i) in
            let oj = Seq.index result.f_elements (2 * i + 1) in
            ((v oi % 3329) == (((v ai * v bi + (v aj * v bj * (Seq.index zetas i) * 169)) * 169) % 3329)) /\
            ((v oj % 3329) == (((v ai * v bj + v aj * v bi) * 169) % 3329)))))"#))]
pub(crate) fn ntt_multiply(
    lhs: &PortableVector,
    rhs: &PortableVector,
    zeta0: i16,
    zeta1: i16,
    zeta2: i16,
    zeta3: i16,
) -> PortableVector {
    let nzeta0 = -zeta0;
    let nzeta1 = -zeta1;
    let nzeta2 = -zeta2;
    let nzeta3 = -zeta3;
    hax_lib::fstar!(r#"assert (Spec.Utils.is_i16b 1664 nzeta0)"#);
    hax_lib::fstar!(r#"assert (Spec.Utils.is_i16b 1664 nzeta1)"#);
    hax_lib::fstar!(r#"assert (Spec.Utils.is_i16b 1664 nzeta2)"#);
    hax_lib::fstar!(r#"assert (Spec.Utils.is_i16b 1664 nzeta3)"#);
    let mut out = zero();
    hax_lib::fstar!(r#"assert (Spec.Utils.is_i16b_array 3328 out.f_elements)"#);
    ntt_multiply_binomials(lhs, rhs, zeta0.classify(), 0, &mut out);
    hax_lib::fstar!(r#"assert (Spec.Utils.is_i16b_array 3328 out.f_elements)"#);
    ntt_multiply_binomials(lhs, rhs, nzeta0.classify(), 1, &mut out);
    hax_lib::fstar!(r#"assert (Spec.Utils.is_i16b_array 3328 out.f_elements)"#);
    ntt_multiply_binomials(lhs, rhs, zeta1.classify(), 2, &mut out);
    hax_lib::fstar!(r#"assert (Spec.Utils.is_i16b_array 3328 out.f_elements)"#);
    ntt_multiply_binomials(lhs, rhs, nzeta1.classify(), 3, &mut out);
    hax_lib::fstar!(r#"assert (Spec.Utils.is_i16b_array 3328 out.f_elements)"#);
    ntt_multiply_binomials(lhs, rhs, zeta2.classify(), 4, &mut out);
    hax_lib::fstar!(r#"assert (Spec.Utils.is_i16b_array 3328 out.f_elements)"#);
    ntt_multiply_binomials(lhs, rhs, nzeta2.classify(), 5, &mut out);
    hax_lib::fstar!(r#"assert (Spec.Utils.is_i16b_array 3328 out.f_elements)"#);
    ntt_multiply_binomials(lhs, rhs, zeta3.classify(), 6, &mut out);
    hax_lib::fstar!(r#"assert (Spec.Utils.is_i16b_array 3328 out.f_elements)"#);
    ntt_multiply_binomials(lhs, rhs, nzeta3.classify(), 7, &mut out);
    hax_lib::fstar!(r#"assert (Spec.Utils.is_i16b_array 3328 out.f_elements)"#);
    out
}<|MERGE_RESOLUTION|>--- conflicted
+++ resolved
@@ -305,30 +305,20 @@
     );
 
     hax_lib::fstar!(r#"Spec.Utils.lemma_mul_i16b 3328 3328 $ai $bi"#);
-<<<<<<< HEAD
+  
     let ai_bi = (ai.as_i32()) * (bi.as_i32());
+  
     hax_lib::fstar!(r#"Spec.Utils.lemma_mul_i16b 3328 3328 $aj $bj"#);
+  
     let aj_bj_ = (aj.as_i32()) * (bj.as_i32());
-=======
-
-    let ai_bi = (ai as i32) * (bi as i32);
-
-    hax_lib::fstar!(r#"Spec.Utils.lemma_mul_i16b 3328 3328 $aj $bj"#);
-
-    let aj_bj_ = (aj as i32) * (bj as i32);
-
->>>>>>> 7cdd8edd
+  
     hax_lib::fstar!(r#"assert_norm (3328 * 3328 <= 3328 * pow2 15)"#);
 
     let aj_bj = montgomery_reduce_element(aj_bj_);
 
     hax_lib::fstar!(r#"Spec.Utils.lemma_mul_i16b 3328 1664 $aj_bj $zeta"#);
-<<<<<<< HEAD
+    
     let aj_bj_zeta = (aj_bj.as_i32()) * (zeta.as_i32());
-=======
-
-    let aj_bj_zeta = (aj_bj as i32) * (zeta as i32);
->>>>>>> 7cdd8edd
     let ai_bi_aj_bj = ai_bi + aj_bj_zeta;
 
     hax_lib::fstar!(r#"assert(Spec.Utils.is_i32b (3328*3328 + 3328*1664) $ai_bi_aj_bj)"#);
@@ -366,18 +356,12 @@
         }"#
     );
     hax_lib::fstar!(r#"Spec.Utils.lemma_mul_i16b 3328 3328 $ai $bj"#);
-<<<<<<< HEAD
+   
     let ai_bj = (ai.as_i32()) * (bj.as_i32());
+   
     hax_lib::fstar!(r#"Spec.Utils.lemma_mul_i16b 3328 3328 $aj $bi"#);
+   
     let aj_bi = (aj.as_i32()) * (bi.as_i32());
-=======
-
-    let ai_bj = (ai as i32) * (bj as i32);
-
-    hax_lib::fstar!(r#"Spec.Utils.lemma_mul_i16b 3328 3328 $aj $bi"#);
-
-    let aj_bi = (aj as i32) * (bi as i32);
->>>>>>> 7cdd8edd
     let ai_bj_aj_bi = ai_bj + aj_bi;
 
     hax_lib::fstar!(r#"assert(Spec.Utils.is_i32b (3328*3328 + 3328*3328) ai_bj_aj_bi) "#);
