--- conflicted
+++ resolved
@@ -225,7 +225,6 @@
     T::add(a, &fm)
 }
 
-<<<<<<< HEAD
 #[hax_lib::fstar::options("--z3rlimit 100")]
 #[hax_lib::requires(fstar!("forall i. let x = Seq.index (i1._super_8706949974463268012.f_repr ${vec}) i in 
                                       (x == 0s \\/ x == 1s)"))]
@@ -244,16 +243,4 @@
     hax_lib::fstar!("assert (i1.f_bitwise_and_with_constant_pre ${s} 1665s)");
     let res = T::bitwise_and_with_constant(s, 1665);
     res
-}
-
-/// Internal vectors.
-///
-/// Used in the unpacked API.
-pub trait VectorType: Operations {}
-
-impl<T: Operations> VectorType for T {}
-=======
-pub fn decompress_1<T: Operations>(v: T) -> T {
-    T::bitwise_and_with_constant(T::sub(T::ZERO(), &v), 1665)
-}
->>>>>>> 41072c68
+}