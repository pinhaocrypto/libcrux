pub const MONTGOMERY_R_SQUARED_MOD_FIELD_MODULUS: i16 = 1353;
pub const FIELD_MODULUS: i16 = 3329;
pub const FIELD_ELEMENTS_IN_VECTOR: usize = 16;
pub const INVERSE_OF_MODULUS_MOD_MONTGOMERY_R: u32 = 62209; // FIELD_MODULUS^{-1} mod MONTGOMERY_R
pub const BARRETT_SHIFT: i32 = 26;
pub const BARRETT_R: i32 = 1 << BARRETT_SHIFT;

#[cfg(hax)]
#[hax_lib::attributes]
pub trait Repr: Copy + Clone {
    #[requires(true)]
    fn repr(x: Self) -> [i16; 16];
}

#[cfg(hax)]
#[hax_lib::attributes]
pub trait Operations: Copy + Clone + Repr {
    #[allow(non_snake_case)]
    #[requires(true)]
    #[ensures(|result| fstar!("f_repr $result == Seq.create 16 0s"))]
    fn ZERO() -> Self;
  
    #[requires(array.len() == 16)]
    #[ensures(|result| fstar!("f_repr $result == $array"))]
    fn from_i16_array(array: &[i16]) -> Self;
     
    #[requires(true)]
    #[ensures(|result| fstar!("f_repr $x == $result"))]
    fn to_i16_array(x: Self) -> [i16; 16];

    // Basic arithmetic
    #[requires(fstar!("forall i. i < 16 ==> 
        Spec.Utils.is_intb (pow2 15 - 1) (v (Seq.index (f_repr ${lhs}) i) + v (Seq.index (f_repr ${rhs}) i))"))]
    #[ensures(|result| fstar!("forall i. i < 16 ==> 
        (v (Seq.index (f_repr ${result}) i) == 
         v (Seq.index (f_repr ${lhs}) i) + v (Seq.index (f_repr ${rhs}) i))"))]
    fn add(lhs: Self, rhs: &Self) -> Self;

    #[requires(fstar!("forall i. i < 16 ==> 
        Spec.Utils.is_intb (pow2 15 - 1) (v (Seq.index (f_repr ${lhs}) i) - v (Seq.index (f_repr ${rhs}) i))"))]
    #[ensures(|result| fstar!("forall i. i < 16 ==> 
        (v (Seq.index (f_repr ${result}) i) == 
         v (Seq.index (f_repr ${lhs}) i) - v (Seq.index (f_repr ${rhs}) i))"))]
    fn sub(lhs: Self, rhs: &Self) -> Self;

    #[requires(fstar!("forall i. i < 16 ==> 
        Spec.Utils.is_intb (pow2 15 - 1) (v (Seq.index (f_repr ${vec}) i) * v c)"))]
    #[ensures(|result| fstar!("forall i. i < 16 ==> 
        (v (Seq.index (f_repr ${result}) i) == 
         v (Seq.index (f_repr ${vec}) i) * v c)"))]
    fn multiply_by_constant(vec: Self, c: i16) -> Self;

    // Bitwise operations
    #[requires(true)]
    #[ensures(|result| fstar!("f_repr $result == Spec.Utils.map_array (fun x -> x &. c) (f_repr $v)"))]
    fn bitwise_and_with_constant(v: Self, c: i16) -> Self;

    #[requires(SHIFT_BY >= 0 && SHIFT_BY < 16)]
    #[ensures(|result| fstar!("(v_SHIFT_BY >=. 0l /\\ v_SHIFT_BY <. 16l) ==> f_repr $result == Spec.Utils.map_array (fun x -> x >>! ${SHIFT_BY}) (f_repr $v)"))]
    fn shift_right<const SHIFT_BY: i32>(v: Self) -> Self;
    // fn shift_left<const SHIFT_BY: i32>(v: Self) -> Self;

    // Modular operations
    #[requires(fstar!("Spec.Utils.is_i16b_array (pow2 12 - 1) (f_repr $v)"))]
    #[ensures(|result| fstar!("f_repr $result == Spec.Utils.map_array (fun x -> if x >=. 3329s then x -! 3329s else x) (f_repr $v)"))]
    fn cond_subtract_3329(v: Self) -> Self;

    #[requires(fstar!("Spec.Utils.is_i16b_array 28296 (f_repr $vector)"))]
    fn barrett_reduce(vector: Self) -> Self;

    #[requires(fstar!("Spec.Utils.is_i16b 1664 c"))]
    fn montgomery_multiply_by_constant(v: Self, c: i16) -> Self;

    // Compression
    #[requires(fstar!("forall (i:nat). i < 16 ==> v (Seq.index (f_repr $a) i) >= 0 /\\
        v (Seq.index (f_repr $a) i) < 3329"))]
    #[ensures(|result| fstar!("forall (i:nat). i < 16 ==> bounded (Seq.index (f_repr $result) i) 1"))]
    fn compress_1(a: Self) -> Self;
    #[requires(fstar!("(v $COEFFICIENT_BITS == 4 \\/
            v $COEFFICIENT_BITS == 5 \\/
            v $COEFFICIENT_BITS == 10 \\/
            v $COEFFICIENT_BITS == 11) /\\
        (forall (i:nat). i < 16 ==> v (Seq.index (f_repr $a) i) >= 0 /\\
            v (Seq.index (f_repr $a) i) < 3329)"))]
    #[ensures(|result| fstar!("(v $COEFFICIENT_BITS == 4 \\/
            v $COEFFICIENT_BITS == 5 \\/
            v $COEFFICIENT_BITS == 10 \\/
            v $COEFFICIENT_BITS == 11) ==>
                (forall (i:nat). i < 16 ==> bounded (Seq.index (f_repr $result) i) (v $COEFFICIENT_BITS))"))]
    fn compress<const COEFFICIENT_BITS: i32>(a: Self) -> Self;
    #[requires(COEFFICIENT_BITS == 4 || COEFFICIENT_BITS == 5 ||
        COEFFICIENT_BITS == 10 || COEFFICIENT_BITS == 11)]
    fn decompress_ciphertext_coefficient<const COEFFICIENT_BITS: i32>(v: Self) -> Self;

    // NTT
    #[requires(fstar!("Spec.Utils.is_i16b 1664 zeta0 /\\ Spec.Utils.is_i16b 1664 zeta1 /\\ 
                       Spec.Utils.is_i16b 1664 zeta2 /\\ Spec.Utils.is_i16b 1664 zeta3 /\\
                       Spec.Utils.is_i16b_array (11207+5*3328) (f_repr ${a})"))]
    #[ensures(|out| fstar!("Spec.Utils.is_i16b_array (11207+6*3328) (f_repr $out)"))]
    fn ntt_layer_1_step(a: Self, zeta0: i16, zeta1: i16, zeta2: i16, zeta3: i16) -> Self;
    #[requires(fstar!("Spec.Utils.is_i16b 1664 zeta0 /\\ Spec.Utils.is_i16b 1664 zeta1 /\\
                       Spec.Utils.is_i16b_array (11207+4*3328) (f_repr ${a})"))]
    #[ensures(|out| fstar!("Spec.Utils.is_i16b_array (11207+5*3328) (f_repr $out)"))]
    fn ntt_layer_2_step(a: Self, zeta0: i16, zeta1: i16) -> Self;
    #[requires(fstar!("Spec.Utils.is_i16b 1664 zeta /\\
                       Spec.Utils.is_i16b_array (11207+3*3328) (f_repr ${a})"))]
    #[ensures(|out| fstar!("Spec.Utils.is_i16b_array (11207+4*3328) (f_repr $out)"))]
    fn ntt_layer_3_step(a: Self, zeta: i16) -> Self;

    #[requires(fstar!("Spec.Utils.is_i16b 1664 zeta0 /\\ Spec.Utils.is_i16b 1664 zeta1 /\\ 
                       Spec.Utils.is_i16b 1664 zeta2 /\\ Spec.Utils.is_i16b 1664 zeta3 /\\
                       Spec.Utils.is_i16b_array (4 * 3328) (f_repr ${a})"))]
    #[ensures(|out| fstar!("Spec.Utils.is_i16b_array 3328 (f_repr $out)"))]
    fn inv_ntt_layer_1_step(a: Self, zeta0: i16, zeta1: i16, zeta2: i16, zeta3: i16) -> Self;
    #[requires(fstar!("Spec.Utils.is_i16b 1664 zeta0 /\\ Spec.Utils.is_i16b 1664 zeta1 /\\
                       Spec.Utils.is_i16b_array 3328 (f_repr ${a})"))]
    #[ensures(|out| fstar!("Spec.Utils.is_i16b_array 3328 (f_repr $out)"))]
    fn inv_ntt_layer_2_step(a: Self, zeta0: i16, zeta1: i16) -> Self;
    #[requires(fstar!("Spec.Utils.is_i16b 1664 zeta/\\
                       Spec.Utils.is_i16b_array 3328 (f_repr ${a})"))]
    #[ensures(|out| fstar!("Spec.Utils.is_i16b_array 3328 (f_repr $out)"))]
    fn inv_ntt_layer_3_step(a: Self, zeta: i16) -> Self;

    #[requires(fstar!("Spec.Utils.is_i16b 1664 zeta0 /\\ Spec.Utils.is_i16b 1664 zeta1 /\\
                       Spec.Utils.is_i16b 1664 zeta2 /\\ Spec.Utils.is_i16b 1664 zeta3 /\\
                       Spec.Utils.is_i16b_array 3228 (f_repr ${lhs}) /\\
                       Spec.Utils.is_i16b_array 3228 (f_repr ${rhs}) "))]
    #[ensures(|out| fstar!("Spec.Utils.is_i16b_array 3328 (f_repr $out)"))]
    fn ntt_multiply(lhs: &Self, rhs: &Self, zeta0: i16, zeta1: i16, zeta2: i16, zeta3: i16)
        -> Self;

    // Serialization and deserialization
    #[requires(fstar!("Spec.MLKEM.serialize_pre 1 (f_repr $a)"))]
    #[ensures(|result| fstar!("Spec.MLKEM.serialize_pre 1 (f_repr $a) ==> Spec.MLKEM.serialize_post 1 (f_repr $a) $result"))]
    fn serialize_1(a: Self) -> [u8; 2];
    #[requires(a.len() == 2)]
    #[ensures(|result| fstar!("sz (Seq.length $a) =. sz 2 ==> Spec.MLKEM.deserialize_post 1 $a (f_repr $result)"))]
    fn deserialize_1(a: &[u8]) -> Self;

    #[requires(fstar!("Spec.MLKEM.serialize_pre 4 (f_repr $a)"))]
    #[ensures(|result| fstar!("Spec.MLKEM.serialize_pre 4 (f_repr $a) ==> Spec.MLKEM.serialize_post 4 (f_repr $a) $result"))]
    fn serialize_4(a: Self) -> [u8; 8];
    #[requires(a.len() == 8)]
    #[ensures(|result| fstar!("sz (Seq.length $a) =. sz 8 ==> Spec.MLKEM.deserialize_post 4 $a (f_repr $result)"))]
    fn deserialize_4(a: &[u8]) -> Self;

    fn serialize_5(a: Self) -> [u8; 10];
    #[requires(a.len() == 10)]
    fn deserialize_5(a: &[u8]) -> Self;

    #[requires(fstar!("Spec.MLKEM.serialize_pre 10 (f_repr $a)"))]
    #[ensures(|result| fstar!("Spec.MLKEM.serialize_pre 10 (f_repr $a) ==> Spec.MLKEM.serialize_post 10 (f_repr $a) $result"))]
    fn serialize_10(a: Self) -> [u8; 20];
    #[requires(a.len() == 20)]
    #[ensures(|result| fstar!("sz (Seq.length $a) =. sz 20 ==> Spec.MLKEM.deserialize_post 10 $a (f_repr $result)"))]
    fn deserialize_10(a: &[u8]) -> Self;

    fn serialize_11(a: Self) -> [u8; 22];
    #[requires(a.len() == 22)]
    fn deserialize_11(a: &[u8]) -> Self;

    #[requires(fstar!("Spec.MLKEM.serialize_pre 12 (f_repr $a)"))]
    #[ensures(|result| fstar!("Spec.MLKEM.serialize_pre 12 (f_repr $a) ==> Spec.MLKEM.serialize_post 12 (f_repr $a) $result"))]
    fn serialize_12(a: Self) -> [u8; 24];
    #[requires(a.len() == 24)]
    #[ensures(|result| fstar!("sz (Seq.length $a) =. sz 24 ==> Spec.MLKEM.deserialize_post 12 $a (f_repr $result)"))]
    fn deserialize_12(a: &[u8]) -> Self;

    #[requires(a.len() == 24 && out.len() == 16)]
    #[ensures(|result|
        fstar!("Seq.length $out_future == Seq.length $out /\\ v $result <= 16")
    )]
    fn rej_sample(a: &[u8], out: &mut [i16]) -> usize;
}

#[cfg(not(hax))]
pub trait Operations: Copy + Clone {
    #[allow(non_snake_case)]
    fn ZERO() -> Self;
    fn from_i16_array(array: &[i16]) -> Self;
    fn to_i16_array(x: Self) -> [i16; 16];
    fn add(lhs: Self, rhs: &Self) -> Self;
    fn sub(lhs: Self, rhs: &Self) -> Self;
    fn multiply_by_constant(v: Self, c: i16) -> Self;
    fn bitwise_and_with_constant(v: Self, c: i16) -> Self;
    fn shift_right<const SHIFT_BY: i32>(v: Self) -> Self;
    fn cond_subtract_3329(v: Self) -> Self;
    fn barrett_reduce(vector: Self) -> Self;
    fn montgomery_multiply_by_constant(v: Self, c: i16) -> Self;
    fn compress_1(v: Self) -> Self;
    fn compress<const COEFFICIENT_BITS: i32>(v: Self) -> Self;
    fn decompress_ciphertext_coefficient<const COEFFICIENT_BITS: i32>(v: Self) -> Self;
    fn ntt_layer_1_step(a: Self, zeta0: i16, zeta1: i16, zeta2: i16, zeta3: i16) -> Self;
    fn ntt_layer_2_step(a: Self, zeta0: i16, zeta1: i16) -> Self;
    fn ntt_layer_3_step(a: Self, zeta: i16) -> Self;
    fn inv_ntt_layer_1_step(a: Self, zeta0: i16, zeta1: i16, zeta2: i16, zeta3: i16) -> Self;
    fn inv_ntt_layer_2_step(a: Self, zeta0: i16, zeta1: i16) -> Self;
    fn inv_ntt_layer_3_step(a: Self, zeta: i16) -> Self;
    fn ntt_multiply(lhs: &Self, rhs: &Self, zeta0: i16, zeta1: i16, zeta2: i16, zeta3: i16)
        -> Self;
    fn serialize_1(a: Self) -> [u8; 2];
    fn deserialize_1(a: &[u8]) -> Self;
    fn serialize_4(a: Self) -> [u8; 8];
    fn deserialize_4(a: &[u8]) -> Self;
    fn serialize_5(a: Self) -> [u8; 10];
    fn deserialize_5(a: &[u8]) -> Self;
    fn serialize_10(a: Self) -> [u8; 20];
    fn deserialize_10(a: &[u8]) -> Self;
    fn serialize_11(a: Self) -> [u8; 22];
    fn deserialize_11(a: &[u8]) -> Self;
    fn serialize_12(a: Self) -> [u8; 24];
    fn deserialize_12(a: &[u8]) -> Self;
    fn rej_sample(a: &[u8], out: &mut [i16]) -> usize;
}

// hax does not support trait with default implementations, so we use the following pattern
#[hax_lib::requires(fstar!("Spec.Utils.is_i16b 1664 $fer"))]
pub fn montgomery_multiply_fe<T: Operations>(v: T, fer: i16) -> T {
    T::montgomery_multiply_by_constant(v, fer)
}

pub fn to_standard_domain<T: Operations>(v: T) -> T {
    T::montgomery_multiply_by_constant(v, MONTGOMERY_R_SQUARED_MOD_FIELD_MODULUS as i16)
}

<<<<<<< HEAD
#[hax_lib::fstar::verification_status(panic_free)]
#[hax_lib::ensures(|result| fstar!("f_to_i16_array $result == Spec.Utils.map2 (+.) (f_to_i16_array $a)
    (Spec.Utils.map_array (fun x -> (x >>! 15l) &. $FIELD_MODULUS) (f_to_i16_array $a))"))]
=======
#[hax_lib::requires(fstar!("Spec.Utils.is_i16b_array 3328 (i1._super_8706949974463268012.f_repr a)"))]
>>>>>>> 5d35b6cc
pub fn to_unsigned_representative<T: Operations>(a: T) -> T {
    let t = T::shift_right::<15>(a);
    let fm = T::bitwise_and_with_constant(t, FIELD_MODULUS);
    T::add(a, &fm)
}

#[hax_lib::fstar::options("--z3rlimit 50")]
#[hax_lib::requires(fstar!("forall i. let x = Seq.index (i1._super_8706949974463268012.f_repr ${vec}) i in 
                                      (x == 0s \\/ x == 1s)"))]
pub fn decompress_1<T: Operations>(vec: T) -> T {
    let z = T::ZERO();
    hax_lib::fstar!("assert(forall i. Seq.index (i1._super_8706949974463268012.f_repr ${z}) i == 0s)");
    let s = T::sub(z, &vec);
    hax_lib::fstar!("assert(forall i. Seq.index (i1._super_8706949974463268012.f_repr ${s}) i == 0s \\/ 
                                      Seq.index (i1._super_8706949974463268012.f_repr ${s}) i == -1s)");
    hax_lib::fstar!("assert (i1.f_bitwise_and_with_constant_pre ${s} 1665s)");
    let res = T::bitwise_and_with_constant(s, 1665);
    hax_lib::fstar!("assert (forall i. Seq.index (i1._super_8706949974463268012.f_repr ${s}) i == 0s \\/ 
                                       Seq.index (i1._super_8706949974463268012.f_repr ${s}) i == 1665s)");
    res
}

/// Internal vectors.
///
/// Used in the unpacked API.
pub trait VectorType: Operations {}

impl<T: Operations> VectorType for T {}<|MERGE_RESOLUTION|>--- conflicted
+++ resolved
@@ -223,13 +223,10 @@
     T::montgomery_multiply_by_constant(v, MONTGOMERY_R_SQUARED_MOD_FIELD_MODULUS as i16)
 }
 
-<<<<<<< HEAD
 #[hax_lib::fstar::verification_status(panic_free)]
 #[hax_lib::ensures(|result| fstar!("f_to_i16_array $result == Spec.Utils.map2 (+.) (f_to_i16_array $a)
     (Spec.Utils.map_array (fun x -> (x >>! 15l) &. $FIELD_MODULUS) (f_to_i16_array $a))"))]
-=======
 #[hax_lib::requires(fstar!("Spec.Utils.is_i16b_array 3328 (i1._super_8706949974463268012.f_repr a)"))]
->>>>>>> 5d35b6cc
 pub fn to_unsigned_representative<T: Operations>(a: T) -> T {
     let t = T::shift_right::<15>(a);
     let fm = T::bitwise_and_with_constant(t, FIELD_MODULUS);
