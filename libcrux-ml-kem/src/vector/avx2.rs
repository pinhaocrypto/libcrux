use super::traits::Operations;
pub(crate) use libcrux_intrinsics::avx2::*;

mod arithmetic;
mod compress;
mod ntt;
mod sampling;
mod serialize;

#[derive(Clone, Copy)]
#[hax_lib::fstar::before(interface, "noeq")]
#[hax_lib::fstar::after(interface,"let repr (x:t_SIMD256Vector) : t_Array i16 (sz 16) = Libcrux_intrinsics.Avx2_extract.vec256_as_i16x16 x.f_elements")]
pub struct SIMD256Vector {
    elements: Vec256,
}

#[inline(always)]
#[hax_lib::fstar::verification_status(panic_free)]
#[hax_lib::ensures(|result| fstar!("repr ${result} == Seq.create 16 0s"))]
fn vec_zero() -> SIMD256Vector {
    SIMD256Vector {
        elements: mm256_setzero_si256(),
    }
}

#[inline(always)]
#[hax_lib::fstar::verification_status(panic_free)]
#[hax_lib::ensures(|result| fstar!("${result} == repr ${v}"))]
fn vec_to_i16_array(v: SIMD256Vector) -> [i16; 16] {
    let mut output = [0i16; 16];
    mm256_storeu_si256_i16(&mut output, v.elements);

    output
}

#[inline(always)]
#[hax_lib::fstar::verification_status(panic_free)]
#[hax_lib::ensures(|result| fstar!("repr ${result} == ${array}"))]
fn vec_from_i16_array(array: &[i16]) -> SIMD256Vector {
    SIMD256Vector {
        elements: mm256_loadu_si256_i16(array),
    }
}

#[cfg(hax)]
impl crate::vector::traits::Repr for SIMD256Vector {
    fn repr(x: Self) -> [i16; 16] {
        vec_to_i16_array(x)
    }
}

#[hax_lib::attributes]
impl Operations for SIMD256Vector {
    #[inline(always)]
<<<<<<< HEAD
    #[ensures(|out| fstar!("impl.f_repr out == Seq.create 16 0s"))]
=======
>>>>>>> 13a5dead
    fn ZERO() -> Self {
        vec_zero()
    }

<<<<<<< HEAD
    #[requires(array.len() == 16)]
    #[ensures(|out| fstar!("impl.f_repr out == $array"))]
=======
    #[inline(always)]
>>>>>>> 13a5dead
    fn from_i16_array(array: &[i16]) -> Self {
        vec_from_i16_array(array)
    }

<<<<<<< HEAD
    #[ensures(|out| fstar!("out == impl.f_repr $x"))]
=======
    #[inline(always)]
>>>>>>> 13a5dead
    fn to_i16_array(x: Self) -> [i16; 16] {
        vec_to_i16_array(x)
    }

<<<<<<< HEAD
    #[requires(fstar!("forall i. i < 16 ==> 
        Spec.Utils.is_intb (pow2 15 - 1) (v (Seq.index (impl.f_repr ${lhs}) i) + v (Seq.index (impl.f_repr ${rhs}) i))"))]
    #[ensures(|result| fstar!("forall i. i < 16 ==> 
        (v (Seq.index (impl.f_repr ${result}) i) == 
         v (Seq.index (impl.f_repr ${lhs}) i) + v (Seq.index (impl.f_repr ${rhs}) i))"))]
=======
    #[inline(always)]
>>>>>>> 13a5dead
    fn add(lhs: Self, rhs: &Self) -> Self {
        Self {
            elements: arithmetic::add(lhs.elements, rhs.elements),
        }
    }

<<<<<<< HEAD
    #[requires(fstar!("forall i. i < 16 ==> 
        Spec.Utils.is_intb (pow2 15 - 1) (v (Seq.index (impl.f_repr ${lhs}) i) - v (Seq.index (impl.f_repr ${rhs}) i))"))]
    #[ensures(|result| fstar!("forall i. i < 16 ==> 
        (v (Seq.index (impl.f_repr ${result}) i) == 
         v (Seq.index (impl.f_repr ${lhs}) i) - v (Seq.index (impl.f_repr ${rhs}) i))"))]
=======
    #[inline(always)]
>>>>>>> 13a5dead
    fn sub(lhs: Self, rhs: &Self) -> Self {
        Self {
            elements: arithmetic::sub(lhs.elements, rhs.elements),
        }
    }

<<<<<<< HEAD
    #[requires(fstar!("forall i. i < 16 ==> 
        Spec.Utils.is_intb (pow2 15 - 1) (v (Seq.index (impl.f_repr ${vec}) i) * v c)"))]
    #[ensures(|result| fstar!("forall i. i < 16 ==> 
        (v (Seq.index (impl.f_repr ${result}) i) == 
         v (Seq.index (impl.f_repr ${vec}) i) * v c)"))]
    fn multiply_by_constant(vec: Self, c: i16) -> Self {
=======
    #[inline(always)]
    fn multiply_by_constant(v: Self, c: i16) -> Self {
>>>>>>> 13a5dead
        Self {
            elements: arithmetic::multiply_by_constant(vec.elements, c),
        }
    }

<<<<<<< HEAD
    #[ensures(|out| fstar!("impl.f_repr out == Spec.Utils.map_array (fun x -> x &. $constant) (impl.f_repr $vector)"))]
=======
    #[inline(always)]
>>>>>>> 13a5dead
    fn bitwise_and_with_constant(vector: Self, constant: i16) -> Self {
        Self {
            elements: arithmetic::bitwise_and_with_constant(vector.elements, constant),
        }
    }

<<<<<<< HEAD
    #[requires(SHIFT_BY >= 0 && SHIFT_BY < 16)]
    #[ensures(|out| fstar!("(v_SHIFT_BY >=. 0l /\\ v_SHIFT_BY <. 16l) ==> impl.f_repr out == Spec.Utils.map_array (fun x -> x >>! ${SHIFT_BY}) (impl.f_repr $vector)"))]
=======
    #[inline(always)]
>>>>>>> 13a5dead
    fn shift_right<const SHIFT_BY: i32>(vector: Self) -> Self {
        Self {
            elements: arithmetic::shift_right::<{ SHIFT_BY }>(vector.elements),
        }
    }

<<<<<<< HEAD
    #[requires(fstar!("Spec.Utils.is_i16b_array (pow2 12 - 1) (impl.f_repr $vector)"))]
    #[ensures(|out| fstar!("impl.f_repr out == Spec.Utils.map_array (fun x -> if x >=. 3329s then x -! 3329s else x) (impl.f_repr $vector)"))]
=======
    #[inline(always)]
>>>>>>> 13a5dead
    fn cond_subtract_3329(vector: Self) -> Self {
        hax_lib::fstar!("admit()");
        Self {
            elements: arithmetic::cond_subtract_3329(vector.elements),
        }
    }

<<<<<<< HEAD
    #[requires(fstar!("Spec.Utils.is_i16b_array 28296 (impl.f_repr ${vector})"))]
=======
    #[inline(always)]
>>>>>>> 13a5dead
    fn barrett_reduce(vector: Self) -> Self {
        Self {
            elements: arithmetic::barrett_reduce(vector.elements),
        }
    }

<<<<<<< HEAD
    #[requires(fstar!("Spec.Utils.is_i16b 1664 $constant"))]
=======
    #[inline(always)]
>>>>>>> 13a5dead
    fn montgomery_multiply_by_constant(vector: Self, constant: i16) -> Self {
        Self {
            elements: arithmetic::montgomery_multiply_by_constant(vector.elements, constant),
        }
    }

<<<<<<< HEAD
    #[requires(fstar!("forall (i:nat). i < 16 ==> v (Seq.index (impl.f_repr $vector) i) >= 0 /\\
        v (Seq.index (impl.f_repr $vector) i) < 3329"))]
    #[ensures(|out| fstar!("forall (i:nat). i < 16 ==> bounded (Seq.index (impl.f_repr $out) i) 1"))]
=======
    #[inline(always)]
>>>>>>> 13a5dead
    fn compress_1(vector: Self) -> Self {
        hax_lib::fstar!("admit()");
        Self {
            elements: compress::compress_message_coefficient(vector.elements),
        }
    }

<<<<<<< HEAD
    #[requires(fstar!("(v $COEFFICIENT_BITS == 4 \\/
            v $COEFFICIENT_BITS == 5 \\/
            v $COEFFICIENT_BITS == 10 \\/
            v $COEFFICIENT_BITS == 11) /\\
        (forall (i:nat). i < 16 ==> v (Seq.index (impl.f_repr $vector) i) >= 0 /\\
            v (Seq.index (impl.f_repr $vector) i) < 3329)"))]
    #[ensures(|out| fstar!("(v $COEFFICIENT_BITS == 4 \\/
            v $COEFFICIENT_BITS == 5 \\/
            v $COEFFICIENT_BITS == 10 \\/
            v $COEFFICIENT_BITS == 11) ==>
                (forall (i:nat). i < 16 ==> bounded (Seq.index (impl.f_repr $out) i) (v $COEFFICIENT_BITS))"))]
=======
    #[inline(always)]
>>>>>>> 13a5dead
    fn compress<const COEFFICIENT_BITS: i32>(vector: Self) -> Self {
        hax_lib::fstar!("admit()");
        Self {
            elements: compress::compress_ciphertext_coefficient::<COEFFICIENT_BITS>(
                vector.elements,
            ),
        }
    }

<<<<<<< HEAD
    #[requires(COEFFICIENT_BITS == 4 || COEFFICIENT_BITS == 5 ||
        COEFFICIENT_BITS == 10 || COEFFICIENT_BITS == 11)]
=======
    #[inline(always)]
>>>>>>> 13a5dead
    fn decompress_ciphertext_coefficient<const COEFFICIENT_BITS: i32>(vector: Self) -> Self {
        Self {
            elements: compress::decompress_ciphertext_coefficient::<COEFFICIENT_BITS>(
                vector.elements,
            ),
        }
    }

<<<<<<< HEAD
    #[requires(fstar!("Spec.Utils.is_i16b 1664 zeta0 /\\ Spec.Utils.is_i16b 1664 zeta1 /\\ 
                       Spec.Utils.is_i16b 1664 zeta2 /\\ Spec.Utils.is_i16b 1664 zeta3 /\\
                       Spec.Utils.is_i16b_array (11207+5*3328) (impl.f_repr ${vector})"))]
    #[ensures(|out| fstar!("Spec.Utils.is_i16b_array (11207+6*3328) (impl.f_repr $out)"))]
=======
    #[inline(always)]
>>>>>>> 13a5dead
    fn ntt_layer_1_step(vector: Self, zeta0: i16, zeta1: i16, zeta2: i16, zeta3: i16) -> Self {
        hax_lib::fstar!("admit()");
        Self {
            elements: ntt::ntt_layer_1_step(vector.elements, zeta0, zeta1, zeta2, zeta3),
        }
    }

<<<<<<< HEAD
    #[requires(fstar!("Spec.Utils.is_i16b 1664 zeta0 /\\ Spec.Utils.is_i16b 1664 zeta1 /\\
                       Spec.Utils.is_i16b_array (11207+4*3328) (impl.f_repr ${vector})"))]
    #[ensures(|out| fstar!("Spec.Utils.is_i16b_array (11207+5*3328) (impl.f_repr $out)"))]
=======
    #[inline(always)]
>>>>>>> 13a5dead
    fn ntt_layer_2_step(vector: Self, zeta0: i16, zeta1: i16) -> Self {
        hax_lib::fstar!("admit()");
        Self {
            elements: ntt::ntt_layer_2_step(vector.elements, zeta0, zeta1),
        }
    }

<<<<<<< HEAD
    #[requires(fstar!("Spec.Utils.is_i16b 1664 zeta /\\
                       Spec.Utils.is_i16b_array (11207+3*3328) (impl.f_repr ${vector})"))]
    #[ensures(|out| fstar!("Spec.Utils.is_i16b_array (11207+4*3328) (impl.f_repr $out)"))]
=======
    #[inline(always)]
>>>>>>> 13a5dead
    fn ntt_layer_3_step(vector: Self, zeta: i16) -> Self {
        hax_lib::fstar!("admit()");
        Self {
            elements: ntt::ntt_layer_3_step(vector.elements, zeta),
        }
    }

<<<<<<< HEAD
    #[requires(fstar!("Spec.Utils.is_i16b 1664 zeta0 /\\ Spec.Utils.is_i16b 1664 zeta1 /\\ 
                       Spec.Utils.is_i16b 1664 zeta2 /\\ Spec.Utils.is_i16b 1664 zeta3  /\\
                       Spec.Utils.is_i16b_array (4*3328) (impl.f_repr ${vector})"))]
    #[ensures(|out| fstar!("Spec.Utils.is_i16b_array 3328 (impl.f_repr $out)"))]
=======
    #[inline(always)]
>>>>>>> 13a5dead
    fn inv_ntt_layer_1_step(vector: Self, zeta0: i16, zeta1: i16, zeta2: i16, zeta3: i16) -> Self {
        hax_lib::fstar!("admit()");
        Self {
            elements: ntt::inv_ntt_layer_1_step(vector.elements, zeta0, zeta1, zeta2, zeta3),
        }
    }

<<<<<<< HEAD
    #[requires(fstar!("Spec.Utils.is_i16b 1664 zeta0 /\\ Spec.Utils.is_i16b 1664 zeta1 /\\
                       Spec.Utils.is_i16b_array 3328 (impl.f_repr ${vector})"))]
    #[ensures(|out| fstar!("Spec.Utils.is_i16b_array 3328 (impl.f_repr $out)"))]
=======
    #[inline(always)]
>>>>>>> 13a5dead
    fn inv_ntt_layer_2_step(vector: Self, zeta0: i16, zeta1: i16) -> Self {
        hax_lib::fstar!("admit()");
        Self {
            elements: ntt::inv_ntt_layer_2_step(vector.elements, zeta0, zeta1),
        }
    }

<<<<<<< HEAD
    #[requires(fstar!("Spec.Utils.is_i16b 1664 zeta /\\
                       Spec.Utils.is_i16b_array 3328 (impl.f_repr ${vector})"))]
    #[ensures(|out| fstar!("Spec.Utils.is_i16b_array 3328 (impl.f_repr $out)"))]
=======
    #[inline(always)]
>>>>>>> 13a5dead
    fn inv_ntt_layer_3_step(vector: Self, zeta: i16) -> Self {
        hax_lib::fstar!("admit()");
        Self {
            elements: ntt::inv_ntt_layer_3_step(vector.elements, zeta),
        }
    }

<<<<<<< HEAD
    #[requires(fstar!("Spec.Utils.is_i16b 1664 zeta0 /\\ Spec.Utils.is_i16b 1664 zeta1 /\\
                       Spec.Utils.is_i16b 1664 zeta2 /\\ Spec.Utils.is_i16b 1664 zeta3 /\\
                       Spec.Utils.is_i16b_array 3328 (impl.f_repr ${lhs}) /\\
                       Spec.Utils.is_i16b_array 3328 (impl.f_repr ${rhs})"))]
    #[ensures(|out| fstar!("Spec.Utils.is_i16b_array 3328 (impl.f_repr $out)"))]
=======
    #[inline(always)]
>>>>>>> 13a5dead
    fn ntt_multiply(
        lhs: &Self,
        rhs: &Self,
        zeta0: i16,
        zeta1: i16,
        zeta2: i16,
        zeta3: i16,
    ) -> Self {
        hax_lib::fstar!("admit()");
        Self {
            elements: ntt::ntt_multiply(lhs.elements, rhs.elements, zeta0, zeta1, zeta2, zeta3),
        }
    }

<<<<<<< HEAD
    #[requires(fstar!("Spec.MLKEM.serialize_pre 1 (impl.f_repr $vector)"))]
    // Output name has be `out` https://github.com/hacspec/hax/issues/832
    #[ensures(|out| fstar!("Spec.MLKEM.serialize_pre 1 (impl.f_repr $vector) ==> Spec.MLKEM.serialize_post 1 (impl.f_repr $vector) $out"))]
=======
    #[inline(always)]
>>>>>>> 13a5dead
    fn serialize_1(vector: Self) -> [u8; 2] {
        serialize::serialize_1(vector.elements)
    }

<<<<<<< HEAD
    #[requires(bytes.len() == 2)]
    // Output name has be `out` https://github.com/hacspec/hax/issues/832
    #[ensures(|out| fstar!("sz (Seq.length $bytes) =. sz 2 ==> Spec.MLKEM.deserialize_post 1 $bytes (impl.f_repr $out)"))]
=======
    #[inline(always)]
>>>>>>> 13a5dead
    fn deserialize_1(bytes: &[u8]) -> Self {
        Self {
            elements: serialize::deserialize_1(bytes),
        }
    }

<<<<<<< HEAD
    #[requires(fstar!("Spec.MLKEM.serialize_pre 4 (impl.f_repr $vector)"))]
    // Output name has be `out` https://github.com/hacspec/hax/issues/832
    #[ensures(|out| fstar!("Spec.MLKEM.serialize_pre 4 (impl.f_repr $vector) ==> Spec.MLKEM.serialize_post 4 (impl.f_repr $vector) $out"))]
=======
    #[inline(always)]
>>>>>>> 13a5dead
    fn serialize_4(vector: Self) -> [u8; 8] {
        serialize::serialize_4(vector.elements)
    }

<<<<<<< HEAD
    #[requires(bytes.len() == 8)]
    // Output name has be `out` https://github.com/hacspec/hax/issues/832
    #[ensures(|out| fstar!("sz (Seq.length $bytes) =. sz 8 ==> Spec.MLKEM.deserialize_post 4 $bytes (impl.f_repr $out)"))]
=======
    #[inline(always)]
>>>>>>> 13a5dead
    fn deserialize_4(bytes: &[u8]) -> Self {
        Self {
            elements: serialize::deserialize_4(bytes),
        }
    }

    #[inline(always)]
    fn serialize_5(vector: Self) -> [u8; 10] {
        hax_lib::fstar!("admit()");
        serialize::serialize_5(vector.elements)
    }

<<<<<<< HEAD
    #[requires(bytes.len() == 10)]
=======
    #[inline(always)]
>>>>>>> 13a5dead
    fn deserialize_5(bytes: &[u8]) -> Self {
        hax_lib::fstar!("admit()");
        Self {
            elements: serialize::deserialize_5(bytes),
        }
    }

<<<<<<< HEAD
    #[requires(fstar!("Spec.MLKEM.serialize_pre 10 (impl.f_repr $vector)"))]
    // Output name has be `out` https://github.com/hacspec/hax/issues/832
    #[ensures(|out| fstar!("Spec.MLKEM.serialize_pre 10 (impl.f_repr $vector) ==> Spec.MLKEM.serialize_post 10 (impl.f_repr $vector) $out"))]
=======
    #[inline(always)]
>>>>>>> 13a5dead
    fn serialize_10(vector: Self) -> [u8; 20] {
        serialize::serialize_10(vector.elements)
    }

<<<<<<< HEAD
    #[requires(bytes.len() == 20)]
    // Output name has be `out` https://github.com/hacspec/hax/issues/832
    #[ensures(|out| fstar!("sz (Seq.length $bytes) =. sz 20 ==> Spec.MLKEM.deserialize_post 10 $bytes (impl.f_repr $out)"))]
=======
    #[inline(always)]
>>>>>>> 13a5dead
    fn deserialize_10(bytes: &[u8]) -> Self {
        Self {
            elements: serialize::deserialize_10(bytes),
        }
    }

    #[inline(always)]
    fn serialize_11(vector: Self) -> [u8; 22] {
        serialize::serialize_11(vector.elements)
    }

<<<<<<< HEAD
    #[requires(bytes.len() == 22)]
=======
    #[inline(always)]
>>>>>>> 13a5dead
    fn deserialize_11(bytes: &[u8]) -> Self {
        Self {
            elements: serialize::deserialize_11(bytes),
        }
    }

<<<<<<< HEAD
    #[requires(fstar!("Spec.MLKEM.serialize_pre 12 (impl.f_repr $vector)"))]
    // Output name has be `out` https://github.com/hacspec/hax/issues/832
    #[ensures(|out| fstar!("Spec.MLKEM.serialize_pre 12 (impl.f_repr $vector) ==> Spec.MLKEM.serialize_post 12 (impl.f_repr $vector) $out"))]
=======
    #[inline(always)]
>>>>>>> 13a5dead
    fn serialize_12(vector: Self) -> [u8; 24] {
        serialize::serialize_12(vector.elements)
    }

<<<<<<< HEAD
    #[requires(bytes.len() == 24)]
    // Output name has be `out` https://github.com/hacspec/hax/issues/832
    #[ensures(|out| fstar!("sz (Seq.length $bytes) =. sz 24 ==> Spec.MLKEM.deserialize_post 12 $bytes (impl.f_repr $out)"))]
=======
    #[inline(always)]
>>>>>>> 13a5dead
    fn deserialize_12(bytes: &[u8]) -> Self {
        Self {
            elements: serialize::deserialize_12(bytes),
        }
    }

<<<<<<< HEAD
    #[requires(input.len() == 24 && output.len() == 16)]
    #[ensures(|result|
        fstar!("Seq.length $output_future == Seq.length $output /\\ v $result <= 16")
    )]
=======
    #[inline(always)]
>>>>>>> 13a5dead
    fn rej_sample(input: &[u8], output: &mut [i16]) -> usize {
        sampling::rejection_sample(input, output)
    }
}<|MERGE_RESOLUTION|>--- conflicted
+++ resolved
@@ -52,108 +52,80 @@
 #[hax_lib::attributes]
 impl Operations for SIMD256Vector {
     #[inline(always)]
-<<<<<<< HEAD
     #[ensures(|out| fstar!("impl.f_repr out == Seq.create 16 0s"))]
-=======
->>>>>>> 13a5dead
     fn ZERO() -> Self {
         vec_zero()
     }
 
-<<<<<<< HEAD
     #[requires(array.len() == 16)]
     #[ensures(|out| fstar!("impl.f_repr out == $array"))]
-=======
-    #[inline(always)]
->>>>>>> 13a5dead
+    #[inline(always)]
     fn from_i16_array(array: &[i16]) -> Self {
         vec_from_i16_array(array)
     }
 
-<<<<<<< HEAD
     #[ensures(|out| fstar!("out == impl.f_repr $x"))]
-=======
-    #[inline(always)]
->>>>>>> 13a5dead
+    #[inline(always)]
     fn to_i16_array(x: Self) -> [i16; 16] {
         vec_to_i16_array(x)
     }
 
-<<<<<<< HEAD
     #[requires(fstar!("forall i. i < 16 ==> 
         Spec.Utils.is_intb (pow2 15 - 1) (v (Seq.index (impl.f_repr ${lhs}) i) + v (Seq.index (impl.f_repr ${rhs}) i))"))]
     #[ensures(|result| fstar!("forall i. i < 16 ==> 
         (v (Seq.index (impl.f_repr ${result}) i) == 
          v (Seq.index (impl.f_repr ${lhs}) i) + v (Seq.index (impl.f_repr ${rhs}) i))"))]
-=======
-    #[inline(always)]
->>>>>>> 13a5dead
+    #[inline(always)]
     fn add(lhs: Self, rhs: &Self) -> Self {
         Self {
             elements: arithmetic::add(lhs.elements, rhs.elements),
         }
     }
 
-<<<<<<< HEAD
     #[requires(fstar!("forall i. i < 16 ==> 
         Spec.Utils.is_intb (pow2 15 - 1) (v (Seq.index (impl.f_repr ${lhs}) i) - v (Seq.index (impl.f_repr ${rhs}) i))"))]
     #[ensures(|result| fstar!("forall i. i < 16 ==> 
         (v (Seq.index (impl.f_repr ${result}) i) == 
          v (Seq.index (impl.f_repr ${lhs}) i) - v (Seq.index (impl.f_repr ${rhs}) i))"))]
-=======
-    #[inline(always)]
->>>>>>> 13a5dead
+    #[inline(always)]
     fn sub(lhs: Self, rhs: &Self) -> Self {
         Self {
             elements: arithmetic::sub(lhs.elements, rhs.elements),
         }
     }
 
-<<<<<<< HEAD
     #[requires(fstar!("forall i. i < 16 ==> 
         Spec.Utils.is_intb (pow2 15 - 1) (v (Seq.index (impl.f_repr ${vec}) i) * v c)"))]
     #[ensures(|result| fstar!("forall i. i < 16 ==> 
         (v (Seq.index (impl.f_repr ${result}) i) == 
          v (Seq.index (impl.f_repr ${vec}) i) * v c)"))]
+    #[inline(always)]
     fn multiply_by_constant(vec: Self, c: i16) -> Self {
-=======
-    #[inline(always)]
-    fn multiply_by_constant(v: Self, c: i16) -> Self {
->>>>>>> 13a5dead
         Self {
             elements: arithmetic::multiply_by_constant(vec.elements, c),
         }
     }
 
-<<<<<<< HEAD
     #[ensures(|out| fstar!("impl.f_repr out == Spec.Utils.map_array (fun x -> x &. $constant) (impl.f_repr $vector)"))]
-=======
-    #[inline(always)]
->>>>>>> 13a5dead
+    #[inline(always)]
     fn bitwise_and_with_constant(vector: Self, constant: i16) -> Self {
         Self {
             elements: arithmetic::bitwise_and_with_constant(vector.elements, constant),
         }
     }
 
-<<<<<<< HEAD
     #[requires(SHIFT_BY >= 0 && SHIFT_BY < 16)]
     #[ensures(|out| fstar!("(v_SHIFT_BY >=. 0l /\\ v_SHIFT_BY <. 16l) ==> impl.f_repr out == Spec.Utils.map_array (fun x -> x >>! ${SHIFT_BY}) (impl.f_repr $vector)"))]
-=======
-    #[inline(always)]
->>>>>>> 13a5dead
+    #[inline(always)]
     fn shift_right<const SHIFT_BY: i32>(vector: Self) -> Self {
         Self {
             elements: arithmetic::shift_right::<{ SHIFT_BY }>(vector.elements),
         }
     }
 
-<<<<<<< HEAD
     #[requires(fstar!("Spec.Utils.is_i16b_array (pow2 12 - 1) (impl.f_repr $vector)"))]
     #[ensures(|out| fstar!("impl.f_repr out == Spec.Utils.map_array (fun x -> if x >=. 3329s then x -! 3329s else x) (impl.f_repr $vector)"))]
-=======
-    #[inline(always)]
->>>>>>> 13a5dead
+    #[inline(always)]
     fn cond_subtract_3329(vector: Self) -> Self {
         hax_lib::fstar!("admit()");
         Self {
@@ -161,35 +133,26 @@
         }
     }
 
-<<<<<<< HEAD
     #[requires(fstar!("Spec.Utils.is_i16b_array 28296 (impl.f_repr ${vector})"))]
-=======
-    #[inline(always)]
->>>>>>> 13a5dead
+    #[inline(always)]
     fn barrett_reduce(vector: Self) -> Self {
         Self {
             elements: arithmetic::barrett_reduce(vector.elements),
         }
     }
 
-<<<<<<< HEAD
     #[requires(fstar!("Spec.Utils.is_i16b 1664 $constant"))]
-=======
-    #[inline(always)]
->>>>>>> 13a5dead
+    #[inline(always)]
     fn montgomery_multiply_by_constant(vector: Self, constant: i16) -> Self {
         Self {
             elements: arithmetic::montgomery_multiply_by_constant(vector.elements, constant),
         }
     }
 
-<<<<<<< HEAD
     #[requires(fstar!("forall (i:nat). i < 16 ==> v (Seq.index (impl.f_repr $vector) i) >= 0 /\\
         v (Seq.index (impl.f_repr $vector) i) < 3329"))]
     #[ensures(|out| fstar!("forall (i:nat). i < 16 ==> bounded (Seq.index (impl.f_repr $out) i) 1"))]
-=======
-    #[inline(always)]
->>>>>>> 13a5dead
+    #[inline(always)]
     fn compress_1(vector: Self) -> Self {
         hax_lib::fstar!("admit()");
         Self {
@@ -197,7 +160,6 @@
         }
     }
 
-<<<<<<< HEAD
     #[requires(fstar!("(v $COEFFICIENT_BITS == 4 \\/
             v $COEFFICIENT_BITS == 5 \\/
             v $COEFFICIENT_BITS == 10 \\/
@@ -209,9 +171,7 @@
             v $COEFFICIENT_BITS == 10 \\/
             v $COEFFICIENT_BITS == 11) ==>
                 (forall (i:nat). i < 16 ==> bounded (Seq.index (impl.f_repr $out) i) (v $COEFFICIENT_BITS))"))]
-=======
-    #[inline(always)]
->>>>>>> 13a5dead
+    #[inline(always)]
     fn compress<const COEFFICIENT_BITS: i32>(vector: Self) -> Self {
         hax_lib::fstar!("admit()");
         Self {
@@ -221,12 +181,9 @@
         }
     }
 
-<<<<<<< HEAD
     #[requires(COEFFICIENT_BITS == 4 || COEFFICIENT_BITS == 5 ||
         COEFFICIENT_BITS == 10 || COEFFICIENT_BITS == 11)]
-=======
-    #[inline(always)]
->>>>>>> 13a5dead
+    #[inline(always)]
     fn decompress_ciphertext_coefficient<const COEFFICIENT_BITS: i32>(vector: Self) -> Self {
         Self {
             elements: compress::decompress_ciphertext_coefficient::<COEFFICIENT_BITS>(
@@ -235,14 +192,11 @@
         }
     }
 
-<<<<<<< HEAD
     #[requires(fstar!("Spec.Utils.is_i16b 1664 zeta0 /\\ Spec.Utils.is_i16b 1664 zeta1 /\\ 
                        Spec.Utils.is_i16b 1664 zeta2 /\\ Spec.Utils.is_i16b 1664 zeta3 /\\
                        Spec.Utils.is_i16b_array (11207+5*3328) (impl.f_repr ${vector})"))]
     #[ensures(|out| fstar!("Spec.Utils.is_i16b_array (11207+6*3328) (impl.f_repr $out)"))]
-=======
-    #[inline(always)]
->>>>>>> 13a5dead
+    #[inline(always)]
     fn ntt_layer_1_step(vector: Self, zeta0: i16, zeta1: i16, zeta2: i16, zeta3: i16) -> Self {
         hax_lib::fstar!("admit()");
         Self {
@@ -250,13 +204,10 @@
         }
     }
 
-<<<<<<< HEAD
     #[requires(fstar!("Spec.Utils.is_i16b 1664 zeta0 /\\ Spec.Utils.is_i16b 1664 zeta1 /\\
                        Spec.Utils.is_i16b_array (11207+4*3328) (impl.f_repr ${vector})"))]
     #[ensures(|out| fstar!("Spec.Utils.is_i16b_array (11207+5*3328) (impl.f_repr $out)"))]
-=======
-    #[inline(always)]
->>>>>>> 13a5dead
+    #[inline(always)]
     fn ntt_layer_2_step(vector: Self, zeta0: i16, zeta1: i16) -> Self {
         hax_lib::fstar!("admit()");
         Self {
@@ -264,13 +215,10 @@
         }
     }
 
-<<<<<<< HEAD
     #[requires(fstar!("Spec.Utils.is_i16b 1664 zeta /\\
                        Spec.Utils.is_i16b_array (11207+3*3328) (impl.f_repr ${vector})"))]
     #[ensures(|out| fstar!("Spec.Utils.is_i16b_array (11207+4*3328) (impl.f_repr $out)"))]
-=======
-    #[inline(always)]
->>>>>>> 13a5dead
+    #[inline(always)]
     fn ntt_layer_3_step(vector: Self, zeta: i16) -> Self {
         hax_lib::fstar!("admit()");
         Self {
@@ -278,14 +226,11 @@
         }
     }
 
-<<<<<<< HEAD
     #[requires(fstar!("Spec.Utils.is_i16b 1664 zeta0 /\\ Spec.Utils.is_i16b 1664 zeta1 /\\ 
                        Spec.Utils.is_i16b 1664 zeta2 /\\ Spec.Utils.is_i16b 1664 zeta3  /\\
                        Spec.Utils.is_i16b_array (4*3328) (impl.f_repr ${vector})"))]
     #[ensures(|out| fstar!("Spec.Utils.is_i16b_array 3328 (impl.f_repr $out)"))]
-=======
-    #[inline(always)]
->>>>>>> 13a5dead
+    #[inline(always)]
     fn inv_ntt_layer_1_step(vector: Self, zeta0: i16, zeta1: i16, zeta2: i16, zeta3: i16) -> Self {
         hax_lib::fstar!("admit()");
         Self {
@@ -293,13 +238,10 @@
         }
     }
 
-<<<<<<< HEAD
     #[requires(fstar!("Spec.Utils.is_i16b 1664 zeta0 /\\ Spec.Utils.is_i16b 1664 zeta1 /\\
                        Spec.Utils.is_i16b_array 3328 (impl.f_repr ${vector})"))]
     #[ensures(|out| fstar!("Spec.Utils.is_i16b_array 3328 (impl.f_repr $out)"))]
-=======
-    #[inline(always)]
->>>>>>> 13a5dead
+    #[inline(always)]
     fn inv_ntt_layer_2_step(vector: Self, zeta0: i16, zeta1: i16) -> Self {
         hax_lib::fstar!("admit()");
         Self {
@@ -307,13 +249,10 @@
         }
     }
 
-<<<<<<< HEAD
     #[requires(fstar!("Spec.Utils.is_i16b 1664 zeta /\\
                        Spec.Utils.is_i16b_array 3328 (impl.f_repr ${vector})"))]
     #[ensures(|out| fstar!("Spec.Utils.is_i16b_array 3328 (impl.f_repr $out)"))]
-=======
-    #[inline(always)]
->>>>>>> 13a5dead
+    #[inline(always)]
     fn inv_ntt_layer_3_step(vector: Self, zeta: i16) -> Self {
         hax_lib::fstar!("admit()");
         Self {
@@ -321,15 +260,12 @@
         }
     }
 
-<<<<<<< HEAD
     #[requires(fstar!("Spec.Utils.is_i16b 1664 zeta0 /\\ Spec.Utils.is_i16b 1664 zeta1 /\\
                        Spec.Utils.is_i16b 1664 zeta2 /\\ Spec.Utils.is_i16b 1664 zeta3 /\\
                        Spec.Utils.is_i16b_array 3328 (impl.f_repr ${lhs}) /\\
                        Spec.Utils.is_i16b_array 3328 (impl.f_repr ${rhs})"))]
     #[ensures(|out| fstar!("Spec.Utils.is_i16b_array 3328 (impl.f_repr $out)"))]
-=======
-    #[inline(always)]
->>>>>>> 13a5dead
+    #[inline(always)]
     fn ntt_multiply(
         lhs: &Self,
         rhs: &Self,
@@ -344,48 +280,36 @@
         }
     }
 
-<<<<<<< HEAD
     #[requires(fstar!("Spec.MLKEM.serialize_pre 1 (impl.f_repr $vector)"))]
     // Output name has be `out` https://github.com/hacspec/hax/issues/832
     #[ensures(|out| fstar!("Spec.MLKEM.serialize_pre 1 (impl.f_repr $vector) ==> Spec.MLKEM.serialize_post 1 (impl.f_repr $vector) $out"))]
-=======
-    #[inline(always)]
->>>>>>> 13a5dead
+    #[inline(always)]
     fn serialize_1(vector: Self) -> [u8; 2] {
         serialize::serialize_1(vector.elements)
     }
 
-<<<<<<< HEAD
     #[requires(bytes.len() == 2)]
     // Output name has be `out` https://github.com/hacspec/hax/issues/832
     #[ensures(|out| fstar!("sz (Seq.length $bytes) =. sz 2 ==> Spec.MLKEM.deserialize_post 1 $bytes (impl.f_repr $out)"))]
-=======
-    #[inline(always)]
->>>>>>> 13a5dead
+    #[inline(always)]
     fn deserialize_1(bytes: &[u8]) -> Self {
         Self {
             elements: serialize::deserialize_1(bytes),
         }
     }
 
-<<<<<<< HEAD
     #[requires(fstar!("Spec.MLKEM.serialize_pre 4 (impl.f_repr $vector)"))]
     // Output name has be `out` https://github.com/hacspec/hax/issues/832
     #[ensures(|out| fstar!("Spec.MLKEM.serialize_pre 4 (impl.f_repr $vector) ==> Spec.MLKEM.serialize_post 4 (impl.f_repr $vector) $out"))]
-=======
-    #[inline(always)]
->>>>>>> 13a5dead
+    #[inline(always)]
     fn serialize_4(vector: Self) -> [u8; 8] {
         serialize::serialize_4(vector.elements)
     }
 
-<<<<<<< HEAD
     #[requires(bytes.len() == 8)]
     // Output name has be `out` https://github.com/hacspec/hax/issues/832
     #[ensures(|out| fstar!("sz (Seq.length $bytes) =. sz 8 ==> Spec.MLKEM.deserialize_post 4 $bytes (impl.f_repr $out)"))]
-=======
-    #[inline(always)]
->>>>>>> 13a5dead
+    #[inline(always)]
     fn deserialize_4(bytes: &[u8]) -> Self {
         Self {
             elements: serialize::deserialize_4(bytes),
@@ -398,11 +322,8 @@
         serialize::serialize_5(vector.elements)
     }
 
-<<<<<<< HEAD
     #[requires(bytes.len() == 10)]
-=======
-    #[inline(always)]
->>>>>>> 13a5dead
+    #[inline(always)]
     fn deserialize_5(bytes: &[u8]) -> Self {
         hax_lib::fstar!("admit()");
         Self {
@@ -410,24 +331,18 @@
         }
     }
 
-<<<<<<< HEAD
     #[requires(fstar!("Spec.MLKEM.serialize_pre 10 (impl.f_repr $vector)"))]
     // Output name has be `out` https://github.com/hacspec/hax/issues/832
     #[ensures(|out| fstar!("Spec.MLKEM.serialize_pre 10 (impl.f_repr $vector) ==> Spec.MLKEM.serialize_post 10 (impl.f_repr $vector) $out"))]
-=======
-    #[inline(always)]
->>>>>>> 13a5dead
+    #[inline(always)]
     fn serialize_10(vector: Self) -> [u8; 20] {
         serialize::serialize_10(vector.elements)
     }
 
-<<<<<<< HEAD
     #[requires(bytes.len() == 20)]
     // Output name has be `out` https://github.com/hacspec/hax/issues/832
     #[ensures(|out| fstar!("sz (Seq.length $bytes) =. sz 20 ==> Spec.MLKEM.deserialize_post 10 $bytes (impl.f_repr $out)"))]
-=======
-    #[inline(always)]
->>>>>>> 13a5dead
+    #[inline(always)]
     fn deserialize_10(bytes: &[u8]) -> Self {
         Self {
             elements: serialize::deserialize_10(bytes),
@@ -439,49 +354,37 @@
         serialize::serialize_11(vector.elements)
     }
 
-<<<<<<< HEAD
     #[requires(bytes.len() == 22)]
-=======
-    #[inline(always)]
->>>>>>> 13a5dead
+    #[inline(always)]
     fn deserialize_11(bytes: &[u8]) -> Self {
         Self {
             elements: serialize::deserialize_11(bytes),
         }
     }
 
-<<<<<<< HEAD
     #[requires(fstar!("Spec.MLKEM.serialize_pre 12 (impl.f_repr $vector)"))]
     // Output name has be `out` https://github.com/hacspec/hax/issues/832
     #[ensures(|out| fstar!("Spec.MLKEM.serialize_pre 12 (impl.f_repr $vector) ==> Spec.MLKEM.serialize_post 12 (impl.f_repr $vector) $out"))]
-=======
-    #[inline(always)]
->>>>>>> 13a5dead
+    #[inline(always)]
     fn serialize_12(vector: Self) -> [u8; 24] {
         serialize::serialize_12(vector.elements)
     }
 
-<<<<<<< HEAD
     #[requires(bytes.len() == 24)]
     // Output name has be `out` https://github.com/hacspec/hax/issues/832
     #[ensures(|out| fstar!("sz (Seq.length $bytes) =. sz 24 ==> Spec.MLKEM.deserialize_post 12 $bytes (impl.f_repr $out)"))]
-=======
-    #[inline(always)]
->>>>>>> 13a5dead
+    #[inline(always)]
     fn deserialize_12(bytes: &[u8]) -> Self {
         Self {
             elements: serialize::deserialize_12(bytes),
         }
     }
 
-<<<<<<< HEAD
     #[requires(input.len() == 24 && output.len() == 16)]
     #[ensures(|result|
         fstar!("Seq.length $output_future == Seq.length $output /\\ v $result <= 16")
     )]
-=======
-    #[inline(always)]
->>>>>>> 13a5dead
+    #[inline(always)]
     fn rej_sample(input: &[u8], output: &mut [i16]) -> usize {
         sampling::rejection_sample(input, output)
     }
