--- conflicted
+++ resolved
@@ -808,9 +808,7 @@
     message: [u8; SHARED_SECRET_SIZE],
     randomness: &[u8],
 ) -> [u8; CIPHERTEXT_SIZE] {
-<<<<<<< HEAD
     hax_lib::fstar!("reveal_opaque (`%Spec.MLKEM.ind_cpa_encrypt) Spec.MLKEM.ind_cpa_encrypt");
-=======
     let unpacked_public_key =
         build_unpacked_public_key::<K, T_AS_NTT_ENCODED_SIZE, Vector, Hasher>(public_key);
 
@@ -841,7 +839,6 @@
 >(
     public_key: &[u8],
 ) -> IndCpaPublicKeyUnpacked<K, Vector> {
->>>>>>> dc479b88
     let mut unpacked_public_key = IndCpaPublicKeyUnpacked::<K, Vector>::default();
     build_unpacked_public_key_mut::<K, T_AS_NTT_ENCODED_SIZE, Vector, Hasher>(
         public_key,
@@ -872,8 +869,6 @@
     //     end for
     // end for
     let seed = &public_key[T_AS_NTT_ENCODED_SIZE..];
-    hax_lib::fstar!("Lib.Sequence.eq_intro #u8 #32 $seed (Seq.slice
-        (Libcrux_ml_kem.Utils.into_padded_array (sz 34) $seed) 0 32)");
     sample_matrix_A::<K, Vector, Hasher>(
         &mut unpacked_public_key.A,
         into_padded_array(seed),
@@ -927,7 +922,6 @@
 
 /// Call [`deserialize_to_uncompressed_ring_element`] for each ring element.
 #[inline(always)]
-<<<<<<< HEAD
 #[hax_lib::fstar::options("--ext context_pruning")]
 #[hax_lib::requires(fstar!("Spec.MLKEM.is_rank $K /\\
     length $secret_key == Spec.MLKEM.v_CPA_PRIVATE_KEY_SIZE $K /\\
@@ -936,10 +930,7 @@
     fstar!("Libcrux_ml_kem.Polynomial.to_spec_vector_t #$K #$:Vector $res ==
          Spec.MLKEM.vector_decode_12 #$K $secret_key")
 )]
-fn deserialize_secret_key<const K: usize, Vector: Operations>(
-=======
 pub(crate) fn deserialize_secret_key<const K: usize, Vector: Operations>(
->>>>>>> dc479b88
     secret_key: &[u8],
 ) -> [PolynomialRingElement<Vector>; K] {
     hax_lib::fstar!("assert_norm (Spec.MLKEM.polynomial_d 12 == Spec.MLKEM.polynomial)");
