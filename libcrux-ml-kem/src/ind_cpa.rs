use crate::{
    constants::{BYTES_PER_RING_ELEMENT, COEFFICIENTS_IN_RING_ELEMENT, SHARED_SECRET_SIZE},
    hash_functions::Hash,
    helper::cloop,
    matrix::*,
    ntt::{ntt_binomially_sampled_ring_element, ntt_vector_u},
    polynomial::PolynomialRingElement,
    sampling::sample_from_binomial_distribution,
    serialize::{
        compress_then_serialize_message, compress_then_serialize_ring_element_u,
        compress_then_serialize_ring_element_v, deserialize_ring_elements_reduced,
        deserialize_then_decompress_message, deserialize_then_decompress_ring_element_u,
        deserialize_then_decompress_ring_element_v, deserialize_to_uncompressed_ring_element,
        serialize_uncompressed_ring_element,
    },
    utils::into_padded_array,
    vector::Operations,
};

#[allow(non_snake_case)]
/// Types for the unpacked API.
pub mod unpacked {
    use crate::{polynomial::PolynomialRingElement, vector::traits::Operations};

    /// An unpacked ML-KEM IND-CPA Private Key
    pub(crate) struct IndCpaPrivateKeyUnpacked<const K: usize, Vector: Operations> {
        pub(crate) secret_as_ntt: [PolynomialRingElement<Vector>; K],
    }

    /// An unpacked ML-KEM IND-CPA Private Key
    pub(crate) struct IndCpaPublicKeyUnpacked<const K: usize, Vector: Operations> {
        pub(crate) t_as_ntt: [PolynomialRingElement<Vector>; K],
        pub(crate) seed_for_A: [u8; 32],
        pub(crate) A: [[PolynomialRingElement<Vector>; K]; K],
    }
}

use unpacked::*;

/// Concatenate `t` and `ρ` into the public key.
#[inline(always)]
#[hax_lib::fstar::verification_status(panic_free)]
#[hax_lib::requires(fstar!("Spec.MLKEM.is_rank $K /\\
    $RANKED_BYTES_PER_RING_ELEMENT == Spec.MLKEM.v_RANKED_BYTES_PER_RING_ELEMENT $K /\\
    $PUBLIC_KEY_SIZE == Spec.MLKEM.v_CPA_PUBLIC_KEY_SIZE $K /\\
    length $seed_for_a == sz 32"))]
#[hax_lib::ensures(|res|
    fstar!("$res == Seq.append (Spec.MLKEM.vector_encode_12 #$K #false
                            (Libcrux_ml_kem.Polynomial.to_spec_vector_t #$K #$:Vector $t_as_ntt))
                        $seed_for_a)")
)]
pub(crate) fn serialize_public_key<
    const K: usize,
    const RANKED_BYTES_PER_RING_ELEMENT: usize,
    const PUBLIC_KEY_SIZE: usize,
    Vector: Operations,
>(
    t_as_ntt: &[PolynomialRingElement<Vector>; K],
    seed_for_a: &[u8],
) -> [u8; PUBLIC_KEY_SIZE] {
    let mut public_key_serialized = [0u8; PUBLIC_KEY_SIZE];
    public_key_serialized[0..RANKED_BYTES_PER_RING_ELEMENT].copy_from_slice(
        &serialize_secret_key::<K, RANKED_BYTES_PER_RING_ELEMENT, Vector>(t_as_ntt),
    );
    public_key_serialized[RANKED_BYTES_PER_RING_ELEMENT..].copy_from_slice(seed_for_a);
    public_key_serialized
}

/// Call [`serialize_uncompressed_ring_element`] for each ring element.
#[inline(always)]
#[hax_lib::fstar::verification_status(lax)]
#[hax_lib::requires(fstar!("Spec.MLKEM.is_rank $K /\\
    $OUT_LEN == Spec.MLKEM.v_CPA_PRIVATE_KEY_SIZE $K"))]
#[hax_lib::ensures(|res|
    fstar!("$res == Spec.MLKEM.vector_encode_12 #$K #false
                    (Libcrux_ml_kem.Polynomial.to_spec_vector_t #$K #$:Vector $key)")
)]
fn serialize_secret_key<const K: usize, const OUT_LEN: usize, Vector: Operations>(
    key: &[PolynomialRingElement<Vector>; K],
) -> [u8; OUT_LEN] {
    let mut out = [0u8; OUT_LEN];

    cloop! {
        for (i, re) in key.into_iter().enumerate() {
            out[i * BYTES_PER_RING_ELEMENT..(i + 1) * BYTES_PER_RING_ELEMENT]
            .copy_from_slice(&serialize_uncompressed_ring_element(&re));
        }
    }

    out
}

/// Sample a vector of ring elements from a centered binomial distribution.
#[inline(always)]
#[hax_lib::fstar::verification_status(lax)]
#[hax_lib::requires(fstar!("Spec.MLKEM.is_rank $K /\\
    $ETA2_RANDOMNESS_SIZE == Spec.MLKEM.v_ETA2_RANDOMNESS_SIZE $K /\\
    $ETA2 == Spec.MLKEM.v_ETA2 $K"))]
fn sample_ring_element_cbd<
    const K: usize,
    const ETA2_RANDOMNESS_SIZE: usize,
    const ETA2: usize,
    Vector: Operations,
    Hasher: Hash<K>,
>(
    prf_input: [u8; 33],
    mut domain_separator: u8,
) -> ([PolynomialRingElement<Vector>; K], u8) {
    let mut error_1 = core::array::from_fn(|_i| PolynomialRingElement::<Vector>::ZERO());
    let mut prf_inputs = [prf_input; K];
    for i in 0..K {
        prf_inputs[i][32] = domain_separator;
        domain_separator += 1;
    }
    let prf_outputs: [[u8; ETA2_RANDOMNESS_SIZE]; K] = Hasher::PRFxN(&prf_inputs);
    for i in 0..K {
        error_1[i] = sample_from_binomial_distribution::<ETA2, Vector>(&prf_outputs[i]);
    }
    (error_1, domain_separator)
}

/// Sample a vector of ring elements from a centered binomial distribution and
/// convert them into their NTT representations.
#[inline(always)]
#[hax_lib::fstar::verification_status(lax)]
#[hax_lib::requires(fstar!("Spec.MLKEM.is_rank $K /\\
    $ETA_RANDOMNESS_SIZE == Spec.MLKEM.v_ETA1_RANDOMNESS_SIZE $K /\\
    $ETA == Spec.MLKEM.v_ETA1 $K"))]
#[hax_lib::ensures(|(x,ds)|
    fstar!("v $ds == v $domain_separator + v $K /\\
                Libcrux_ml_kem.Polynomial.to_spec_vector_t #$K #$:Vector $x ==
                Spec.MLKEM.sample_vector_cbd_then_ntt #$K (Seq.slice $prf_input 0 32) (sz (v $domain_separator))")
)]
fn sample_vector_cbd_then_ntt<
    const K: usize,
    const ETA: usize,
    const ETA_RANDOMNESS_SIZE: usize,
    Vector: Operations,
    Hasher: Hash<K>,
>(
    prf_input: [u8; 33],
    mut domain_separator: u8,
) -> ([PolynomialRingElement<Vector>; K], u8) {
    let mut re_as_ntt = core::array::from_fn(|_i| PolynomialRingElement::<Vector>::ZERO());
    let mut prf_inputs = [prf_input; K];
    for i in 0..K {
        prf_inputs[i][32] = domain_separator;
        domain_separator += 1;
    }
    let prf_outputs: [[u8; ETA_RANDOMNESS_SIZE]; K] = Hasher::PRFxN(&prf_inputs);
    for i in 0..K {
        re_as_ntt[i] = sample_from_binomial_distribution::<ETA, Vector>(&prf_outputs[i]);
        ntt_binomially_sampled_ring_element(&mut re_as_ntt[i]);
    }
    (re_as_ntt, domain_separator)
}

/// This function implements most of <strong>Algorithm 12</strong> of the
/// NIST FIPS 203 specification; this is the Kyber CPA-PKE key generation algorithm.
///
/// We say "most of" since Algorithm 12 samples the required randomness within
/// the function itself, whereas this implementation expects it to be provided
/// through the `key_generation_seed` parameter.
///
/// Algorithm 12 is reproduced below:
///
/// ```plaintext
/// Output: encryption key ekₚₖₑ ∈ 𝔹^{384k+32}.
/// Output: decryption key dkₚₖₑ ∈ 𝔹^{384k}.
///
/// d ←$ B
/// (ρ,σ) ← G(d)
/// N ← 0
/// for (i ← 0; i < k; i++)
///     for(j ← 0; j < k; j++)
///         Â[i,j] ← SampleNTT(XOF(ρ, i, j))
///     end for
/// end for
/// for(i ← 0; i < k; i++)
///     s[i] ← SamplePolyCBD_{η₁}(PRF_{η₁}(σ,N))
///     N ← N + 1
/// end for
/// for(i ← 0; i < k; i++)
///     e[i] ← SamplePolyCBD_{η₂}(PRF_{η₂}(σ,N))
///     N ← N + 1
/// end for
/// ŝ ← NTT(s)
/// ê ← NTT(e)
/// t̂ ← Â◦ŝ + ê
/// ekₚₖₑ ← ByteEncode₁₂(t̂) ‖ ρ
/// dkₚₖₑ ← ByteEncode₁₂(ŝ)
/// ```
///
/// The NIST FIPS 203 standard can be found at
/// <https://csrc.nist.gov/pubs/fips/203/ipd>.
#[allow(non_snake_case)]
#[hax_lib::fstar::verification_status(lax)]
pub(crate) fn generate_keypair_unpacked<
    const K: usize,
    const ETA1: usize,
    const ETA1_RANDOMNESS_SIZE: usize,
    Vector: Operations,
    Hasher: Hash<K>,
>(
    key_generation_seed: &[u8],
) -> (
    IndCpaPrivateKeyUnpacked<K, Vector>,
    IndCpaPublicKeyUnpacked<K, Vector>,
) {
    // (ρ,σ) := G(d)
    let hashed = Hasher::G(key_generation_seed);
    let (seed_for_A, seed_for_secret_and_error) = hashed.split_at(32);

    let A_transpose = sample_matrix_A::<K, Vector, Hasher>(into_padded_array(seed_for_A), true);

    let prf_input: [u8; 33] = into_padded_array(seed_for_secret_and_error);
    let (secret_as_ntt, domain_separator) =
        sample_vector_cbd_then_ntt::<K, ETA1, ETA1_RANDOMNESS_SIZE, Vector, Hasher>(prf_input, 0);
    let (error_as_ntt, _) =
        sample_vector_cbd_then_ntt::<K, ETA1, ETA1_RANDOMNESS_SIZE, Vector, Hasher>(
            prf_input,
            domain_separator,
        );

    // tˆ := Aˆ ◦ sˆ + eˆ
    let t_as_ntt = compute_As_plus_e(&A_transpose, &secret_as_ntt, &error_as_ntt);

    let seed_for_A: [u8; 32] = seed_for_A.try_into().unwrap();

    // For encapsulation, we need to store A not Aˆ, and so we untranspose A
    // However, we pass A_transpose here and let the IND-CCA layer do the untranspose.
    // We could do it here, but then we would pay the performance cost (if any) for the packed API as well.
    let pk = IndCpaPublicKeyUnpacked {
        t_as_ntt,
        A: A_transpose,
        seed_for_A,
    };
    let sk = IndCpaPrivateKeyUnpacked { secret_as_ntt };
    (sk, pk)
}

#[allow(non_snake_case)]
#[hax_lib::fstar::verification_status(panic_free)]
#[hax_lib::requires(fstar!("Spec.MLKEM.is_rank $K /\\
    $PRIVATE_KEY_SIZE == Spec.MLKEM.v_CPA_PRIVATE_KEY_SIZE $K /\\
    $PUBLIC_KEY_SIZE == Spec.MLKEM.v_CPA_PUBLIC_KEY_SIZE $K /\\
    $RANKED_BYTES_PER_RING_ELEMENT == Spec.MLKEM.v_RANKED_BYTES_PER_RING_ELEMENT $K /\\
    $ETA1 == Spec.MLKEM.v_ETA1 $K /\\
<<<<<<< HEAD
    $ETA1_RANDOMNESS_SIZE == Spec.MLKEM.v_ETA1_RANDOMNESS_SIZE $K /\\
    length $key_generation_seed == Spec.MLKEM.v_CPA_KEY_GENERATION_SEED_SIZE"))]
#[hax_lib::ensures(|result| fstar!("$result == Spec.MLKEM.ind_cpa_generate_keypair $K $key_generation_seed"))] 
=======
    $ETA1_RANDOMNESS_SIZE == Spec.MLKEM.v_ETA1_RANDOMNESS_SIZE $K"))]
#[hax_lib::ensures(|result| fstar!("let (expected, valid) = Spec.MLKEM.ind_cpa_generate_keypair $K $key_generation_seed in 
                                    valid ==> $result == expected"))] 
>>>>>>> 60b28afb
pub(crate) fn generate_keypair<
    const K: usize,
    const PRIVATE_KEY_SIZE: usize,
    const PUBLIC_KEY_SIZE: usize,
    const RANKED_BYTES_PER_RING_ELEMENT: usize,
    const ETA1: usize,
    const ETA1_RANDOMNESS_SIZE: usize,
    Vector: Operations,
    Hasher: Hash<K>,
>(
    key_generation_seed: &[u8],
) -> ([u8; PRIVATE_KEY_SIZE], [u8; PUBLIC_KEY_SIZE]) {
    let (sk, pk) = generate_keypair_unpacked::<K, ETA1, ETA1_RANDOMNESS_SIZE, Vector, Hasher>(
        key_generation_seed,
    );

    // pk := (Encode_12(tˆ mod^{+}q) || ρ)
    let public_key_serialized =
        serialize_public_key::<K, RANKED_BYTES_PER_RING_ELEMENT, PUBLIC_KEY_SIZE, Vector>(
            &pk.t_as_ntt,
            &pk.seed_for_A,
        );

    // sk := Encode_12(sˆ mod^{+}q)
    let secret_key_serialized = serialize_secret_key(&sk.secret_as_ntt);

    (secret_key_serialized, public_key_serialized)
}

/// Call [`compress_then_serialize_ring_element_u`] on each ring element.
#[hax_lib::fstar::verification_status(lax)]
#[hax_lib::requires(fstar!("Spec.MLKEM.is_rank $K /\\
    $OUT_LEN == Spec.MLKEM.v_C1_SIZE $K /\\
    $COMPRESSION_FACTOR == Spec.MLKEM.v_VECTOR_U_COMPRESSION_FACTOR $K /\\
    $BLOCK_LEN = Spec.MLKEM.v_C1_BLOCK_SIZE $K"))]
#[hax_lib::ensures(|()| {
    fstar!("$out_future == Spec.MLKEM.compress_then_encode_u #$K #false
               (Libcrux_ml_kem.Polynomial.to_spec_vector_t #$K #$:Vector $input)")
})]
fn compress_then_serialize_u<
    const K: usize,
    const OUT_LEN: usize,
    const COMPRESSION_FACTOR: usize,
    const BLOCK_LEN: usize,
    Vector: Operations,
>(
    input: [PolynomialRingElement<Vector>; K],
    out: &mut [u8],
) {
    // The semicolon and parentheses at the end of loop are a workaround
    // for the following bug https://github.com/hacspec/hax/issues/720
    cloop! {
        for (i, re) in input.into_iter().enumerate() {
            out[i * (OUT_LEN / K)..(i + 1) * (OUT_LEN / K)].copy_from_slice(
                &compress_then_serialize_ring_element_u::<COMPRESSION_FACTOR, BLOCK_LEN, Vector>(&re),
            );
        }
    };
    ()
}

/// This function implements <strong>Algorithm 13</strong> of the
/// NIST FIPS 203 specification; this is the Kyber CPA-PKE encryption algorithm.
///
/// Algorithm 13 is reproduced below:
///
/// ```plaintext
/// Input: encryption key ekₚₖₑ ∈ 𝔹^{384k+32}.
/// Input: message m ∈ 𝔹^{32}.
/// Input: encryption randomness r ∈ 𝔹^{32}.
/// Output: ciphertext c ∈ 𝔹^{32(dᵤk + dᵥ)}.
///
/// N ← 0
/// t̂ ← ByteDecode₁₂(ekₚₖₑ[0:384k])
/// ρ ← ekₚₖₑ[384k: 384k + 32]
/// for (i ← 0; i < k; i++)
///     for(j ← 0; j < k; j++)
///         Â[i,j] ← SampleNTT(XOF(ρ, i, j))
///     end for
/// end for
/// for(i ← 0; i < k; i++)
///     r[i] ← SamplePolyCBD_{η₁}(PRF_{η₁}(r,N))
///     N ← N + 1
/// end for
/// for(i ← 0; i < k; i++)
///     e₁[i] ← SamplePolyCBD_{η₂}(PRF_{η₂}(r,N))
///     N ← N + 1
/// end for
/// e₂ ← SamplePolyCBD_{η₂}(PRF_{η₂}(r,N))
/// r̂ ← NTT(r)
/// u ← NTT-¹(Âᵀ ◦ r̂) + e₁
/// μ ← Decompress₁(ByteDecode₁(m)))
/// v ← NTT-¹(t̂ᵀ ◦ rˆ) + e₂ + μ
/// c₁ ← ByteEncode_{dᵤ}(Compress_{dᵤ}(u))
/// c₂ ← ByteEncode_{dᵥ}(Compress_{dᵥ}(v))
/// return c ← (c₁ ‖ c₂)
/// ```
///
/// The NIST FIPS 203 standard can be found at
/// <https://csrc.nist.gov/pubs/fips/203/ipd>.
#[allow(non_snake_case)]
#[hax_lib::fstar::verification_status(lax)]
pub(crate) fn encrypt_unpacked<
    const K: usize,
    const CIPHERTEXT_SIZE: usize,
    const T_AS_NTT_ENCODED_SIZE: usize,
    const C1_LEN: usize,
    const C2_LEN: usize,
    const U_COMPRESSION_FACTOR: usize,
    const V_COMPRESSION_FACTOR: usize,
    const BLOCK_LEN: usize,
    const ETA1: usize,
    const ETA1_RANDOMNESS_SIZE: usize,
    const ETA2: usize,
    const ETA2_RANDOMNESS_SIZE: usize,
    Vector: Operations,
    Hasher: Hash<K>,
>(
    public_key: &IndCpaPublicKeyUnpacked<K, Vector>,
    message: [u8; SHARED_SECRET_SIZE],
    randomness: &[u8],
) -> [u8; CIPHERTEXT_SIZE] {
    // for i from 0 to k−1 do
    //     r[i] := CBD{η1}(PRF(r, N))
    //     N := N + 1
    // end for
    // rˆ := NTT(r)
    let mut prf_input: [u8; 33] = into_padded_array(randomness);
    let (r_as_ntt, domain_separator) =
        sample_vector_cbd_then_ntt::<K, ETA1, ETA1_RANDOMNESS_SIZE, Vector, Hasher>(prf_input, 0);

    // for i from 0 to k−1 do
    //     e1[i] := CBD_{η2}(PRF(r,N))
    //     N := N + 1
    // end for
    let (error_1, domain_separator) =
        sample_ring_element_cbd::<K, ETA2_RANDOMNESS_SIZE, ETA2, Vector, Hasher>(
            prf_input,
            domain_separator,
        );

    // e_2 := CBD{η2}(PRF(r, N))
    prf_input[32] = domain_separator;
    let prf_output: [u8; ETA2_RANDOMNESS_SIZE] = Hasher::PRF(&prf_input);
    let error_2 = sample_from_binomial_distribution::<ETA2, Vector>(&prf_output);

    // u := NTT^{-1}(AˆT ◦ rˆ) + e_1
    let u = compute_vector_u(&public_key.A, &r_as_ntt, &error_1);

    // v := NTT^{−1}(tˆT ◦ rˆ) + e_2 + Decompress_q(Decode_1(m),1)
    let message_as_ring_element = deserialize_then_decompress_message(message);
    let v = compute_ring_element_v(
        &public_key.t_as_ntt,
        &r_as_ntt,
        &error_2,
        &message_as_ring_element,
    );

    let mut ciphertext = [0u8; CIPHERTEXT_SIZE];

    // c_1 := Encode_{du}(Compress_q(u,d_u))
    compress_then_serialize_u::<K, C1_LEN, U_COMPRESSION_FACTOR, BLOCK_LEN, Vector>(
        u,
        &mut ciphertext[0..C1_LEN],
    );

    // c_2 := Encode_{dv}(Compress_q(v,d_v))
    compress_then_serialize_ring_element_v::<V_COMPRESSION_FACTOR, C2_LEN, Vector>(
        v,
        &mut ciphertext[C1_LEN..],
    );

    ciphertext
}

#[allow(non_snake_case)]
#[hax_lib::fstar::verification_status(panic_free)]
#[hax_lib::requires(fstar!("Spec.MLKEM.is_rank $K /\\
    $ETA1 = Spec.MLKEM.v_ETA1 $K /\\
    $ETA1_RANDOMNESS_SIZE = Spec.MLKEM.v_ETA1_RANDOMNESS_SIZE $K /\\
    $ETA2 = Spec.MLKEM.v_ETA2 $K /\\
    $BLOCK_LEN == Spec.MLKEM.v_C1_BLOCK_SIZE $K /\\
    $ETA2_RANDOMNESS_SIZE = Spec.MLKEM.v_ETA2_RANDOMNESS_SIZE $K /\\
    $U_COMPRESSION_FACTOR == Spec.MLKEM.v_VECTOR_U_COMPRESSION_FACTOR $K /\\
    $V_COMPRESSION_FACTOR == Spec.MLKEM.v_VECTOR_V_COMPRESSION_FACTOR $K /\\
    length $public_key == Spec.MLKEM.v_CPA_PUBLIC_KEY_SIZE $K /\\
    length $randomness == Spec.MLKEM.v_SHARED_SECRET_SIZE /\\
    $CIPHERTEXT_SIZE == Spec.MLKEM.v_CPA_CIPHERTEXT_SIZE $K /\\
    $T_AS_NTT_ENCODED_SIZE == Spec.MLKEM.v_T_AS_NTT_ENCODED_SIZE $K /\\
    $C1_LEN == Spec.MLKEM.v_C1_SIZE $K /\\
    $C2_LEN == Spec.MLKEM.v_C2_SIZE $K"))]
#[hax_lib::ensures(|result|
    fstar!("let (expected, valid) = Spec.MLKEM.ind_cpa_encrypt $K $public_key $message $randomness in
            valid ==> $result == expected")
)]
pub(crate) fn encrypt<
    const K: usize,
    const CIPHERTEXT_SIZE: usize,
    const T_AS_NTT_ENCODED_SIZE: usize,
    const C1_LEN: usize,
    const C2_LEN: usize,
    const U_COMPRESSION_FACTOR: usize,
    const V_COMPRESSION_FACTOR: usize,
    const BLOCK_LEN: usize,
    const ETA1: usize,
    const ETA1_RANDOMNESS_SIZE: usize,
    const ETA2: usize,
    const ETA2_RANDOMNESS_SIZE: usize,
    Vector: Operations,
    Hasher: Hash<K>,
>(
    public_key: &[u8],
    message: [u8; SHARED_SECRET_SIZE],
    randomness: &[u8],
) -> [u8; CIPHERTEXT_SIZE] {
    // tˆ := Decode_12(pk)
    let t_as_ntt = deserialize_ring_elements_reduced::<T_AS_NTT_ENCODED_SIZE, K, Vector>(
        &public_key[..T_AS_NTT_ENCODED_SIZE],
    );

    // ρ := pk + 12·k·n / 8
    // for i from 0 to k−1 do
    //     for j from 0 to k − 1 do
    //         AˆT[i][j] := Parse(XOF(ρ, i, j))
    //     end for
    // end for
    let seed = &public_key[T_AS_NTT_ENCODED_SIZE..];
    let A = sample_matrix_A::<K, Vector, Hasher>(into_padded_array(seed), false);
    let seed_for_A: [u8; 32] = seed.try_into().unwrap();
    let public_key_unpacked = IndCpaPublicKeyUnpacked {
        t_as_ntt,
        A,
        seed_for_A,
    };
    encrypt_unpacked::<
        K,
        CIPHERTEXT_SIZE,
        T_AS_NTT_ENCODED_SIZE,
        C1_LEN,
        C2_LEN,
        U_COMPRESSION_FACTOR,
        V_COMPRESSION_FACTOR,
        BLOCK_LEN,
        ETA1,
        ETA1_RANDOMNESS_SIZE,
        ETA2,
        ETA2_RANDOMNESS_SIZE,
        Vector,
        Hasher,
    >(&public_key_unpacked, message, randomness)
}

/// Call [`deserialize_then_decompress_ring_element_u`] on each ring element
/// in the `ciphertext`.
#[inline(always)]
#[hax_lib::fstar::verification_status(panic_free)]
#[hax_lib::requires(fstar!("Spec.MLKEM.is_rank $K /\\
    $CIPHERTEXT_SIZE == Spec.MLKEM.v_CPA_CIPHERTEXT_SIZE $K /\\
    $U_COMPRESSION_FACTOR == Spec.MLKEM.v_VECTOR_U_COMPRESSION_FACTOR $K"))]
#[hax_lib::ensures(|res|
    fstar!("Libcrux_ml_kem.Polynomial.to_spec_vector_t #$K #$:Vector $res ==
        Spec.MLKEM.(vector_ntt (decode_then_decompress_u #$K #false (Seq.slice $ciphertext 0 (v (Spec.MLKEM.v_C1_SIZE $K)))))")
)]
fn deserialize_then_decompress_u<
    const K: usize,
    const CIPHERTEXT_SIZE: usize,
    const U_COMPRESSION_FACTOR: usize,
    Vector: Operations,
>(
    ciphertext: &[u8; CIPHERTEXT_SIZE],
) -> [PolynomialRingElement<Vector>; K] {
    let mut u_as_ntt = core::array::from_fn(|_| PolynomialRingElement::<Vector>::ZERO());
    cloop! {
        for (i, u_bytes) in ciphertext
            .chunks_exact((COEFFICIENTS_IN_RING_ELEMENT * U_COMPRESSION_FACTOR) / 8)
            .enumerate()
        {
            u_as_ntt[i]  = deserialize_then_decompress_ring_element_u::<U_COMPRESSION_FACTOR, Vector>(u_bytes);
            ntt_vector_u::<U_COMPRESSION_FACTOR, Vector>(&mut u_as_ntt[i]);
        }
    }
    u_as_ntt
}

/// Call [`deserialize_to_uncompressed_ring_element`] for each ring element.
#[inline(always)]
#[hax_lib::fstar::verification_status(panic_free)]
#[hax_lib::requires(fstar!("Spec.MLKEM.is_rank $K /\\
    length $secret_key == Spec.MLKEM.v_CPA_PRIVATE_KEY_SIZE $K"))]
#[hax_lib::ensures(|res|
    fstar!("Libcrux_ml_kem.Polynomial.to_spec_vector_t #$K #$:Vector $res ==
         Spec.MLKEM.vector_decode_12 #$K #false $secret_key")
)]
fn deserialize_secret_key<const K: usize, Vector: Operations>(
    secret_key: &[u8],
) -> [PolynomialRingElement<Vector>; K] {
    let mut secret_as_ntt = core::array::from_fn(|_| PolynomialRingElement::<Vector>::ZERO());
    cloop! {
        for (i, secret_bytes) in secret_key.chunks_exact(BYTES_PER_RING_ELEMENT).enumerate() {
            secret_as_ntt[i] = deserialize_to_uncompressed_ring_element(secret_bytes);
        }
    }
    secret_as_ntt
}

/// This function implements <strong>Algorithm 14</strong> of the
/// NIST FIPS 203 specification; this is the Kyber CPA-PKE decryption algorithm.
///
/// Algorithm 14 is reproduced below:
///
/// ```plaintext
/// Input: decryption key dkₚₖₑ ∈ 𝔹^{384k}.
/// Input: ciphertext c ∈ 𝔹^{32(dᵤk + dᵥ)}.
/// Output: message m ∈ 𝔹^{32}.
///
/// c₁ ← c[0 : 32dᵤk]
/// c₂ ← c[32dᵤk : 32(dᵤk + dᵥ)]
/// u ← Decompress_{dᵤ}(ByteDecode_{dᵤ}(c₁))
/// v ← Decompress_{dᵥ}(ByteDecode_{dᵥ}(c₂))
/// ŝ ← ByteDecode₁₂(dkₚₖₑ)
/// w ← v - NTT-¹(ŝᵀ ◦ NTT(u))
/// m ← ByteEncode₁(Compress₁(w))
/// return m
/// ```
///
/// The NIST FIPS 203 standard can be found at
/// <https://csrc.nist.gov/pubs/fips/203/ipd>.
#[allow(non_snake_case)]
#[hax_lib::fstar::verification_status(lax)]
pub(crate) fn decrypt_unpacked<
    const K: usize,
    const CIPHERTEXT_SIZE: usize,
    const VECTOR_U_ENCODED_SIZE: usize,
    const U_COMPRESSION_FACTOR: usize,
    const V_COMPRESSION_FACTOR: usize,
    Vector: Operations,
>(
    secret_key: &IndCpaPrivateKeyUnpacked<K, Vector>,
    ciphertext: &[u8; CIPHERTEXT_SIZE],
) -> [u8; SHARED_SECRET_SIZE] {
    // u := Decompress_q(Decode_{d_u}(c), d_u)
    let u_as_ntt = deserialize_then_decompress_u::<K, CIPHERTEXT_SIZE, U_COMPRESSION_FACTOR, Vector>(
        ciphertext,
    );

    // v := Decompress_q(Decode_{d_v}(c + d_u·k·n / 8), d_v)
    let v = deserialize_then_decompress_ring_element_v::<V_COMPRESSION_FACTOR, Vector>(
        &ciphertext[VECTOR_U_ENCODED_SIZE..],
    );

    // m := Encode_1(Compress_q(v − NTT^{−1}(sˆT ◦ NTT(u)) , 1))
    let message = compute_message(&v, &secret_key.secret_as_ntt, &u_as_ntt);
    compress_then_serialize_message(message)
}

#[allow(non_snake_case)]
#[hax_lib::fstar::verification_status(panic_free)]
#[hax_lib::requires(fstar!("Spec.MLKEM.is_rank $K /\\
    length $secret_key == Spec.MLKEM.v_CPA_PRIVATE_KEY_SIZE $K /\\ 
    $CIPHERTEXT_SIZE == Spec.MLKEM.v_CPA_CIPHERTEXT_SIZE $K /\\
    $VECTOR_U_ENCODED_SIZE == Spec.MLKEM.v_C1_SIZE $K /\\
    $U_COMPRESSION_FACTOR == Spec.MLKEM.v_VECTOR_U_COMPRESSION_FACTOR $K /\\
    $V_COMPRESSION_FACTOR == Spec.MLKEM.v_VECTOR_V_COMPRESSION_FACTOR $K"))]
#[hax_lib::ensures(|result|
    fstar!("$result == Spec.MLKEM.ind_cpa_decrypt $K $secret_key $ciphertext")
)]
pub(crate) fn decrypt<
    const K: usize,
    const CIPHERTEXT_SIZE: usize,
    const VECTOR_U_ENCODED_SIZE: usize,
    const U_COMPRESSION_FACTOR: usize,
    const V_COMPRESSION_FACTOR: usize,
    Vector: Operations,
>(
    secret_key: &[u8],
    ciphertext: &[u8; CIPHERTEXT_SIZE],
) -> [u8; SHARED_SECRET_SIZE] {
    // sˆ := Decode_12(sk)
    let secret_as_ntt = deserialize_secret_key::<K, Vector>(secret_key);

    let secret_key_unpacked = IndCpaPrivateKeyUnpacked { secret_as_ntt };

    decrypt_unpacked::<
        K,
        CIPHERTEXT_SIZE,
        VECTOR_U_ENCODED_SIZE,
        U_COMPRESSION_FACTOR,
        V_COMPRESSION_FACTOR,
        Vector,
    >(&secret_key_unpacked, ciphertext)
}<|MERGE_RESOLUTION|>--- conflicted
+++ resolved
@@ -246,15 +246,10 @@
     $PUBLIC_KEY_SIZE == Spec.MLKEM.v_CPA_PUBLIC_KEY_SIZE $K /\\
     $RANKED_BYTES_PER_RING_ELEMENT == Spec.MLKEM.v_RANKED_BYTES_PER_RING_ELEMENT $K /\\
     $ETA1 == Spec.MLKEM.v_ETA1 $K /\\
-<<<<<<< HEAD
     $ETA1_RANDOMNESS_SIZE == Spec.MLKEM.v_ETA1_RANDOMNESS_SIZE $K /\\
     length $key_generation_seed == Spec.MLKEM.v_CPA_KEY_GENERATION_SEED_SIZE"))]
-#[hax_lib::ensures(|result| fstar!("$result == Spec.MLKEM.ind_cpa_generate_keypair $K $key_generation_seed"))] 
-=======
-    $ETA1_RANDOMNESS_SIZE == Spec.MLKEM.v_ETA1_RANDOMNESS_SIZE $K"))]
 #[hax_lib::ensures(|result| fstar!("let (expected, valid) = Spec.MLKEM.ind_cpa_generate_keypair $K $key_generation_seed in 
                                     valid ==> $result == expected"))] 
->>>>>>> 60b28afb
 pub(crate) fn generate_keypair<
     const K: usize,
     const PRIVATE_KEY_SIZE: usize,
