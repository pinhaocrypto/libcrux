--- conflicted
+++ resolved
@@ -66,13 +66,10 @@
             }
 
             /// Portable public key validation
-<<<<<<< HEAD
             #[hax_lib::requires(fstar!("Spec.MLKEM.is_rank $K /\\
                 $RANKED_BYTES_PER_RING_ELEMENT == Spec.MLKEM.v_RANKED_BYTES_PER_RING_ELEMENT $K /\\
                 $PUBLIC_KEY_SIZE == Spec.MLKEM.v_CCA_PUBLIC_KEY_SIZE $K"))]
             #[inline(always)]
-=======
->>>>>>> 13a5dead
             pub(crate) fn validate_public_key<
                 const K: usize,
                 const RANKED_BYTES_PER_RING_ELEMENT: usize,
@@ -89,13 +86,10 @@
             }
 
             /// Portable private key validation
-<<<<<<< HEAD
             #[inline(always)]
             #[hax_lib::requires(fstar!("Spec.MLKEM.is_rank $K /\\
                 $SECRET_KEY_SIZE == Spec.MLKEM.v_CCA_PRIVATE_KEY_SIZE $K /\\
                 $CIPHERTEXT_SIZE == Spec.MLKEM.v_CPA_CIPHERTEXT_SIZE $K"))]
-=======
->>>>>>> 13a5dead
             pub(crate) fn validate_private_key<
                 const K: usize,
                 const SECRET_KEY_SIZE: usize,
