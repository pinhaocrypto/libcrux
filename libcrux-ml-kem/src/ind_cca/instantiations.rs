--- conflicted
+++ resolved
@@ -66,13 +66,10 @@
             }
 
             /// Portable public key validation
-<<<<<<< HEAD
             #[hax_lib::requires(fstar!("Spec.MLKEM.is_rank $K /\\
                 $RANKED_BYTES_PER_RING_ELEMENT == Spec.MLKEM.v_RANKED_BYTES_PER_RING_ELEMENT $K /\\
                 $PUBLIC_KEY_SIZE == Spec.MLKEM.v_CCA_PUBLIC_KEY_SIZE $K"))]
-=======
             #[inline(always)]
->>>>>>> 41072c68
             pub(crate) fn validate_public_key<
                 const K: usize,
                 const RANKED_BYTES_PER_RING_ELEMENT: usize,
@@ -90,6 +87,9 @@
 
             /// Portable private key validation
             #[inline(always)]
+            #[hax_lib::requires(fstar!("Spec.MLKEM.is_rank $K /\\
+                $SECRET_KEY_SIZE == Spec.MLKEM.v_CCA_PRIVATE_KEY_SIZE $K /\\
+                $CIPHERTEXT_SIZE == Spec.MLKEM.v_CPA_CIPHERTEXT_SIZE $K"))]
             pub(crate) fn validate_private_key<
                 const K: usize,
                 const SECRET_KEY_SIZE: usize,
@@ -304,112 +304,6 @@
             }
 
             /// Unpacked API
-<<<<<<< HEAD
-            pub(crate) fn generate_keypair_unpacked<
-                const K: usize,
-                const CPA_PRIVATE_KEY_SIZE: usize,
-                const PRIVATE_KEY_SIZE: usize,
-                const PUBLIC_KEY_SIZE: usize,
-                const BYTES_PER_RING_ELEMENT: usize,
-                const ETA1: usize,
-                const ETA1_RANDOMNESS_SIZE: usize,
-            >(
-                randomness: [u8; KEY_GENERATION_SEED_SIZE],
-            ) -> MlKemKeyPairUnpacked<K> {
-                crate::ind_cca::unpacked::generate_keypair_unpacked::<
-                    K,
-                    CPA_PRIVATE_KEY_SIZE,
-                    PRIVATE_KEY_SIZE,
-                    PUBLIC_KEY_SIZE,
-                    BYTES_PER_RING_ELEMENT,
-                    ETA1,
-                    ETA1_RANDOMNESS_SIZE,
-                    $vector,
-                    $hash,
-                >(randomness)
-            }
-
-            /// Portable encapsualte
-            pub(crate) fn encapsulate_unpacked<
-                const K: usize,
-                const CIPHERTEXT_SIZE: usize,
-                const PUBLIC_KEY_SIZE: usize,
-                const T_AS_NTT_ENCODED_SIZE: usize,
-                const C1_SIZE: usize,
-                const C2_SIZE: usize,
-                const VECTOR_U_COMPRESSION_FACTOR: usize,
-                const VECTOR_V_COMPRESSION_FACTOR: usize,
-                const VECTOR_U_BLOCK_LEN: usize,
-                const ETA1: usize,
-                const ETA1_RANDOMNESS_SIZE: usize,
-                const ETA2: usize,
-                const ETA2_RANDOMNESS_SIZE: usize,
-            >(
-                public_key: &MlKemPublicKeyUnpacked<K>,
-                randomness: [u8; SHARED_SECRET_SIZE],
-            ) -> (MlKemCiphertext<CIPHERTEXT_SIZE>, MlKemSharedSecret) {
-                crate::ind_cca::unpacked::encapsulate_unpacked::<
-                    K,
-                    CIPHERTEXT_SIZE,
-                    PUBLIC_KEY_SIZE,
-                    T_AS_NTT_ENCODED_SIZE,
-                    C1_SIZE,
-                    C2_SIZE,
-                    VECTOR_U_COMPRESSION_FACTOR,
-                    VECTOR_V_COMPRESSION_FACTOR,
-                    VECTOR_U_BLOCK_LEN,
-                    ETA1,
-                    ETA1_RANDOMNESS_SIZE,
-                    ETA2,
-                    ETA2_RANDOMNESS_SIZE,
-                    $vector,
-                    $hash,
-                >(public_key, randomness)
-            }
-
-            /// Portable decapsulate
-            pub fn decapsulate_unpacked<
-                const K: usize,
-                const SECRET_KEY_SIZE: usize,
-                const CPA_SECRET_KEY_SIZE: usize,
-                const PUBLIC_KEY_SIZE: usize,
-                const CIPHERTEXT_SIZE: usize,
-                const T_AS_NTT_ENCODED_SIZE: usize,
-                const C1_SIZE: usize,
-                const C2_SIZE: usize,
-                const VECTOR_U_COMPRESSION_FACTOR: usize,
-                const VECTOR_V_COMPRESSION_FACTOR: usize,
-                const C1_BLOCK_SIZE: usize,
-                const ETA1: usize,
-                const ETA1_RANDOMNESS_SIZE: usize,
-                const ETA2: usize,
-                const ETA2_RANDOMNESS_SIZE: usize,
-                const IMPLICIT_REJECTION_HASH_INPUT_SIZE: usize,
-            >(
-                key_pair: &MlKemKeyPairUnpacked<K>,
-                ciphertext: &MlKemCiphertext<CIPHERTEXT_SIZE>,
-            ) -> MlKemSharedSecret {
-                crate::ind_cca::unpacked::decapsulate_unpacked::<
-                    K,
-                    SECRET_KEY_SIZE,
-                    CPA_SECRET_KEY_SIZE,
-                    PUBLIC_KEY_SIZE,
-                    CIPHERTEXT_SIZE,
-                    T_AS_NTT_ENCODED_SIZE,
-                    C1_SIZE,
-                    C2_SIZE,
-                    VECTOR_U_COMPRESSION_FACTOR,
-                    VECTOR_V_COMPRESSION_FACTOR,
-                    C1_BLOCK_SIZE,
-                    ETA1,
-                    ETA1_RANDOMNESS_SIZE,
-                    ETA2,
-                    ETA2_RANDOMNESS_SIZE,
-                    IMPLICIT_REJECTION_HASH_INPUT_SIZE,
-                    $vector,
-                    $hash,
-                >(key_pair, ciphertext)
-=======
             pub(crate) mod unpacked {
                 use super::*;
 
@@ -546,7 +440,6 @@
                         $hash,
                     >(key_pair, ciphertext)
                 }
->>>>>>> 41072c68
             }
         }
     };
