macro_rules! instantiate {
    ($modp:ident, $vector:path, $hash:path) => {
        pub mod $modp {
            use crate::{
                MlKemCiphertext, MlKemKeyPair, MlKemPrivateKey, MlKemPublicKey, MlKemSharedSecret,
                KEY_GENERATION_SEED_SIZE, SHARED_SECRET_SIZE,
            };

            /// Portable generate key pair.
            #[hax_lib::requires(fstar!("Spec.MLKEM.is_rank $K /\\
                $CPA_PRIVATE_KEY_SIZE == Spec.MLKEM.v_CPA_PRIVATE_KEY_SIZE $K /\\
                $PRIVATE_KEY_SIZE == Spec.MLKEM.v_CCA_PRIVATE_KEY_SIZE $K /\\
                $PUBLIC_KEY_SIZE == Spec.MLKEM.v_CPA_PUBLIC_KEY_SIZE $K /\\
                $RANKED_BYTES_PER_RING_ELEMENT == Spec.MLKEM.v_RANKED_BYTES_PER_RING_ELEMENT $K /\\
                $ETA1 == Spec.MLKEM.v_ETA1 $K /\\
                $ETA1_RANDOMNESS_SIZE == Spec.MLKEM.v_ETA1_RANDOMNESS_SIZE $K"))]
            pub(crate) fn generate_keypair<
                const K: usize,
                const CPA_PRIVATE_KEY_SIZE: usize,
                const PRIVATE_KEY_SIZE: usize,
                const PUBLIC_KEY_SIZE: usize,
                const RANKED_BYTES_PER_RING_ELEMENT: usize,
                const ETA1: usize,
                const ETA1_RANDOMNESS_SIZE: usize,
            >(
                randomness: [u8; KEY_GENERATION_SEED_SIZE],
            ) -> MlKemKeyPair<PRIVATE_KEY_SIZE, PUBLIC_KEY_SIZE> {
                crate::ind_cca::generate_keypair::<
                    K,
                    CPA_PRIVATE_KEY_SIZE,
                    PRIVATE_KEY_SIZE,
                    PUBLIC_KEY_SIZE,
                    RANKED_BYTES_PER_RING_ELEMENT,
                    ETA1,
                    ETA1_RANDOMNESS_SIZE,
                    $vector,
                    $hash,
                    crate::variant::MlKem,
                >(randomness)
            }

            #[cfg(feature = "kyber")]
            pub(crate) fn kyber_generate_keypair<
                const K: usize,
                const CPA_PRIVATE_KEY_SIZE: usize,
                const PRIVATE_KEY_SIZE: usize,
                const PUBLIC_KEY_SIZE: usize,
                const BYTES_PER_RING_ELEMENT: usize,
                const ETA1: usize,
                const ETA1_RANDOMNESS_SIZE: usize,
            >(
                randomness: [u8; KEY_GENERATION_SEED_SIZE],
            ) -> MlKemKeyPair<PRIVATE_KEY_SIZE, PUBLIC_KEY_SIZE> {
                crate::ind_cca::generate_keypair::<
                    K,
                    CPA_PRIVATE_KEY_SIZE,
                    PRIVATE_KEY_SIZE,
                    PUBLIC_KEY_SIZE,
                    BYTES_PER_RING_ELEMENT,
                    ETA1,
                    ETA1_RANDOMNESS_SIZE,
                    $vector,
                    $hash,
                    crate::variant::Kyber,
                >(randomness)
            }

<<<<<<< HEAD
            /// Portable public key validation
            #[hax_lib::requires(fstar!("Spec.MLKEM.is_rank $K /\\
                $RANKED_BYTES_PER_RING_ELEMENT == Spec.MLKEM.v_RANKED_BYTES_PER_RING_ELEMENT $K /\\
                $PUBLIC_KEY_SIZE == Spec.MLKEM.v_CCA_PUBLIC_KEY_SIZE $K"))]
=======
            /// Public key validation
>>>>>>> dc479b88
            #[inline(always)]
            pub(crate) fn validate_public_key<
                const K: usize,
                const RANKED_BYTES_PER_RING_ELEMENT: usize,
                const PUBLIC_KEY_SIZE: usize,
            >(
                public_key: &[u8; PUBLIC_KEY_SIZE],
            ) -> bool {
                crate::ind_cca::validate_public_key::<
                    K,
                    RANKED_BYTES_PER_RING_ELEMENT,
                    PUBLIC_KEY_SIZE,
                    $vector,
                >(public_key)
            }

<<<<<<< HEAD
            /// Portable private key validation
            #[inline(always)]
            #[hax_lib::requires(fstar!("Spec.MLKEM.is_rank $K /\\
                $SECRET_KEY_SIZE == Spec.MLKEM.v_CCA_PRIVATE_KEY_SIZE $K /\\
                $CIPHERTEXT_SIZE == Spec.MLKEM.v_CPA_CIPHERTEXT_SIZE $K"))]
=======
            /// Private key validation
            #[inline(always)]
>>>>>>> dc479b88
            pub(crate) fn validate_private_key<
                const K: usize,
                const SECRET_KEY_SIZE: usize,
                const CIPHERTEXT_SIZE: usize,
            >(
                private_key: &MlKemPrivateKey<SECRET_KEY_SIZE>,
                ciphertext: &MlKemCiphertext<CIPHERTEXT_SIZE>,
            ) -> bool {
                crate::ind_cca::validate_private_key::<K, SECRET_KEY_SIZE, CIPHERTEXT_SIZE, $hash>(
                    private_key,
                    ciphertext,
                )
            }

            /// Private key validation
            #[inline(always)]
            pub(crate) fn validate_private_key_only<
                const K: usize,
                const SECRET_KEY_SIZE: usize,
            >(
                private_key: &MlKemPrivateKey<SECRET_KEY_SIZE>,
            ) -> bool {
                crate::ind_cca::validate_private_key_only::<K, SECRET_KEY_SIZE, $hash>(private_key)
            }

            /// Portable encapsulate
            #[cfg(feature = "kyber")]
            pub(crate) fn kyber_encapsulate<
                const K: usize,
                const CIPHERTEXT_SIZE: usize,
                const PUBLIC_KEY_SIZE: usize,
                const T_AS_NTT_ENCODED_SIZE: usize,
                const C1_SIZE: usize,
                const C2_SIZE: usize,
                const VECTOR_U_COMPRESSION_FACTOR: usize,
                const VECTOR_V_COMPRESSION_FACTOR: usize,
                const VECTOR_U_BLOCK_LEN: usize,
                const ETA1: usize,
                const ETA1_RANDOMNESS_SIZE: usize,
                const ETA2: usize,
                const ETA2_RANDOMNESS_SIZE: usize,
            >(
                public_key: &MlKemPublicKey<PUBLIC_KEY_SIZE>,
                randomness: [u8; SHARED_SECRET_SIZE],
            ) -> (MlKemCiphertext<CIPHERTEXT_SIZE>, MlKemSharedSecret) {
                crate::ind_cca::encapsulate::<
                    K,
                    CIPHERTEXT_SIZE,
                    PUBLIC_KEY_SIZE,
                    T_AS_NTT_ENCODED_SIZE,
                    C1_SIZE,
                    C2_SIZE,
                    VECTOR_U_COMPRESSION_FACTOR,
                    VECTOR_V_COMPRESSION_FACTOR,
                    VECTOR_U_BLOCK_LEN,
                    ETA1,
                    ETA1_RANDOMNESS_SIZE,
                    ETA2,
                    ETA2_RANDOMNESS_SIZE,
                    $vector,
                    $hash,
                    crate::variant::Kyber,
                >(public_key, randomness)
            }

            #[hax_lib::requires(fstar!("Spec.MLKEM.is_rank $K /\\
                $CIPHERTEXT_SIZE == Spec.MLKEM.v_CPA_CIPHERTEXT_SIZE $K /\\
                $PUBLIC_KEY_SIZE == Spec.MLKEM.v_CPA_PUBLIC_KEY_SIZE $K /\\
                $T_AS_NTT_ENCODED_SIZE == Spec.MLKEM.v_T_AS_NTT_ENCODED_SIZE $K /\\
                $C1_SIZE == Spec.MLKEM.v_C1_SIZE $K /\\
                $C2_SIZE == Spec.MLKEM.v_C2_SIZE $K /\\
                $VECTOR_U_COMPRESSION_FACTOR == Spec.MLKEM.v_VECTOR_U_COMPRESSION_FACTOR  $K /\\
                $VECTOR_V_COMPRESSION_FACTOR == Spec.MLKEM.v_VECTOR_V_COMPRESSION_FACTOR  $K /\\
                $C1_BLOCK_SIZE == Spec.MLKEM.v_C1_BLOCK_SIZE $K /\\
                $ETA1 == Spec.MLKEM.v_ETA1 $K /\\
                $ETA1_RANDOMNESS_SIZE == Spec.MLKEM.v_ETA1_RANDOMNESS_SIZE $K /\\
                $ETA2 == Spec.MLKEM.v_ETA2 $K /\\
                $ETA2_RANDOMNESS_SIZE == Spec.MLKEM.v_ETA2_RANDOMNESS_SIZE $K"))]
            pub(crate) fn encapsulate<
                const K: usize,
                const CIPHERTEXT_SIZE: usize,
                const PUBLIC_KEY_SIZE: usize,
                const T_AS_NTT_ENCODED_SIZE: usize,
                const C1_SIZE: usize,
                const C2_SIZE: usize,
                const VECTOR_U_COMPRESSION_FACTOR: usize,
                const VECTOR_V_COMPRESSION_FACTOR: usize,
                const C1_BLOCK_SIZE: usize,
                const ETA1: usize,
                const ETA1_RANDOMNESS_SIZE: usize,
                const ETA2: usize,
                const ETA2_RANDOMNESS_SIZE: usize,
            >(
                public_key: &MlKemPublicKey<PUBLIC_KEY_SIZE>,
                randomness: [u8; SHARED_SECRET_SIZE],
            ) -> (MlKemCiphertext<CIPHERTEXT_SIZE>, MlKemSharedSecret) {
                crate::ind_cca::encapsulate::<
                    K,
                    CIPHERTEXT_SIZE,
                    PUBLIC_KEY_SIZE,
                    T_AS_NTT_ENCODED_SIZE,
                    C1_SIZE,
                    C2_SIZE,
                    VECTOR_U_COMPRESSION_FACTOR,
                    VECTOR_V_COMPRESSION_FACTOR,
                    C1_BLOCK_SIZE,
                    ETA1,
                    ETA1_RANDOMNESS_SIZE,
                    ETA2,
                    ETA2_RANDOMNESS_SIZE,
                    $vector,
                    $hash,
                    crate::variant::MlKem,
                >(public_key, randomness)
            }

            /// Portable decapsulate
            #[cfg(feature = "kyber")]
            pub fn kyber_decapsulate<
                const K: usize,
                const SECRET_KEY_SIZE: usize,
                const CPA_SECRET_KEY_SIZE: usize,
                const PUBLIC_KEY_SIZE: usize,
                const CIPHERTEXT_SIZE: usize,
                const T_AS_NTT_ENCODED_SIZE: usize,
                const C1_SIZE: usize,
                const C2_SIZE: usize,
                const VECTOR_U_COMPRESSION_FACTOR: usize,
                const VECTOR_V_COMPRESSION_FACTOR: usize,
                const C1_BLOCK_SIZE: usize,
                const ETA1: usize,
                const ETA1_RANDOMNESS_SIZE: usize,
                const ETA2: usize,
                const ETA2_RANDOMNESS_SIZE: usize,
                const IMPLICIT_REJECTION_HASH_INPUT_SIZE: usize,
            >(
                private_key: &MlKemPrivateKey<SECRET_KEY_SIZE>,
                ciphertext: &MlKemCiphertext<CIPHERTEXT_SIZE>,
            ) -> MlKemSharedSecret {
                crate::ind_cca::decapsulate::<
                    K,
                    SECRET_KEY_SIZE,
                    CPA_SECRET_KEY_SIZE,
                    PUBLIC_KEY_SIZE,
                    CIPHERTEXT_SIZE,
                    T_AS_NTT_ENCODED_SIZE,
                    C1_SIZE,
                    C2_SIZE,
                    VECTOR_U_COMPRESSION_FACTOR,
                    VECTOR_V_COMPRESSION_FACTOR,
                    C1_BLOCK_SIZE,
                    ETA1,
                    ETA1_RANDOMNESS_SIZE,
                    ETA2,
                    ETA2_RANDOMNESS_SIZE,
                    IMPLICIT_REJECTION_HASH_INPUT_SIZE,
                    $vector,
                    $hash,
                    crate::variant::Kyber,
                >(private_key, ciphertext)
            }

            /// Portable decapsulate
            #[hax_lib::requires(fstar!("Spec.MLKEM.is_rank $K /\\
                $SECRET_KEY_SIZE == Spec.MLKEM.v_CCA_PRIVATE_KEY_SIZE $K /\\
                $CPA_SECRET_KEY_SIZE == Spec.MLKEM.v_CPA_PRIVATE_KEY_SIZE $K /\\
                $PUBLIC_KEY_SIZE == Spec.MLKEM.v_CPA_PUBLIC_KEY_SIZE $K /\\
                $CIPHERTEXT_SIZE == Spec.MLKEM.v_CPA_CIPHERTEXT_SIZE $K /\\
                $T_AS_NTT_ENCODED_SIZE == Spec.MLKEM.v_T_AS_NTT_ENCODED_SIZE $K /\\
                $C1_SIZE == Spec.MLKEM.v_C1_SIZE $K /\\
                $C2_SIZE == Spec.MLKEM.v_C2_SIZE $K /\\
                $VECTOR_U_COMPRESSION_FACTOR == Spec.MLKEM.v_VECTOR_U_COMPRESSION_FACTOR  $K /\\
                $VECTOR_V_COMPRESSION_FACTOR == Spec.MLKEM.v_VECTOR_V_COMPRESSION_FACTOR  $K /\\
                $C1_BLOCK_SIZE == Spec.MLKEM.v_C1_BLOCK_SIZE $K /\\
                $ETA1 == Spec.MLKEM.v_ETA1 $K /\\
                $ETA1_RANDOMNESS_SIZE == Spec.MLKEM.v_ETA1_RANDOMNESS_SIZE $K /\\
                $ETA2 == Spec.MLKEM.v_ETA2 $K /\\
                $ETA2_RANDOMNESS_SIZE == Spec.MLKEM.v_ETA2_RANDOMNESS_SIZE $K /\\
                $IMPLICIT_REJECTION_HASH_INPUT_SIZE == Spec.MLKEM.v_IMPLICIT_REJECTION_HASH_INPUT_SIZE $K"))]
            pub fn decapsulate<
                const K: usize,
                const SECRET_KEY_SIZE: usize,
                const CPA_SECRET_KEY_SIZE: usize,
                const PUBLIC_KEY_SIZE: usize,
                const CIPHERTEXT_SIZE: usize,
                const T_AS_NTT_ENCODED_SIZE: usize,
                const C1_SIZE: usize,
                const C2_SIZE: usize,
                const VECTOR_U_COMPRESSION_FACTOR: usize,
                const VECTOR_V_COMPRESSION_FACTOR: usize,
                const C1_BLOCK_SIZE: usize,
                const ETA1: usize,
                const ETA1_RANDOMNESS_SIZE: usize,
                const ETA2: usize,
                const ETA2_RANDOMNESS_SIZE: usize,
                const IMPLICIT_REJECTION_HASH_INPUT_SIZE: usize,
            >(
                private_key: &MlKemPrivateKey<SECRET_KEY_SIZE>,
                ciphertext: &MlKemCiphertext<CIPHERTEXT_SIZE>,
            ) -> MlKemSharedSecret {
                crate::ind_cca::decapsulate::<
                    K,
                    SECRET_KEY_SIZE,
                    CPA_SECRET_KEY_SIZE,
                    PUBLIC_KEY_SIZE,
                    CIPHERTEXT_SIZE,
                    T_AS_NTT_ENCODED_SIZE,
                    C1_SIZE,
                    C2_SIZE,
                    VECTOR_U_COMPRESSION_FACTOR,
                    VECTOR_V_COMPRESSION_FACTOR,
                    C1_BLOCK_SIZE,
                    ETA1,
                    ETA1_RANDOMNESS_SIZE,
                    ETA2,
                    ETA2_RANDOMNESS_SIZE,
                    IMPLICIT_REJECTION_HASH_INPUT_SIZE,
                    $vector,
                    $hash,
                    crate::variant::MlKem,
                >(private_key, ciphertext)
            }

            /// Unpacked API
            pub(crate) mod unpacked {
                use super::*;

                pub(crate) type MlKemKeyPairUnpacked<const K: usize> =
                    crate::ind_cca::unpacked::MlKemKeyPairUnpacked<K, $vector>;
                pub(crate) type MlKemPublicKeyUnpacked<const K: usize> =
                    crate::ind_cca::unpacked::MlKemPublicKeyUnpacked<K, $vector>;

                /// Get the unpacked public key.
<<<<<<< HEAD
                #[hax_lib::requires(
                    fstar!("Spec.MLKEM.is_rank $K /\\
                    $PUBLIC_KEY_SIZE == Spec.MLKEM.v_CPA_PUBLIC_KEY_SIZE $K /\\
                    $T_AS_NTT_ENCODED_SIZE == Spec.MLKEM.v_T_AS_NTT_ENCODED_SIZE $K")
                )]
=======
                #[inline(always)]
>>>>>>> dc479b88
                pub(crate) fn unpack_public_key<
                    const K: usize,
                    const T_AS_NTT_ENCODED_SIZE: usize,
                    const RANKED_BYTES_PER_RING_ELEMENT: usize,
                    const PUBLIC_KEY_SIZE: usize,
                >(
                    public_key: &MlKemPublicKey<PUBLIC_KEY_SIZE>,
                    unpacked_public_key: &mut MlKemPublicKeyUnpacked<K>,
                ) {
                    crate::ind_cca::unpacked::unpack_public_key::<
                        K,
                        T_AS_NTT_ENCODED_SIZE,
                        RANKED_BYTES_PER_RING_ELEMENT,
                        PUBLIC_KEY_SIZE,
                        $hash,
                        $vector,
                    >(public_key, unpacked_public_key)
                }

                /// Take a serialized private key and generate an unpacked key pair from it.
                #[inline(always)]
                pub(crate) fn keypair_from_private_key<
                    const K: usize,
                    const SECRET_KEY_SIZE: usize,
                    const CPA_SECRET_KEY_SIZE: usize,
                    const PUBLIC_KEY_SIZE: usize,
                    const BYTES_PER_RING_ELEMENT: usize,
                    const T_AS_NTT_ENCODED_SIZE: usize,
                >(
                    private_key: &MlKemPrivateKey<SECRET_KEY_SIZE>,
                    key_pair: &mut MlKemKeyPairUnpacked<K>,
                ) {
                    crate::ind_cca::unpacked::keys_from_private_key::<
                        K,
                        SECRET_KEY_SIZE,
                        CPA_SECRET_KEY_SIZE,
                        PUBLIC_KEY_SIZE,
                        BYTES_PER_RING_ELEMENT,
                        T_AS_NTT_ENCODED_SIZE,
                        $vector,
                    >(private_key, key_pair);
                }

                /// Generate a key pair
<<<<<<< HEAD
                #[hax_lib::requires(fstar!("Spec.MLKEM.is_rank $K /\\
                    $CPA_PRIVATE_KEY_SIZE == Spec.MLKEM.v_CPA_PRIVATE_KEY_SIZE $K /\\
                    $PRIVATE_KEY_SIZE == Spec.MLKEM.v_CCA_PRIVATE_KEY_SIZE $K /\\
                    $PUBLIC_KEY_SIZE == Spec.MLKEM.v_CPA_PUBLIC_KEY_SIZE $K /\\
                    $BYTES_PER_RING_ELEMENT == Spec.MLKEM.v_RANKED_BYTES_PER_RING_ELEMENT $K /\\
                    $ETA1 == Spec.MLKEM.v_ETA1 $K /\\
                    $ETA1_RANDOMNESS_SIZE == Spec.MLKEM.v_ETA1_RANDOMNESS_SIZE $K"))]
=======
                #[inline(always)]
>>>>>>> dc479b88
                pub(crate) fn generate_keypair<
                    const K: usize,
                    const CPA_PRIVATE_KEY_SIZE: usize,
                    const PRIVATE_KEY_SIZE: usize,
                    const PUBLIC_KEY_SIZE: usize,
                    const BYTES_PER_RING_ELEMENT: usize,
                    const ETA1: usize,
                    const ETA1_RANDOMNESS_SIZE: usize,
                >(
                    randomness: [u8; KEY_GENERATION_SEED_SIZE],
                    out: &mut MlKemKeyPairUnpacked<K>,
                ) {
                    crate::ind_cca::unpacked::generate_keypair::<
                        K,
                        CPA_PRIVATE_KEY_SIZE,
                        PRIVATE_KEY_SIZE,
                        PUBLIC_KEY_SIZE,
                        BYTES_PER_RING_ELEMENT,
                        ETA1,
                        ETA1_RANDOMNESS_SIZE,
                        $vector,
                        $hash,
                        crate::variant::MlKem,
                    >(randomness, out)
                }

                /// Unpacked encapsulate
<<<<<<< HEAD
                #[hax_lib::requires(fstar!("Spec.MLKEM.is_rank $K /\\
                    $CIPHERTEXT_SIZE == Spec.MLKEM.v_CPA_CIPHERTEXT_SIZE $K /\\
                    $PUBLIC_KEY_SIZE == Spec.MLKEM.v_CPA_PUBLIC_KEY_SIZE $K /\\
                    $T_AS_NTT_ENCODED_SIZE == Spec.MLKEM.v_T_AS_NTT_ENCODED_SIZE $K /\\
                    $C1_SIZE == Spec.MLKEM.v_C1_SIZE $K /\\
                    $C2_SIZE == Spec.MLKEM.v_C2_SIZE $K /\\
                    $VECTOR_U_COMPRESSION_FACTOR == Spec.MLKEM.v_VECTOR_U_COMPRESSION_FACTOR  $K /\\
                    $VECTOR_V_COMPRESSION_FACTOR == Spec.MLKEM.v_VECTOR_V_COMPRESSION_FACTOR  $K /\\
                    $VECTOR_U_BLOCK_LEN == Spec.MLKEM.v_C1_BLOCK_SIZE $K /\\
                    $ETA1 == Spec.MLKEM.v_ETA1 $K /\\
                    $ETA1_RANDOMNESS_SIZE == Spec.MLKEM.v_ETA1_RANDOMNESS_SIZE $K /\\
                    $ETA2 == Spec.MLKEM.v_ETA2 $K /\\
                    $ETA2_RANDOMNESS_SIZE == Spec.MLKEM.v_ETA2_RANDOMNESS_SIZE $K"))]
=======
                #[inline(always)]
>>>>>>> dc479b88
                pub(crate) fn encapsulate<
                    const K: usize,
                    const CIPHERTEXT_SIZE: usize,
                    const PUBLIC_KEY_SIZE: usize,
                    const T_AS_NTT_ENCODED_SIZE: usize,
                    const C1_SIZE: usize,
                    const C2_SIZE: usize,
                    const VECTOR_U_COMPRESSION_FACTOR: usize,
                    const VECTOR_V_COMPRESSION_FACTOR: usize,
                    const VECTOR_U_BLOCK_LEN: usize,
                    const ETA1: usize,
                    const ETA1_RANDOMNESS_SIZE: usize,
                    const ETA2: usize,
                    const ETA2_RANDOMNESS_SIZE: usize,
                >(
                    public_key: &MlKemPublicKeyUnpacked<K>,
                    randomness: [u8; SHARED_SECRET_SIZE],
                ) -> (MlKemCiphertext<CIPHERTEXT_SIZE>, MlKemSharedSecret) {
                    crate::ind_cca::unpacked::encapsulate::<
                        K,
                        CIPHERTEXT_SIZE,
                        PUBLIC_KEY_SIZE,
                        T_AS_NTT_ENCODED_SIZE,
                        C1_SIZE,
                        C2_SIZE,
                        VECTOR_U_COMPRESSION_FACTOR,
                        VECTOR_V_COMPRESSION_FACTOR,
                        VECTOR_U_BLOCK_LEN,
                        ETA1,
                        ETA1_RANDOMNESS_SIZE,
                        ETA2,
                        ETA2_RANDOMNESS_SIZE,
                        $vector,
                        $hash,
                    >(public_key, randomness)
                }

                /// Unpacked decapsulate
<<<<<<< HEAD
                #[hax_lib::requires(fstar!("Spec.MLKEM.is_rank $K /\\
                    $SECRET_KEY_SIZE == Spec.MLKEM.v_CCA_PRIVATE_KEY_SIZE $K /\\
                    $CPA_SECRET_KEY_SIZE == Spec.MLKEM.v_CPA_PRIVATE_KEY_SIZE $K /\\
                    $PUBLIC_KEY_SIZE == Spec.MLKEM.v_CPA_PUBLIC_KEY_SIZE $K /\\
                    $CIPHERTEXT_SIZE == Spec.MLKEM.v_CPA_CIPHERTEXT_SIZE $K /\\
                    $T_AS_NTT_ENCODED_SIZE == Spec.MLKEM.v_T_AS_NTT_ENCODED_SIZE $K /\\
                    $C1_SIZE == Spec.MLKEM.v_C1_SIZE $K /\\
                    $C2_SIZE == Spec.MLKEM.v_C2_SIZE $K /\\
                    $VECTOR_U_COMPRESSION_FACTOR == Spec.MLKEM.v_VECTOR_U_COMPRESSION_FACTOR  $K /\\
                    $VECTOR_V_COMPRESSION_FACTOR == Spec.MLKEM.v_VECTOR_V_COMPRESSION_FACTOR  $K /\\
                    $C1_BLOCK_SIZE == Spec.MLKEM.v_C1_BLOCK_SIZE $K /\\
                    $ETA1 == Spec.MLKEM.v_ETA1 $K /\\
                    $ETA1_RANDOMNESS_SIZE == Spec.MLKEM.v_ETA1_RANDOMNESS_SIZE $K /\\
                    $ETA2 == Spec.MLKEM.v_ETA2 $K /\\
                    $ETA2_RANDOMNESS_SIZE == Spec.MLKEM.v_ETA2_RANDOMNESS_SIZE $K /\\
                    $IMPLICIT_REJECTION_HASH_INPUT_SIZE == Spec.MLKEM.v_IMPLICIT_REJECTION_HASH_INPUT_SIZE $K"))]
=======
                #[inline(always)]
>>>>>>> dc479b88
                pub(crate) fn decapsulate<
                    const K: usize,
                    const SECRET_KEY_SIZE: usize,
                    const CPA_SECRET_KEY_SIZE: usize,
                    const PUBLIC_KEY_SIZE: usize,
                    const CIPHERTEXT_SIZE: usize,
                    const T_AS_NTT_ENCODED_SIZE: usize,
                    const C1_SIZE: usize,
                    const C2_SIZE: usize,
                    const VECTOR_U_COMPRESSION_FACTOR: usize,
                    const VECTOR_V_COMPRESSION_FACTOR: usize,
                    const C1_BLOCK_SIZE: usize,
                    const ETA1: usize,
                    const ETA1_RANDOMNESS_SIZE: usize,
                    const ETA2: usize,
                    const ETA2_RANDOMNESS_SIZE: usize,
                    const IMPLICIT_REJECTION_HASH_INPUT_SIZE: usize,
                >(
                    key_pair: &MlKemKeyPairUnpacked<K>,
                    ciphertext: &MlKemCiphertext<CIPHERTEXT_SIZE>,
                ) -> MlKemSharedSecret {
                    crate::ind_cca::unpacked::decapsulate::<
                        K,
                        SECRET_KEY_SIZE,
                        CPA_SECRET_KEY_SIZE,
                        PUBLIC_KEY_SIZE,
                        CIPHERTEXT_SIZE,
                        T_AS_NTT_ENCODED_SIZE,
                        C1_SIZE,
                        C2_SIZE,
                        VECTOR_U_COMPRESSION_FACTOR,
                        VECTOR_V_COMPRESSION_FACTOR,
                        C1_BLOCK_SIZE,
                        ETA1,
                        ETA1_RANDOMNESS_SIZE,
                        ETA2,
                        ETA2_RANDOMNESS_SIZE,
                        IMPLICIT_REJECTION_HASH_INPUT_SIZE,
                        $vector,
                        $hash,
                    >(key_pair, ciphertext)
                }
            }
        }
    };
}

// Portable generic implementations.
instantiate! {portable, crate::vector::portable::PortableVector, crate::hash_functions::portable::PortableHash<K>}

// AVX2 generic implementation.
#[cfg(feature = "simd256")]
pub mod avx2;

// NEON generic implementation.
#[cfg(feature = "simd128")]
instantiate! {neon, crate::vector::SIMD128Vector, crate::hash_functions::neon::Simd128Hash}<|MERGE_RESOLUTION|>--- conflicted
+++ resolved
@@ -65,15 +65,11 @@
                 >(randomness)
             }
 
-<<<<<<< HEAD
-            /// Portable public key validation
+            /// Public key validation
+            #[inline(always)]
             #[hax_lib::requires(fstar!("Spec.MLKEM.is_rank $K /\\
                 $RANKED_BYTES_PER_RING_ELEMENT == Spec.MLKEM.v_RANKED_BYTES_PER_RING_ELEMENT $K /\\
                 $PUBLIC_KEY_SIZE == Spec.MLKEM.v_CCA_PUBLIC_KEY_SIZE $K"))]
-=======
-            /// Public key validation
->>>>>>> dc479b88
-            #[inline(always)]
             pub(crate) fn validate_public_key<
                 const K: usize,
                 const RANKED_BYTES_PER_RING_ELEMENT: usize,
@@ -89,16 +85,11 @@
                 >(public_key)
             }
 
-<<<<<<< HEAD
-            /// Portable private key validation
+            /// Private key validation
             #[inline(always)]
             #[hax_lib::requires(fstar!("Spec.MLKEM.is_rank $K /\\
                 $SECRET_KEY_SIZE == Spec.MLKEM.v_CCA_PRIVATE_KEY_SIZE $K /\\
                 $CIPHERTEXT_SIZE == Spec.MLKEM.v_CPA_CIPHERTEXT_SIZE $K"))]
-=======
-            /// Private key validation
-            #[inline(always)]
->>>>>>> dc479b88
             pub(crate) fn validate_private_key<
                 const K: usize,
                 const SECRET_KEY_SIZE: usize,
@@ -332,15 +323,12 @@
                     crate::ind_cca::unpacked::MlKemPublicKeyUnpacked<K, $vector>;
 
                 /// Get the unpacked public key.
-<<<<<<< HEAD
                 #[hax_lib::requires(
                     fstar!("Spec.MLKEM.is_rank $K /\\
                     $PUBLIC_KEY_SIZE == Spec.MLKEM.v_CPA_PUBLIC_KEY_SIZE $K /\\
                     $T_AS_NTT_ENCODED_SIZE == Spec.MLKEM.v_T_AS_NTT_ENCODED_SIZE $K")
                 )]
-=======
                 #[inline(always)]
->>>>>>> dc479b88
                 pub(crate) fn unpack_public_key<
                     const K: usize,
                     const T_AS_NTT_ENCODED_SIZE: usize,
@@ -385,7 +373,6 @@
                 }
 
                 /// Generate a key pair
-<<<<<<< HEAD
                 #[hax_lib::requires(fstar!("Spec.MLKEM.is_rank $K /\\
                     $CPA_PRIVATE_KEY_SIZE == Spec.MLKEM.v_CPA_PRIVATE_KEY_SIZE $K /\\
                     $PRIVATE_KEY_SIZE == Spec.MLKEM.v_CCA_PRIVATE_KEY_SIZE $K /\\
@@ -393,9 +380,7 @@
                     $BYTES_PER_RING_ELEMENT == Spec.MLKEM.v_RANKED_BYTES_PER_RING_ELEMENT $K /\\
                     $ETA1 == Spec.MLKEM.v_ETA1 $K /\\
                     $ETA1_RANDOMNESS_SIZE == Spec.MLKEM.v_ETA1_RANDOMNESS_SIZE $K"))]
-=======
                 #[inline(always)]
->>>>>>> dc479b88
                 pub(crate) fn generate_keypair<
                     const K: usize,
                     const CPA_PRIVATE_KEY_SIZE: usize,
@@ -423,7 +408,6 @@
                 }
 
                 /// Unpacked encapsulate
-<<<<<<< HEAD
                 #[hax_lib::requires(fstar!("Spec.MLKEM.is_rank $K /\\
                     $CIPHERTEXT_SIZE == Spec.MLKEM.v_CPA_CIPHERTEXT_SIZE $K /\\
                     $PUBLIC_KEY_SIZE == Spec.MLKEM.v_CPA_PUBLIC_KEY_SIZE $K /\\
@@ -437,9 +421,7 @@
                     $ETA1_RANDOMNESS_SIZE == Spec.MLKEM.v_ETA1_RANDOMNESS_SIZE $K /\\
                     $ETA2 == Spec.MLKEM.v_ETA2 $K /\\
                     $ETA2_RANDOMNESS_SIZE == Spec.MLKEM.v_ETA2_RANDOMNESS_SIZE $K"))]
-=======
                 #[inline(always)]
->>>>>>> dc479b88
                 pub(crate) fn encapsulate<
                     const K: usize,
                     const CIPHERTEXT_SIZE: usize,
@@ -478,7 +460,6 @@
                 }
 
                 /// Unpacked decapsulate
-<<<<<<< HEAD
                 #[hax_lib::requires(fstar!("Spec.MLKEM.is_rank $K /\\
                     $SECRET_KEY_SIZE == Spec.MLKEM.v_CCA_PRIVATE_KEY_SIZE $K /\\
                     $CPA_SECRET_KEY_SIZE == Spec.MLKEM.v_CPA_PRIVATE_KEY_SIZE $K /\\
@@ -495,9 +476,7 @@
                     $ETA2 == Spec.MLKEM.v_ETA2 $K /\\
                     $ETA2_RANDOMNESS_SIZE == Spec.MLKEM.v_ETA2_RANDOMNESS_SIZE $K /\\
                     $IMPLICIT_REJECTION_HASH_INPUT_SIZE == Spec.MLKEM.v_IMPLICIT_REJECTION_HASH_INPUT_SIZE $K"))]
-=======
                 #[inline(always)]
->>>>>>> dc479b88
                 pub(crate) fn decapsulate<
                     const K: usize,
                     const SECRET_KEY_SIZE: usize,
