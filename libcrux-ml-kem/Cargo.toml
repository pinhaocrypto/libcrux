--- conflicted
+++ resolved
@@ -32,13 +32,9 @@
 default = ["std", "mlkem512", "mlkem768", "mlkem1024"]
 simd128 = ["libcrux-sha3/simd128"]
 simd256 = ["libcrux-sha3/simd256"]
-<<<<<<< HEAD
 mlkem512 = []
 mlkem768 = []
 mlkem1024 = []
-tests = []                                             # Test utilities. DO NOT USE.
-=======
->>>>>>> 93027241
 std = []
 kyber = []
 
