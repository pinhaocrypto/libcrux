[package]
name = "libcrux-ml-kem"
version.workspace = true
authors.workspace = true
license.workspace = true
homepage.workspace = true
edition.workspace = true
repository.workspace = true
readme = "README.md"
description = "Libcrux ML-KEM & Kyber implementations"
exclude = [
    "/tests",
    "/implementation_notes.pdf",
    "/c",
    "/proofs",
    "/c.sh",
    "/c.yaml",
    "/hax.py",
]

[lib]
bench = false # so libtest doesn't eat the arguments to criterion

[dependencies]
rand = { version = "0.8", optional = true }
libcrux-platform = { version = "0.0.2-alpha.3", path = "../sys/platform" }
libcrux-sha3 = { version = "0.0.2-alpha.3", path = "../libcrux-sha3" }
libcrux-intrinsics = { version = "0.0.2-alpha.3", path = "../libcrux-intrinsics" }

hax-lib.workspace = true

[features]
# By default all variants and std are enabled.
default = ["std", "mlkem512", "mlkem768", "mlkem1024", "rand"]

# Hardware features can be force enabled.
# It is not recommended to use these. This crate performs CPU feature detection
# and enables the features when they are available.
simd128 = ["libcrux-sha3/simd128", "libcrux-intrinsics/simd128"]
simd256 = ["libcrux-sha3/simd256", "libcrux-intrinsics/simd256"]

# Features for the different key sizes of ML-KEM
mlkem512 = []
mlkem768 = []
mlkem1024 = []

# Enable the unpacked API
unpacked = []

# Enable Round 3 Kyber in addition to ML-KEM
kyber = []

# Code that is not yet verified
pre-verification = []

<<<<<<< HEAD
=======
# APIs that sample their own randomness
rand = ["dep:rand"]

>>>>>>> 41072c68
# std support
std = []

[dev-dependencies]
rand = { version = "0.8" }
serde_json = { version = "1.0" }
serde = { version = "1.0", features = ["derive"] }
hex = { version = "0.4.3", features = ["serde"] }
criterion = "0.5"

[[bench]]
name = "ml-kem"
harness = false

[[example]]
name = "encapsulate"
required-features = ["mlkem768"]

[[example]]
name = "decapsulate"
required-features = ["mlkem768"]

[[example]]
name = "keygen"
required-features = ["mlkem768"]

[package.metadata."docs.rs"]
features = ["pre-verification", "kyber", "unpacked"]
rustdoc-args = ["--cfg", "doc_cfg"]

[lints.rust]
unexpected_cfgs = { level = "warn", check-cfg = [
    'cfg(hax)',
    'cfg(eurydice)',
    'cfg(doc_cfg)',
] }<|MERGE_RESOLUTION|>--- conflicted
+++ resolved
@@ -53,12 +53,9 @@
 # Code that is not yet verified
 pre-verification = []
 
-<<<<<<< HEAD
-=======
 # APIs that sample their own randomness
 rand = ["dep:rand"]
 
->>>>>>> 41072c68
 # std support
 std = []
 
