--- conflicted
+++ resolved
@@ -4,25 +4,20 @@
  * SPDX-License-Identifier: MIT or Apache-2.0
  *
  * This code was generated with the following revisions:
-<<<<<<< HEAD
- * Charon: 28d543bfacc902ba9cc2a734b76baae9583892a4
- * Eurydice: 1a65dbf3758fe310833718c645a64266294a29ac
- * Karamel: 15d4bce74a2d43e34a64f48f8311b7d9bcb0e152
- * F*: 3063d19312f8ec3af5945f24ed3ebbb6b6cd9678
- * Libcrux: 098de7d283a7867de9c3e5672d7b3c915ef9b2f1
-=======
  * Charon: 45f5a34f336e35c6cc2253bc90cbdb8d812cefa9
  * Eurydice: 1fff1c51ae6e6c87eafd28ec9d5594f54bc91c0c
  * Karamel: 8c3612018c25889288da6857771be3ad03b75bcd
  * F*: 5643e656b989aca7629723653a2570c7df6252b9-dirty
  * Libcrux: 2e8f138dbcbfbfabf4bbd994c8587ec00d197102
->>>>>>> 9f0de7fd
  */
 
 #include "libcrux_mlkem1024_avx2.h"
 
 #include "internal/libcrux_mlkem_avx2.h"
 
+/**
+ Portable decapsulate
+*/
 /**
 A monomorphic instance of libcrux_ml_kem.ind_cca.instantiations.avx2.decapsulate
 with const generics
@@ -43,17 +38,10 @@
 - ETA2_RANDOMNESS_SIZE= 128
 - IMPLICIT_REJECTION_HASH_INPUT_SIZE= 1600
 */
-<<<<<<< HEAD
-static void decapsulate_150(
-    libcrux_ml_kem_types_MlKemPrivateKey_95 *private_key,
-    libcrux_ml_kem_types_MlKemCiphertext_1f *ciphertext, uint8_t ret[32U]) {
-  libcrux_ml_kem_ind_cca_decapsulate_6f0(private_key, ciphertext, ret);
-=======
 static void decapsulate_e0(libcrux_ml_kem_types_MlKemPrivateKey_83 *private_key,
                            libcrux_ml_kem_types_MlKemCiphertext_64 *ciphertext,
                            uint8_t ret[32U]) {
   libcrux_ml_kem_ind_cca_decapsulate_a10(private_key, ciphertext, ret);
->>>>>>> 9f0de7fd
 }
 
 /**
@@ -64,15 +52,9 @@
  [`MlKem1024Ciphertext`].
 */
 void libcrux_ml_kem_mlkem1024_avx2_decapsulate(
-<<<<<<< HEAD
-    libcrux_ml_kem_types_MlKemPrivateKey_95 *private_key,
-    libcrux_ml_kem_types_MlKemCiphertext_1f *ciphertext, uint8_t ret[32U]) {
-  decapsulate_150(private_key, ciphertext, ret);
-=======
     libcrux_ml_kem_types_MlKemPrivateKey_83 *private_key,
     libcrux_ml_kem_types_MlKemCiphertext_64 *ciphertext, uint8_t ret[32U]) {
   decapsulate_e0(private_key, ciphertext, ret);
->>>>>>> 9f0de7fd
 }
 
 /**
@@ -86,29 +68,20 @@
 - C2_SIZE= 160
 - VECTOR_U_COMPRESSION_FACTOR= 11
 - VECTOR_V_COMPRESSION_FACTOR= 5
-- C1_BLOCK_SIZE= 352
+- VECTOR_U_BLOCK_LEN= 352
 - ETA1= 2
 - ETA1_RANDOMNESS_SIZE= 128
 - ETA2= 2
 - ETA2_RANDOMNESS_SIZE= 128
 */
-<<<<<<< HEAD
-static tuple_21 encapsulate_9e0(
-    libcrux_ml_kem_types_MlKemPublicKey_1f *public_key,
-=======
 static tuple_fa encapsulate_8f(
     libcrux_ml_kem_types_MlKemPublicKey_64 *public_key,
->>>>>>> 9f0de7fd
     uint8_t randomness[32U]) {
   libcrux_ml_kem_types_MlKemPublicKey_64 *uu____0 = public_key;
   /* Passing arrays by value in Rust generates a copy in C */
   uint8_t copy_of_randomness[32U];
   memcpy(copy_of_randomness, randomness, (size_t)32U * sizeof(uint8_t));
-<<<<<<< HEAD
-  return libcrux_ml_kem_ind_cca_encapsulate_f40(uu____0, copy_of_randomness);
-=======
   return libcrux_ml_kem_ind_cca_encapsulate_700(uu____0, copy_of_randomness);
->>>>>>> 9f0de7fd
 }
 
 /**
@@ -125,13 +98,12 @@
   /* Passing arrays by value in Rust generates a copy in C */
   uint8_t copy_of_randomness[32U];
   memcpy(copy_of_randomness, randomness, (size_t)32U * sizeof(uint8_t));
-<<<<<<< HEAD
-  return encapsulate_9e0(uu____0, copy_of_randomness);
-=======
   return encapsulate_8f(uu____0, copy_of_randomness);
->>>>>>> 9f0de7fd
 }
 
+/**
+ Portable generate key pair.
+*/
 /**
 A monomorphic instance of
 libcrux_ml_kem.ind_cca.instantiations.avx2.generate_keypair with const generics
@@ -139,24 +111,16 @@
 - CPA_PRIVATE_KEY_SIZE= 1536
 - PRIVATE_KEY_SIZE= 3168
 - PUBLIC_KEY_SIZE= 1568
-- RANKED_BYTES_PER_RING_ELEMENT= 1536
+- BYTES_PER_RING_ELEMENT= 1536
 - ETA1= 2
 - ETA1_RANDOMNESS_SIZE= 128
 */
-<<<<<<< HEAD
-static libcrux_ml_kem_mlkem1024_MlKem1024KeyPair generate_keypair_010(
-=======
 static libcrux_ml_kem_mlkem1024_MlKem1024KeyPair generate_keypair_c9(
->>>>>>> 9f0de7fd
     uint8_t randomness[64U]) {
   /* Passing arrays by value in Rust generates a copy in C */
   uint8_t copy_of_randomness[64U];
   memcpy(copy_of_randomness, randomness, (size_t)64U * sizeof(uint8_t));
-<<<<<<< HEAD
-  return libcrux_ml_kem_ind_cca_generate_keypair_d20(copy_of_randomness);
-=======
   return libcrux_ml_kem_ind_cca_generate_keypair_d60(copy_of_randomness);
->>>>>>> 9f0de7fd
 }
 
 /**
@@ -167,13 +131,12 @@
   /* Passing arrays by value in Rust generates a copy in C */
   uint8_t copy_of_randomness[64U];
   memcpy(copy_of_randomness, randomness, (size_t)64U * sizeof(uint8_t));
-<<<<<<< HEAD
-  return generate_keypair_010(copy_of_randomness);
-=======
   return generate_keypair_c9(copy_of_randomness);
->>>>>>> 9f0de7fd
 }
 
+/**
+ Portable private key validation
+*/
 /**
 A monomorphic instance of
 libcrux_ml_kem.ind_cca.instantiations.avx2.validate_private_key with const
@@ -182,19 +145,11 @@
 - SECRET_KEY_SIZE= 3168
 - CIPHERTEXT_SIZE= 1568
 */
-<<<<<<< HEAD
-static KRML_MUSTINLINE bool validate_private_key_840(
-    libcrux_ml_kem_types_MlKemPrivateKey_95 *private_key,
-    libcrux_ml_kem_types_MlKemCiphertext_1f *ciphertext) {
-  return libcrux_ml_kem_ind_cca_validate_private_key_e10(private_key,
-                                                         ciphertext);
-=======
 static KRML_MUSTINLINE bool validate_private_key_6b(
     libcrux_ml_kem_types_MlKemPrivateKey_83 *private_key,
     libcrux_ml_kem_types_MlKemCiphertext_64 *ciphertext) {
   return libcrux_ml_kem_ind_cca_validate_private_key_b9(private_key,
                                                         ciphertext);
->>>>>>> 9f0de7fd
 }
 
 /**
@@ -203,17 +158,14 @@
  Returns `true` if valid, and `false` otherwise.
 */
 bool libcrux_ml_kem_mlkem1024_avx2_validate_private_key(
-<<<<<<< HEAD
-    libcrux_ml_kem_types_MlKemPrivateKey_95 *private_key,
-    libcrux_ml_kem_types_MlKemCiphertext_1f *ciphertext) {
-  return validate_private_key_840(private_key, ciphertext);
-=======
     libcrux_ml_kem_types_MlKemPrivateKey_83 *private_key,
     libcrux_ml_kem_types_MlKemCiphertext_64 *ciphertext) {
   return validate_private_key_6b(private_key, ciphertext);
->>>>>>> 9f0de7fd
 }
 
+/**
+ Portable public key validation
+*/
 /**
 A monomorphic instance of
 libcrux_ml_kem.ind_cca.instantiations.avx2.validate_public_key with const
@@ -222,13 +174,8 @@
 - RANKED_BYTES_PER_RING_ELEMENT= 1536
 - PUBLIC_KEY_SIZE= 1568
 */
-<<<<<<< HEAD
-static KRML_MUSTINLINE bool validate_public_key_e30(uint8_t *public_key) {
-  return libcrux_ml_kem_ind_cca_validate_public_key_4a0(public_key);
-=======
 static KRML_MUSTINLINE bool validate_public_key_6b(uint8_t *public_key) {
   return libcrux_ml_kem_ind_cca_validate_public_key_1e(public_key);
->>>>>>> 9f0de7fd
 }
 
 /**
@@ -237,11 +184,6 @@
  Returns `true` if valid, and `false` otherwise.
 */
 bool libcrux_ml_kem_mlkem1024_avx2_validate_public_key(
-<<<<<<< HEAD
-    libcrux_ml_kem_types_MlKemPublicKey_1f *public_key) {
-  return validate_public_key_e30(public_key->value);
-=======
     libcrux_ml_kem_types_MlKemPublicKey_64 *public_key) {
   return validate_public_key_6b(public_key->value);
->>>>>>> 9f0de7fd
 }