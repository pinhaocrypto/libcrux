/*
 * SPDX-FileCopyrightText: 2024 Cryspen Sarl <info@cryspen.com>
 *
 * SPDX-License-Identifier: MIT or Apache-2.0
 *
 * This code was generated with the following revisions:
<<<<<<< HEAD
 * Charon: 28d543bfacc902ba9cc2a734b76baae9583892a4
 * Eurydice: 1a65dbf3758fe310833718c645a64266294a29ac
 * Karamel: 15d4bce74a2d43e34a64f48f8311b7d9bcb0e152
 * F*: 3063d19312f8ec3af5945f24ed3ebbb6b6cd9678
 * Libcrux: 098de7d283a7867de9c3e5672d7b3c915ef9b2f1
=======
 * Charon: 45f5a34f336e35c6cc2253bc90cbdb8d812cefa9
 * Eurydice: 1fff1c51ae6e6c87eafd28ec9d5594f54bc91c0c
 * Karamel: 8c3612018c25889288da6857771be3ad03b75bcd
 * F*: 5643e656b989aca7629723653a2570c7df6252b9-dirty
 * Libcrux: 2e8f138dbcbfbfabf4bbd994c8587ec00d197102
>>>>>>> 9f0de7fd
 */

#include "libcrux_mlkem768_portable.h"

#include "internal/libcrux_mlkem_portable.h"

/**
A monomorphic instance of
libcrux_ml_kem.ind_cca.instantiations.portable.decapsulate with const generics
- K= 3
- SECRET_KEY_SIZE= 2400
- CPA_SECRET_KEY_SIZE= 1152
- PUBLIC_KEY_SIZE= 1184
- CIPHERTEXT_SIZE= 1088
- T_AS_NTT_ENCODED_SIZE= 1152
- C1_SIZE= 960
- C2_SIZE= 128
- VECTOR_U_COMPRESSION_FACTOR= 10
- VECTOR_V_COMPRESSION_FACTOR= 4
- C1_BLOCK_SIZE= 320
- ETA1= 2
- ETA1_RANDOMNESS_SIZE= 128
- ETA2= 2
- ETA2_RANDOMNESS_SIZE= 128
- IMPLICIT_REJECTION_HASH_INPUT_SIZE= 1120
*/
<<<<<<< HEAD
static void decapsulate_e5(
    libcrux_ml_kem_types_MlKemPrivateKey_55 *private_key,
    libcrux_ml_kem_mlkem768_MlKem768Ciphertext *ciphertext, uint8_t ret[32U]) {
  libcrux_ml_kem_ind_cca_decapsulate_81(private_key, ciphertext, ret);
=======
static void decapsulate_35(
    libcrux_ml_kem_types_MlKemPrivateKey_d9 *private_key,
    libcrux_ml_kem_mlkem768_MlKem768Ciphertext *ciphertext, uint8_t ret[32U]) {
  libcrux_ml_kem_ind_cca_decapsulate_62(private_key, ciphertext, ret);
>>>>>>> 9f0de7fd
}

/**
 Decapsulate ML-KEM 768

 Generates an [`MlKemSharedSecret`].
 The input is a reference to an [`MlKem768PrivateKey`] and an
 [`MlKem768Ciphertext`].
*/
void libcrux_ml_kem_mlkem768_portable_decapsulate(
    libcrux_ml_kem_types_MlKemPrivateKey_d9 *private_key,
    libcrux_ml_kem_mlkem768_MlKem768Ciphertext *ciphertext, uint8_t ret[32U]) {
<<<<<<< HEAD
  decapsulate_e5(private_key, ciphertext, ret);
=======
  decapsulate_35(private_key, ciphertext, ret);
>>>>>>> 9f0de7fd
}

/**
A monomorphic instance of
libcrux_ml_kem.ind_cca.instantiations.portable.encapsulate with const generics
- K= 3
- CIPHERTEXT_SIZE= 1088
- PUBLIC_KEY_SIZE= 1184
- T_AS_NTT_ENCODED_SIZE= 1152
- C1_SIZE= 960
- C2_SIZE= 128
- VECTOR_U_COMPRESSION_FACTOR= 10
- VECTOR_V_COMPRESSION_FACTOR= 4
- C1_BLOCK_SIZE= 320
- ETA1= 2
- ETA1_RANDOMNESS_SIZE= 128
- ETA2= 2
- ETA2_RANDOMNESS_SIZE= 128
*/
<<<<<<< HEAD
static tuple_3c encapsulate_1f(
    libcrux_ml_kem_types_MlKemPublicKey_15 *public_key,
=======
static tuple_c2 encapsulate_cd(
    libcrux_ml_kem_types_MlKemPublicKey_30 *public_key,
>>>>>>> 9f0de7fd
    uint8_t randomness[32U]) {
  libcrux_ml_kem_types_MlKemPublicKey_30 *uu____0 = public_key;
  /* Passing arrays by value in Rust generates a copy in C */
  uint8_t copy_of_randomness[32U];
  memcpy(copy_of_randomness, randomness, (size_t)32U * sizeof(uint8_t));
<<<<<<< HEAD
  return libcrux_ml_kem_ind_cca_encapsulate_8a(uu____0, copy_of_randomness);
=======
  return libcrux_ml_kem_ind_cca_encapsulate_ca(uu____0, copy_of_randomness);
>>>>>>> 9f0de7fd
}

/**
 Encapsulate ML-KEM 768

 Generates an ([`MlKem768Ciphertext`], [`MlKemSharedSecret`]) tuple.
 The input is a reference to an [`MlKem768PublicKey`] and [`SHARED_SECRET_SIZE`]
 bytes of `randomness`.
*/
tuple_c2 libcrux_ml_kem_mlkem768_portable_encapsulate(
    libcrux_ml_kem_types_MlKemPublicKey_30 *public_key,
    uint8_t randomness[32U]) {
  libcrux_ml_kem_types_MlKemPublicKey_30 *uu____0 = public_key;
  /* Passing arrays by value in Rust generates a copy in C */
  uint8_t copy_of_randomness[32U];
  memcpy(copy_of_randomness, randomness, (size_t)32U * sizeof(uint8_t));
<<<<<<< HEAD
  return encapsulate_1f(uu____0, copy_of_randomness);
=======
  return encapsulate_cd(uu____0, copy_of_randomness);
>>>>>>> 9f0de7fd
}

/**
A monomorphic instance of
libcrux_ml_kem.ind_cca.instantiations.portable.generate_keypair with const
generics
- K= 3
- CPA_PRIVATE_KEY_SIZE= 1152
- PRIVATE_KEY_SIZE= 2400
- PUBLIC_KEY_SIZE= 1184
- RANKED_BYTES_PER_RING_ELEMENT= 1152
- ETA1= 2
- ETA1_RANDOMNESS_SIZE= 128
*/
<<<<<<< HEAD
static libcrux_ml_kem_mlkem768_MlKem768KeyPair generate_keypair_e3(
=======
static libcrux_ml_kem_mlkem768_MlKem768KeyPair generate_keypair_c6(
>>>>>>> 9f0de7fd
    uint8_t randomness[64U]) {
  /* Passing arrays by value in Rust generates a copy in C */
  uint8_t copy_of_randomness[64U];
  memcpy(copy_of_randomness, randomness, (size_t)64U * sizeof(uint8_t));
<<<<<<< HEAD
  return libcrux_ml_kem_ind_cca_generate_keypair_28(copy_of_randomness);
=======
  return libcrux_ml_kem_ind_cca_generate_keypair_f8(copy_of_randomness);
>>>>>>> 9f0de7fd
}

/**
 Generate ML-KEM 768 Key Pair
*/
libcrux_ml_kem_mlkem768_MlKem768KeyPair
libcrux_ml_kem_mlkem768_portable_generate_key_pair(uint8_t randomness[64U]) {
  /* Passing arrays by value in Rust generates a copy in C */
  uint8_t copy_of_randomness[64U];
  memcpy(copy_of_randomness, randomness, (size_t)64U * sizeof(uint8_t));
<<<<<<< HEAD
  return generate_keypair_e3(copy_of_randomness);
=======
  return generate_keypair_c6(copy_of_randomness);
>>>>>>> 9f0de7fd
}

/**
A monomorphic instance of
libcrux_ml_kem.ind_cca.instantiations.portable.validate_private_key with const
generics
- K= 3
- SECRET_KEY_SIZE= 2400
- CIPHERTEXT_SIZE= 1088
*/
<<<<<<< HEAD
static KRML_MUSTINLINE bool validate_private_key_a4(
    libcrux_ml_kem_types_MlKemPrivateKey_55 *private_key,
    libcrux_ml_kem_mlkem768_MlKem768Ciphertext *ciphertext) {
  return libcrux_ml_kem_ind_cca_validate_private_key_94(private_key,
=======
static KRML_MUSTINLINE bool validate_private_key_31(
    libcrux_ml_kem_types_MlKemPrivateKey_d9 *private_key,
    libcrux_ml_kem_mlkem768_MlKem768Ciphertext *ciphertext) {
  return libcrux_ml_kem_ind_cca_validate_private_key_37(private_key,
>>>>>>> 9f0de7fd
                                                        ciphertext);
}

/**
 Validate a private key.

 Returns `true` if valid, and `false` otherwise.
*/
bool libcrux_ml_kem_mlkem768_portable_validate_private_key(
    libcrux_ml_kem_types_MlKemPrivateKey_d9 *private_key,
    libcrux_ml_kem_mlkem768_MlKem768Ciphertext *ciphertext) {
<<<<<<< HEAD
  return validate_private_key_a4(private_key, ciphertext);
=======
  return validate_private_key_31(private_key, ciphertext);
>>>>>>> 9f0de7fd
}

/**
A monomorphic instance of
libcrux_ml_kem.ind_cca.instantiations.portable.validate_public_key with const
generics
- K= 3
- RANKED_BYTES_PER_RING_ELEMENT= 1152
- PUBLIC_KEY_SIZE= 1184
*/
<<<<<<< HEAD
static KRML_MUSTINLINE bool validate_public_key_10(uint8_t *public_key) {
  return libcrux_ml_kem_ind_cca_validate_public_key_07(public_key);
=======
static KRML_MUSTINLINE bool validate_public_key_31(uint8_t *public_key) {
  return libcrux_ml_kem_ind_cca_validate_public_key_6c(public_key);
>>>>>>> 9f0de7fd
}

/**
 Validate a public key.

 Returns `true` if valid, and `false` otherwise.
*/
bool libcrux_ml_kem_mlkem768_portable_validate_public_key(
<<<<<<< HEAD
    libcrux_ml_kem_types_MlKemPublicKey_15 *public_key) {
  return validate_public_key_10(public_key->value);
=======
    libcrux_ml_kem_types_MlKemPublicKey_30 *public_key) {
  return validate_public_key_31(public_key->value);
>>>>>>> 9f0de7fd
}<|MERGE_RESOLUTION|>--- conflicted
+++ resolved
@@ -4,25 +4,20 @@
  * SPDX-License-Identifier: MIT or Apache-2.0
  *
  * This code was generated with the following revisions:
-<<<<<<< HEAD
- * Charon: 28d543bfacc902ba9cc2a734b76baae9583892a4
- * Eurydice: 1a65dbf3758fe310833718c645a64266294a29ac
- * Karamel: 15d4bce74a2d43e34a64f48f8311b7d9bcb0e152
- * F*: 3063d19312f8ec3af5945f24ed3ebbb6b6cd9678
- * Libcrux: 098de7d283a7867de9c3e5672d7b3c915ef9b2f1
-=======
  * Charon: 45f5a34f336e35c6cc2253bc90cbdb8d812cefa9
  * Eurydice: 1fff1c51ae6e6c87eafd28ec9d5594f54bc91c0c
  * Karamel: 8c3612018c25889288da6857771be3ad03b75bcd
  * F*: 5643e656b989aca7629723653a2570c7df6252b9-dirty
  * Libcrux: 2e8f138dbcbfbfabf4bbd994c8587ec00d197102
->>>>>>> 9f0de7fd
  */
 
 #include "libcrux_mlkem768_portable.h"
 
 #include "internal/libcrux_mlkem_portable.h"
 
+/**
+ Portable decapsulate
+*/
 /**
 A monomorphic instance of
 libcrux_ml_kem.ind_cca.instantiations.portable.decapsulate with const generics
@@ -43,17 +38,10 @@
 - ETA2_RANDOMNESS_SIZE= 128
 - IMPLICIT_REJECTION_HASH_INPUT_SIZE= 1120
 */
-<<<<<<< HEAD
-static void decapsulate_e5(
-    libcrux_ml_kem_types_MlKemPrivateKey_55 *private_key,
-    libcrux_ml_kem_mlkem768_MlKem768Ciphertext *ciphertext, uint8_t ret[32U]) {
-  libcrux_ml_kem_ind_cca_decapsulate_81(private_key, ciphertext, ret);
-=======
 static void decapsulate_35(
     libcrux_ml_kem_types_MlKemPrivateKey_d9 *private_key,
     libcrux_ml_kem_mlkem768_MlKem768Ciphertext *ciphertext, uint8_t ret[32U]) {
   libcrux_ml_kem_ind_cca_decapsulate_62(private_key, ciphertext, ret);
->>>>>>> 9f0de7fd
 }
 
 /**
@@ -66,11 +54,7 @@
 void libcrux_ml_kem_mlkem768_portable_decapsulate(
     libcrux_ml_kem_types_MlKemPrivateKey_d9 *private_key,
     libcrux_ml_kem_mlkem768_MlKem768Ciphertext *ciphertext, uint8_t ret[32U]) {
-<<<<<<< HEAD
-  decapsulate_e5(private_key, ciphertext, ret);
-=======
   decapsulate_35(private_key, ciphertext, ret);
->>>>>>> 9f0de7fd
 }
 
 /**
@@ -84,29 +68,20 @@
 - C2_SIZE= 128
 - VECTOR_U_COMPRESSION_FACTOR= 10
 - VECTOR_V_COMPRESSION_FACTOR= 4
-- C1_BLOCK_SIZE= 320
+- VECTOR_U_BLOCK_LEN= 320
 - ETA1= 2
 - ETA1_RANDOMNESS_SIZE= 128
 - ETA2= 2
 - ETA2_RANDOMNESS_SIZE= 128
 */
-<<<<<<< HEAD
-static tuple_3c encapsulate_1f(
-    libcrux_ml_kem_types_MlKemPublicKey_15 *public_key,
-=======
 static tuple_c2 encapsulate_cd(
     libcrux_ml_kem_types_MlKemPublicKey_30 *public_key,
->>>>>>> 9f0de7fd
     uint8_t randomness[32U]) {
   libcrux_ml_kem_types_MlKemPublicKey_30 *uu____0 = public_key;
   /* Passing arrays by value in Rust generates a copy in C */
   uint8_t copy_of_randomness[32U];
   memcpy(copy_of_randomness, randomness, (size_t)32U * sizeof(uint8_t));
-<<<<<<< HEAD
-  return libcrux_ml_kem_ind_cca_encapsulate_8a(uu____0, copy_of_randomness);
-=======
   return libcrux_ml_kem_ind_cca_encapsulate_ca(uu____0, copy_of_randomness);
->>>>>>> 9f0de7fd
 }
 
 /**
@@ -123,13 +98,12 @@
   /* Passing arrays by value in Rust generates a copy in C */
   uint8_t copy_of_randomness[32U];
   memcpy(copy_of_randomness, randomness, (size_t)32U * sizeof(uint8_t));
-<<<<<<< HEAD
-  return encapsulate_1f(uu____0, copy_of_randomness);
-=======
   return encapsulate_cd(uu____0, copy_of_randomness);
->>>>>>> 9f0de7fd
 }
 
+/**
+ Portable generate key pair.
+*/
 /**
 A monomorphic instance of
 libcrux_ml_kem.ind_cca.instantiations.portable.generate_keypair with const
@@ -138,24 +112,16 @@
 - CPA_PRIVATE_KEY_SIZE= 1152
 - PRIVATE_KEY_SIZE= 2400
 - PUBLIC_KEY_SIZE= 1184
-- RANKED_BYTES_PER_RING_ELEMENT= 1152
+- BYTES_PER_RING_ELEMENT= 1152
 - ETA1= 2
 - ETA1_RANDOMNESS_SIZE= 128
 */
-<<<<<<< HEAD
-static libcrux_ml_kem_mlkem768_MlKem768KeyPair generate_keypair_e3(
-=======
 static libcrux_ml_kem_mlkem768_MlKem768KeyPair generate_keypair_c6(
->>>>>>> 9f0de7fd
     uint8_t randomness[64U]) {
   /* Passing arrays by value in Rust generates a copy in C */
   uint8_t copy_of_randomness[64U];
   memcpy(copy_of_randomness, randomness, (size_t)64U * sizeof(uint8_t));
-<<<<<<< HEAD
-  return libcrux_ml_kem_ind_cca_generate_keypair_28(copy_of_randomness);
-=======
   return libcrux_ml_kem_ind_cca_generate_keypair_f8(copy_of_randomness);
->>>>>>> 9f0de7fd
 }
 
 /**
@@ -166,13 +132,12 @@
   /* Passing arrays by value in Rust generates a copy in C */
   uint8_t copy_of_randomness[64U];
   memcpy(copy_of_randomness, randomness, (size_t)64U * sizeof(uint8_t));
-<<<<<<< HEAD
-  return generate_keypair_e3(copy_of_randomness);
-=======
   return generate_keypair_c6(copy_of_randomness);
->>>>>>> 9f0de7fd
 }
 
+/**
+ Portable private key validation
+*/
 /**
 A monomorphic instance of
 libcrux_ml_kem.ind_cca.instantiations.portable.validate_private_key with const
@@ -181,17 +146,10 @@
 - SECRET_KEY_SIZE= 2400
 - CIPHERTEXT_SIZE= 1088
 */
-<<<<<<< HEAD
-static KRML_MUSTINLINE bool validate_private_key_a4(
-    libcrux_ml_kem_types_MlKemPrivateKey_55 *private_key,
-    libcrux_ml_kem_mlkem768_MlKem768Ciphertext *ciphertext) {
-  return libcrux_ml_kem_ind_cca_validate_private_key_94(private_key,
-=======
 static KRML_MUSTINLINE bool validate_private_key_31(
     libcrux_ml_kem_types_MlKemPrivateKey_d9 *private_key,
     libcrux_ml_kem_mlkem768_MlKem768Ciphertext *ciphertext) {
   return libcrux_ml_kem_ind_cca_validate_private_key_37(private_key,
->>>>>>> 9f0de7fd
                                                         ciphertext);
 }
 
@@ -203,13 +161,12 @@
 bool libcrux_ml_kem_mlkem768_portable_validate_private_key(
     libcrux_ml_kem_types_MlKemPrivateKey_d9 *private_key,
     libcrux_ml_kem_mlkem768_MlKem768Ciphertext *ciphertext) {
-<<<<<<< HEAD
-  return validate_private_key_a4(private_key, ciphertext);
-=======
   return validate_private_key_31(private_key, ciphertext);
->>>>>>> 9f0de7fd
 }
 
+/**
+ Portable public key validation
+*/
 /**
 A monomorphic instance of
 libcrux_ml_kem.ind_cca.instantiations.portable.validate_public_key with const
@@ -218,13 +175,8 @@
 - RANKED_BYTES_PER_RING_ELEMENT= 1152
 - PUBLIC_KEY_SIZE= 1184
 */
-<<<<<<< HEAD
-static KRML_MUSTINLINE bool validate_public_key_10(uint8_t *public_key) {
-  return libcrux_ml_kem_ind_cca_validate_public_key_07(public_key);
-=======
 static KRML_MUSTINLINE bool validate_public_key_31(uint8_t *public_key) {
   return libcrux_ml_kem_ind_cca_validate_public_key_6c(public_key);
->>>>>>> 9f0de7fd
 }
 
 /**
@@ -233,11 +185,6 @@
  Returns `true` if valid, and `false` otherwise.
 */
 bool libcrux_ml_kem_mlkem768_portable_validate_public_key(
-<<<<<<< HEAD
-    libcrux_ml_kem_types_MlKemPublicKey_15 *public_key) {
-  return validate_public_key_10(public_key->value);
-=======
     libcrux_ml_kem_types_MlKemPublicKey_30 *public_key) {
   return validate_public_key_31(public_key->value);
->>>>>>> 9f0de7fd
 }