/*
 * SPDX-FileCopyrightText: 2024 Cryspen Sarl <info@cryspen.com>
 *
 * SPDX-License-Identifier: MIT or Apache-2.0
 *
 * This code was generated with the following revisions:
<<<<<<< HEAD
 * Charon: 45b95e0f63cb830202c0b3ca00a341a3451a02ba
 * Eurydice: 0eb8a17354fd62586cb9f7515af23f4488c2267e
 * Karamel: ab466d75991f78bb7925bf97c8ee9874f67074f5
 * F*: 58c915a86a2c07c8eca8d9deafd76cb7a91f0eb7
 * Libcrux: b2314d1e996ac7a4fbda72210b4aabbd915d282a
=======
 * Charon: 3f6d1c304e0e5bef1e9e2ea65aec703661b05f39
 * Eurydice: 392674166bac86e60f5fffa861181a398fdc3896
 * Karamel: fc56fce6a58754766809845f88fc62063b2c6b92
 * F*: a32b316e521fa4f239b610ec8f1d15e78d62cbe8-dirty
 * Libcrux: 75bf8bca5f9903b4f6e8fba693d61af1415d512f
>>>>>>> aefa51fc
 */

#include "internal/libcrux_core.h"

static uint8_t inz(uint8_t value) {
  uint16_t value0 = (uint16_t)value;
  uint16_t result = (((uint32_t)value0 |
                      (uint32_t)core_num__u16_7__wrapping_add(~value0, 1U)) &
                     0xFFFFU) >>
                        8U &
                    1U;
  return (uint8_t)result;
}

static KRML_NOINLINE uint8_t is_non_zero(uint8_t value) { return inz(value); }

static uint8_t compare(Eurydice_slice lhs, Eurydice_slice rhs) {
  uint8_t r = 0U;
  for (size_t i = (size_t)0U;
       i < core_slice___Slice_T___len(lhs, uint8_t, size_t); i++) {
    size_t i0 = i;
    r = (uint32_t)r |
        ((uint32_t)Eurydice_slice_index(lhs, i0, uint8_t, uint8_t *, uint8_t) ^
         (uint32_t)Eurydice_slice_index(rhs, i0, uint8_t, uint8_t *, uint8_t));
  }
  return is_non_zero(r);
}

KRML_NOINLINE uint8_t
libcrux_ml_kem_constant_time_ops_compare_ciphertexts_in_constant_time(
    Eurydice_slice lhs, Eurydice_slice rhs) {
  return compare(lhs, rhs);
}

static void select_ct(Eurydice_slice lhs, Eurydice_slice rhs, uint8_t selector,
                      uint8_t ret[32U]) {
  uint8_t mask = core_num__u8_6__wrapping_sub(is_non_zero(selector), 1U);
  uint8_t out[32U] = {0U};
  for (size_t i = (size_t)0U; i < LIBCRUX_ML_KEM_CONSTANTS_SHARED_SECRET_SIZE;
       i++) {
    size_t i0 = i;
    out[i0] =
        ((uint32_t)Eurydice_slice_index(lhs, i0, uint8_t, uint8_t *, uint8_t) &
         (uint32_t)mask) |
        ((uint32_t)Eurydice_slice_index(rhs, i0, uint8_t, uint8_t *, uint8_t) &
         (uint32_t)~mask);
  }
  memcpy(ret, out, (size_t)32U * sizeof(uint8_t));
}

KRML_NOINLINE void
libcrux_ml_kem_constant_time_ops_select_shared_secret_in_constant_time(
    Eurydice_slice lhs, Eurydice_slice rhs, uint8_t selector,
    uint8_t ret[32U]) {
  select_ct(lhs, rhs, selector, ret);
}

void libcrux_ml_kem_constant_time_ops_compare_ciphertexts_select_shared_secret_in_constant_time(
    Eurydice_slice lhs_c, Eurydice_slice rhs_c, Eurydice_slice lhs_s,
    Eurydice_slice rhs_s, uint8_t ret[32U]) {
  uint8_t selector =
      libcrux_ml_kem_constant_time_ops_compare_ciphertexts_in_constant_time(
          lhs_c, rhs_c);
  uint8_t ret0[32U];
  libcrux_ml_kem_constant_time_ops_select_shared_secret_in_constant_time(
      lhs_s, rhs_s, selector, ret0);
  memcpy(ret, ret0, (size_t)32U * sizeof(uint8_t));
}

/**
This function found in impl {(core::convert::From<@Array<u8, SIZE>> for
libcrux_ml_kem::types::MlKemPublicKey<SIZE>)#14}
*/
/**
A monomorphic instance of libcrux_ml_kem.types.from_b6
with const generics
- SIZE= 1568
*/
libcrux_ml_kem_types_MlKemPublicKey_1f libcrux_ml_kem_types_from_b6_4c1(
    uint8_t value[1568U]) {
  uint8_t uu____0[1568U];
  memcpy(uu____0, value, (size_t)1568U * sizeof(uint8_t));
  libcrux_ml_kem_types_MlKemPublicKey_1f lit;
  memcpy(lit.value, uu____0, (size_t)1568U * sizeof(uint8_t));
  return lit;
}

/**
This function found in impl
{libcrux_ml_kem::types::MlKemKeyPair<PRIVATE_KEY_SIZE, PUBLIC_KEY_SIZE>}
*/
/**
A monomorphic instance of libcrux_ml_kem.types.from_17
with const generics
- PRIVATE_KEY_SIZE= 3168
- PUBLIC_KEY_SIZE= 1568
*/
libcrux_ml_kem_mlkem1024_MlKem1024KeyPair libcrux_ml_kem_types_from_17_c91(
    libcrux_ml_kem_types_MlKemPrivateKey_95 sk,
    libcrux_ml_kem_types_MlKemPublicKey_1f pk) {
  return (
      CLITERAL(libcrux_ml_kem_mlkem1024_MlKem1024KeyPair){.sk = sk, .pk = pk});
}

/**
This function found in impl {(core::convert::From<@Array<u8, SIZE>> for
libcrux_ml_kem::types::MlKemPrivateKey<SIZE>)#8}
*/
/**
A monomorphic instance of libcrux_ml_kem.types.from_05
with const generics
- SIZE= 3168
*/
libcrux_ml_kem_types_MlKemPrivateKey_95 libcrux_ml_kem_types_from_05_a71(
    uint8_t value[3168U]) {
  uint8_t uu____0[3168U];
  memcpy(uu____0, value, (size_t)3168U * sizeof(uint8_t));
  libcrux_ml_kem_types_MlKemPrivateKey_95 lit;
  memcpy(lit.value, uu____0, (size_t)3168U * sizeof(uint8_t));
  return lit;
}

/**
This function found in impl {(core::convert::From<@Array<u8, SIZE>> for
libcrux_ml_kem::types::MlKemCiphertext<SIZE>)#2}
*/
/**
A monomorphic instance of libcrux_ml_kem.types.from_01
with const generics
- SIZE= 1568
*/
libcrux_ml_kem_mlkem1024_MlKem1024Ciphertext libcrux_ml_kem_types_from_01_f51(
    uint8_t value[1568U]) {
  uint8_t uu____0[1568U];
  memcpy(uu____0, value, (size_t)1568U * sizeof(uint8_t));
  libcrux_ml_kem_mlkem1024_MlKem1024Ciphertext lit;
  memcpy(lit.value, uu____0, (size_t)1568U * sizeof(uint8_t));
  return lit;
}

/**
This function found in impl {libcrux_ml_kem::types::MlKemPublicKey<SIZE>#18}
*/
/**
A monomorphic instance of libcrux_ml_kem.types.as_slice_cb
with const generics
- SIZE= 1568
*/
uint8_t *libcrux_ml_kem_types_as_slice_cb_f21(
    libcrux_ml_kem_types_MlKemPublicKey_1f *self) {
  return self->value;
}

/**
This function found in impl {(core::convert::AsRef<@Slice<u8>> for
libcrux_ml_kem::types::MlKemCiphertext<SIZE>)#1}
*/
/**
A monomorphic instance of libcrux_ml_kem.types.as_ref_00
with const generics
- SIZE= 1568
*/
Eurydice_slice libcrux_ml_kem_types_as_ref_00_ed1(
    libcrux_ml_kem_mlkem1024_MlKem1024Ciphertext *self) {
  return Eurydice_array_to_slice((size_t)1568U, self->value, uint8_t,
                                 Eurydice_slice);
}

/**
A monomorphic instance of libcrux_ml_kem.utils.into_padded_array
with const generics
- LEN= 1600
*/
void libcrux_ml_kem_utils_into_padded_array_2d4(Eurydice_slice slice,
                                                uint8_t ret[1600U]) {
  uint8_t out[1600U] = {0U};
  uint8_t *uu____0 = out;
  core_slice___Slice_T___copy_from_slice(
      Eurydice_array_to_subslice2(
          uu____0, (size_t)0U,
          core_slice___Slice_T___len(slice, uint8_t, size_t), uint8_t,
          Eurydice_slice),
      slice, uint8_t, void *);
  memcpy(ret, out, (size_t)1600U * sizeof(uint8_t));
}

/**
This function found in impl {(core::convert::From<@Array<u8, SIZE>> for
libcrux_ml_kem::types::MlKemPublicKey<SIZE>)#14}
*/
/**
A monomorphic instance of libcrux_ml_kem.types.from_b6
with const generics
- SIZE= 1184
*/
libcrux_ml_kem_types_MlKemPublicKey_15 libcrux_ml_kem_types_from_b6_4c0(
    uint8_t value[1184U]) {
  uint8_t uu____0[1184U];
  memcpy(uu____0, value, (size_t)1184U * sizeof(uint8_t));
  libcrux_ml_kem_types_MlKemPublicKey_15 lit;
  memcpy(lit.value, uu____0, (size_t)1184U * sizeof(uint8_t));
  return lit;
}

/**
This function found in impl
{libcrux_ml_kem::types::MlKemKeyPair<PRIVATE_KEY_SIZE, PUBLIC_KEY_SIZE>}
*/
/**
A monomorphic instance of libcrux_ml_kem.types.from_17
with const generics
- PRIVATE_KEY_SIZE= 2400
- PUBLIC_KEY_SIZE= 1184
*/
libcrux_ml_kem_mlkem768_MlKem768KeyPair libcrux_ml_kem_types_from_17_c90(
    libcrux_ml_kem_types_MlKemPrivateKey_55 sk,
    libcrux_ml_kem_types_MlKemPublicKey_15 pk) {
  return (
      CLITERAL(libcrux_ml_kem_mlkem768_MlKem768KeyPair){.sk = sk, .pk = pk});
}

/**
This function found in impl {(core::convert::From<@Array<u8, SIZE>> for
libcrux_ml_kem::types::MlKemPrivateKey<SIZE>)#8}
*/
/**
A monomorphic instance of libcrux_ml_kem.types.from_05
with const generics
- SIZE= 2400
*/
libcrux_ml_kem_types_MlKemPrivateKey_55 libcrux_ml_kem_types_from_05_a70(
    uint8_t value[2400U]) {
  uint8_t uu____0[2400U];
  memcpy(uu____0, value, (size_t)2400U * sizeof(uint8_t));
  libcrux_ml_kem_types_MlKemPrivateKey_55 lit;
  memcpy(lit.value, uu____0, (size_t)2400U * sizeof(uint8_t));
  return lit;
}

/**
This function found in impl {(core::convert::From<@Array<u8, SIZE>> for
libcrux_ml_kem::types::MlKemCiphertext<SIZE>)#2}
*/
/**
A monomorphic instance of libcrux_ml_kem.types.from_01
with const generics
- SIZE= 1088
*/
libcrux_ml_kem_mlkem768_MlKem768Ciphertext libcrux_ml_kem_types_from_01_f50(
    uint8_t value[1088U]) {
  uint8_t uu____0[1088U];
  memcpy(uu____0, value, (size_t)1088U * sizeof(uint8_t));
  libcrux_ml_kem_mlkem768_MlKem768Ciphertext lit;
  memcpy(lit.value, uu____0, (size_t)1088U * sizeof(uint8_t));
  return lit;
}

/**
This function found in impl {libcrux_ml_kem::types::MlKemPublicKey<SIZE>#18}
*/
/**
A monomorphic instance of libcrux_ml_kem.types.as_slice_cb
with const generics
- SIZE= 1184
*/
uint8_t *libcrux_ml_kem_types_as_slice_cb_f20(
    libcrux_ml_kem_types_MlKemPublicKey_15 *self) {
  return self->value;
}

/**
This function found in impl {(core::convert::AsRef<@Slice<u8>> for
libcrux_ml_kem::types::MlKemCiphertext<SIZE>)#1}
*/
/**
A monomorphic instance of libcrux_ml_kem.types.as_ref_00
with const generics
- SIZE= 1088
*/
Eurydice_slice libcrux_ml_kem_types_as_ref_00_ed0(
    libcrux_ml_kem_mlkem768_MlKem768Ciphertext *self) {
  return Eurydice_array_to_slice((size_t)1088U, self->value, uint8_t,
                                 Eurydice_slice);
}

/**
A monomorphic instance of libcrux_ml_kem.utils.into_padded_array
with const generics
- LEN= 1120
*/
void libcrux_ml_kem_utils_into_padded_array_2d3(Eurydice_slice slice,
                                                uint8_t ret[1120U]) {
  uint8_t out[1120U] = {0U};
  uint8_t *uu____0 = out;
  core_slice___Slice_T___copy_from_slice(
      Eurydice_array_to_subslice2(
          uu____0, (size_t)0U,
          core_slice___Slice_T___len(slice, uint8_t, size_t), uint8_t,
          Eurydice_slice),
      slice, uint8_t, void *);
  memcpy(ret, out, (size_t)1120U * sizeof(uint8_t));
}

/**
This function found in impl {(core::convert::From<@Array<u8, SIZE>> for
libcrux_ml_kem::types::MlKemPublicKey<SIZE>)#14}
*/
/**
A monomorphic instance of libcrux_ml_kem.types.from_b6
with const generics
- SIZE= 800
*/
libcrux_ml_kem_types_MlKemPublicKey_be libcrux_ml_kem_types_from_b6_4c(
    uint8_t value[800U]) {
  uint8_t uu____0[800U];
  memcpy(uu____0, value, (size_t)800U * sizeof(uint8_t));
  libcrux_ml_kem_types_MlKemPublicKey_be lit;
  memcpy(lit.value, uu____0, (size_t)800U * sizeof(uint8_t));
  return lit;
}

/**
This function found in impl
{libcrux_ml_kem::types::MlKemKeyPair<PRIVATE_KEY_SIZE, PUBLIC_KEY_SIZE>}
*/
/**
A monomorphic instance of libcrux_ml_kem.types.from_17
with const generics
- PRIVATE_KEY_SIZE= 1632
- PUBLIC_KEY_SIZE= 800
*/
libcrux_ml_kem_types_MlKemKeyPair_cb libcrux_ml_kem_types_from_17_c9(
    libcrux_ml_kem_types_MlKemPrivateKey_5e sk,
    libcrux_ml_kem_types_MlKemPublicKey_be pk) {
  return (CLITERAL(libcrux_ml_kem_types_MlKemKeyPair_cb){.sk = sk, .pk = pk});
}

/**
This function found in impl {(core::convert::From<@Array<u8, SIZE>> for
libcrux_ml_kem::types::MlKemPrivateKey<SIZE>)#8}
*/
/**
A monomorphic instance of libcrux_ml_kem.types.from_05
with const generics
- SIZE= 1632
*/
libcrux_ml_kem_types_MlKemPrivateKey_5e libcrux_ml_kem_types_from_05_a7(
    uint8_t value[1632U]) {
  uint8_t uu____0[1632U];
  memcpy(uu____0, value, (size_t)1632U * sizeof(uint8_t));
  libcrux_ml_kem_types_MlKemPrivateKey_5e lit;
  memcpy(lit.value, uu____0, (size_t)1632U * sizeof(uint8_t));
  return lit;
}

/**
This function found in impl {(core::convert::From<@Array<u8, SIZE>> for
libcrux_ml_kem::types::MlKemCiphertext<SIZE>)#2}
*/
/**
A monomorphic instance of libcrux_ml_kem.types.from_01
with const generics
- SIZE= 768
*/
libcrux_ml_kem_types_MlKemCiphertext_e8 libcrux_ml_kem_types_from_01_f5(
    uint8_t value[768U]) {
  uint8_t uu____0[768U];
  memcpy(uu____0, value, (size_t)768U * sizeof(uint8_t));
  libcrux_ml_kem_types_MlKemCiphertext_e8 lit;
  memcpy(lit.value, uu____0, (size_t)768U * sizeof(uint8_t));
  return lit;
}

/**
This function found in impl {libcrux_ml_kem::types::MlKemPublicKey<SIZE>#18}
*/
/**
A monomorphic instance of libcrux_ml_kem.types.as_slice_cb
with const generics
- SIZE= 800
*/
uint8_t *libcrux_ml_kem_types_as_slice_cb_f2(
    libcrux_ml_kem_types_MlKemPublicKey_be *self) {
  return self->value;
}

/**
A monomorphic instance of libcrux_ml_kem.utils.into_padded_array
with const generics
- LEN= 33
*/
void libcrux_ml_kem_utils_into_padded_array_2d2(Eurydice_slice slice,
                                                uint8_t ret[33U]) {
  uint8_t out[33U] = {0U};
  uint8_t *uu____0 = out;
  core_slice___Slice_T___copy_from_slice(
      Eurydice_array_to_subslice2(
          uu____0, (size_t)0U,
          core_slice___Slice_T___len(slice, uint8_t, size_t), uint8_t,
          Eurydice_slice),
      slice, uint8_t, void *);
  memcpy(ret, out, (size_t)33U * sizeof(uint8_t));
}

/**
This function found in impl {core::result::Result<T, E>}
*/
/**
A monomorphic instance of core.result.unwrap_41
with types uint8_t[32size_t], core_array_TryFromSliceError

*/
void core_result_unwrap_41_83(core_result_Result_00 self, uint8_t ret[32U]) {
  if (self.tag == core_result_Ok) {
    uint8_t f0[32U];
    memcpy(f0, self.val.case_Ok, (size_t)32U * sizeof(uint8_t));
    memcpy(ret, f0, (size_t)32U * sizeof(uint8_t));
  } else {
    KRML_HOST_EPRINTF("KaRaMeL abort at %s:%d\n%s\n", __FILE__, __LINE__,
                      "unwrap not Ok");
    KRML_HOST_EXIT(255U);
  }
}

/**
A monomorphic instance of libcrux_ml_kem.utils.into_padded_array
with const generics
- LEN= 34
*/
void libcrux_ml_kem_utils_into_padded_array_2d1(Eurydice_slice slice,
                                                uint8_t ret[34U]) {
  uint8_t out[34U] = {0U};
  uint8_t *uu____0 = out;
  core_slice___Slice_T___copy_from_slice(
      Eurydice_array_to_subslice2(
          uu____0, (size_t)0U,
          core_slice___Slice_T___len(slice, uint8_t, size_t), uint8_t,
          Eurydice_slice),
      slice, uint8_t, void *);
  memcpy(ret, out, (size_t)34U * sizeof(uint8_t));
}

/**
This function found in impl {(core::convert::AsRef<@Slice<u8>> for
libcrux_ml_kem::types::MlKemCiphertext<SIZE>)#1}
*/
/**
A monomorphic instance of libcrux_ml_kem.types.as_ref_00
with const generics
- SIZE= 768
*/
Eurydice_slice libcrux_ml_kem_types_as_ref_00_ed(
    libcrux_ml_kem_types_MlKemCiphertext_e8 *self) {
  return Eurydice_array_to_slice((size_t)768U, self->value, uint8_t,
                                 Eurydice_slice);
}

/**
A monomorphic instance of libcrux_ml_kem.utils.into_padded_array
with const generics
- LEN= 800
*/
void libcrux_ml_kem_utils_into_padded_array_2d0(Eurydice_slice slice,
                                                uint8_t ret[800U]) {
  uint8_t out[800U] = {0U};
  uint8_t *uu____0 = out;
  core_slice___Slice_T___copy_from_slice(
      Eurydice_array_to_subslice2(
          uu____0, (size_t)0U,
          core_slice___Slice_T___len(slice, uint8_t, size_t), uint8_t,
          Eurydice_slice),
      slice, uint8_t, void *);
  memcpy(ret, out, (size_t)800U * sizeof(uint8_t));
}

/**
A monomorphic instance of libcrux_ml_kem.utils.into_padded_array
with const generics
- LEN= 64
*/
void libcrux_ml_kem_utils_into_padded_array_2d(Eurydice_slice slice,
                                               uint8_t ret[64U]) {
  uint8_t out[64U] = {0U};
  uint8_t *uu____0 = out;
  core_slice___Slice_T___copy_from_slice(
      Eurydice_array_to_subslice2(
          uu____0, (size_t)0U,
          core_slice___Slice_T___len(slice, uint8_t, size_t), uint8_t,
          Eurydice_slice),
      slice, uint8_t, void *);
  memcpy(ret, out, (size_t)64U * sizeof(uint8_t));
}

/**
This function found in impl {core::result::Result<T, E>}
*/
/**
A monomorphic instance of core.result.unwrap_41
with types uint8_t[24size_t], core_array_TryFromSliceError

*/
void core_result_unwrap_41_1c(core_result_Result_6f self, uint8_t ret[24U]) {
  if (self.tag == core_result_Ok) {
    uint8_t f0[24U];
    memcpy(f0, self.val.case_Ok, (size_t)24U * sizeof(uint8_t));
    memcpy(ret, f0, (size_t)24U * sizeof(uint8_t));
  } else {
    KRML_HOST_EPRINTF("KaRaMeL abort at %s:%d\n%s\n", __FILE__, __LINE__,
                      "unwrap not Ok");
    KRML_HOST_EXIT(255U);
  }
}

/**
This function found in impl {core::result::Result<T, E>}
*/
/**
A monomorphic instance of core.result.unwrap_41
with types uint8_t[20size_t], core_array_TryFromSliceError

*/
void core_result_unwrap_41_34(core_result_Result_7a self, uint8_t ret[20U]) {
  if (self.tag == core_result_Ok) {
    uint8_t f0[20U];
    memcpy(f0, self.val.case_Ok, (size_t)20U * sizeof(uint8_t));
    memcpy(ret, f0, (size_t)20U * sizeof(uint8_t));
  } else {
    KRML_HOST_EPRINTF("KaRaMeL abort at %s:%d\n%s\n", __FILE__, __LINE__,
                      "unwrap not Ok");
    KRML_HOST_EXIT(255U);
  }
}

/**
This function found in impl {core::result::Result<T, E>}
*/
/**
A monomorphic instance of core.result.unwrap_41
with types uint8_t[10size_t], core_array_TryFromSliceError

*/
void core_result_unwrap_41_e8(core_result_Result_cd self, uint8_t ret[10U]) {
  if (self.tag == core_result_Ok) {
    uint8_t f0[10U];
    memcpy(f0, self.val.case_Ok, (size_t)10U * sizeof(uint8_t));
    memcpy(ret, f0, (size_t)10U * sizeof(uint8_t));
  } else {
    KRML_HOST_EPRINTF("KaRaMeL abort at %s:%d\n%s\n", __FILE__, __LINE__,
                      "unwrap not Ok");
    KRML_HOST_EXIT(255U);
  }
}

/**
This function found in impl {core::result::Result<T, E>}
*/
/**
A monomorphic instance of core.result.unwrap_41
with types int16_t[16size_t], core_array_TryFromSliceError

*/
void core_result_unwrap_41_f9(core_result_Result_c0 self, int16_t ret[16U]) {
  if (self.tag == core_result_Ok) {
    int16_t f0[16U];
    memcpy(f0, self.val.case_Ok, (size_t)16U * sizeof(int16_t));
    memcpy(ret, f0, (size_t)16U * sizeof(int16_t));
  } else {
    KRML_HOST_EPRINTF("KaRaMeL abort at %s:%d\n%s\n", __FILE__, __LINE__,
                      "unwrap not Ok");
    KRML_HOST_EXIT(255U);
  }
}

/**
This function found in impl {core::result::Result<T, E>}
*/
/**
A monomorphic instance of core.result.unwrap_41
with types uint8_t[8size_t], core_array_TryFromSliceError

*/
void core_result_unwrap_41_ac(core_result_Result_56 self, uint8_t ret[8U]) {
  if (self.tag == core_result_Ok) {
    uint8_t f0[8U];
    memcpy(f0, self.val.case_Ok, (size_t)8U * sizeof(uint8_t));
    memcpy(ret, f0, (size_t)8U * sizeof(uint8_t));
  } else {
    KRML_HOST_EPRINTF("KaRaMeL abort at %s:%d\n%s\n", __FILE__, __LINE__,
                      "unwrap not Ok");
    KRML_HOST_EXIT(255U);
  }
}<|MERGE_RESOLUTION|>--- conflicted
+++ resolved
@@ -4,19 +4,11 @@
  * SPDX-License-Identifier: MIT or Apache-2.0
  *
  * This code was generated with the following revisions:
-<<<<<<< HEAD
- * Charon: 45b95e0f63cb830202c0b3ca00a341a3451a02ba
- * Eurydice: 0eb8a17354fd62586cb9f7515af23f4488c2267e
- * Karamel: ab466d75991f78bb7925bf97c8ee9874f67074f5
+ * Charon: 53530427db2941ce784201e64086766504bc5642
+ * Eurydice: 67f4341506300372fba9cb8de070234935839cb7
+ * Karamel: f9cdef256a2b88282398a609847b34dd8c9cf3e3
  * F*: 58c915a86a2c07c8eca8d9deafd76cb7a91f0eb7
- * Libcrux: b2314d1e996ac7a4fbda72210b4aabbd915d282a
-=======
- * Charon: 3f6d1c304e0e5bef1e9e2ea65aec703661b05f39
- * Eurydice: 392674166bac86e60f5fffa861181a398fdc3896
- * Karamel: fc56fce6a58754766809845f88fc62063b2c6b92
- * F*: a32b316e521fa4f239b610ec8f1d15e78d62cbe8-dirty
- * Libcrux: 75bf8bca5f9903b4f6e8fba693d61af1415d512f
->>>>>>> aefa51fc
+ * Libcrux: d50e2a062a09bf85430e82d1d8b7c210d9458d0b
  */
 
 #include "internal/libcrux_core.h"
@@ -95,7 +87,7 @@
 with const generics
 - SIZE= 1568
 */
-libcrux_ml_kem_types_MlKemPublicKey_1f libcrux_ml_kem_types_from_b6_4c1(
+libcrux_ml_kem_types_MlKemPublicKey_1f libcrux_ml_kem_types_from_b6_a31(
     uint8_t value[1568U]) {
   uint8_t uu____0[1568U];
   memcpy(uu____0, value, (size_t)1568U * sizeof(uint8_t));
@@ -114,7 +106,7 @@
 - PRIVATE_KEY_SIZE= 3168
 - PUBLIC_KEY_SIZE= 1568
 */
-libcrux_ml_kem_mlkem1024_MlKem1024KeyPair libcrux_ml_kem_types_from_17_c91(
+libcrux_ml_kem_mlkem1024_MlKem1024KeyPair libcrux_ml_kem_types_from_17_eb1(
     libcrux_ml_kem_types_MlKemPrivateKey_95 sk,
     libcrux_ml_kem_types_MlKemPublicKey_1f pk) {
   return (
@@ -130,7 +122,7 @@
 with const generics
 - SIZE= 3168
 */
-libcrux_ml_kem_types_MlKemPrivateKey_95 libcrux_ml_kem_types_from_05_a71(
+libcrux_ml_kem_types_MlKemPrivateKey_95 libcrux_ml_kem_types_from_05_701(
     uint8_t value[3168U]) {
   uint8_t uu____0[3168U];
   memcpy(uu____0, value, (size_t)3168U * sizeof(uint8_t));
@@ -148,7 +140,7 @@
 with const generics
 - SIZE= 1568
 */
-libcrux_ml_kem_mlkem1024_MlKem1024Ciphertext libcrux_ml_kem_types_from_01_f51(
+libcrux_ml_kem_mlkem1024_MlKem1024Ciphertext libcrux_ml_kem_types_from_01_101(
     uint8_t value[1568U]) {
   uint8_t uu____0[1568U];
   memcpy(uu____0, value, (size_t)1568U * sizeof(uint8_t));
@@ -165,7 +157,7 @@
 with const generics
 - SIZE= 1568
 */
-uint8_t *libcrux_ml_kem_types_as_slice_cb_f21(
+uint8_t *libcrux_ml_kem_types_as_slice_cb_3b1(
     libcrux_ml_kem_types_MlKemPublicKey_1f *self) {
   return self->value;
 }
@@ -179,7 +171,7 @@
 with const generics
 - SIZE= 1568
 */
-Eurydice_slice libcrux_ml_kem_types_as_ref_00_ed1(
+Eurydice_slice libcrux_ml_kem_types_as_ref_00_791(
     libcrux_ml_kem_mlkem1024_MlKem1024Ciphertext *self) {
   return Eurydice_array_to_slice((size_t)1568U, self->value, uint8_t,
                                  Eurydice_slice);
@@ -190,7 +182,7 @@
 with const generics
 - LEN= 1600
 */
-void libcrux_ml_kem_utils_into_padded_array_2d4(Eurydice_slice slice,
+void libcrux_ml_kem_utils_into_padded_array_ea4(Eurydice_slice slice,
                                                 uint8_t ret[1600U]) {
   uint8_t out[1600U] = {0U};
   uint8_t *uu____0 = out;
@@ -212,7 +204,7 @@
 with const generics
 - SIZE= 1184
 */
-libcrux_ml_kem_types_MlKemPublicKey_15 libcrux_ml_kem_types_from_b6_4c0(
+libcrux_ml_kem_types_MlKemPublicKey_15 libcrux_ml_kem_types_from_b6_a30(
     uint8_t value[1184U]) {
   uint8_t uu____0[1184U];
   memcpy(uu____0, value, (size_t)1184U * sizeof(uint8_t));
@@ -231,7 +223,7 @@
 - PRIVATE_KEY_SIZE= 2400
 - PUBLIC_KEY_SIZE= 1184
 */
-libcrux_ml_kem_mlkem768_MlKem768KeyPair libcrux_ml_kem_types_from_17_c90(
+libcrux_ml_kem_mlkem768_MlKem768KeyPair libcrux_ml_kem_types_from_17_eb0(
     libcrux_ml_kem_types_MlKemPrivateKey_55 sk,
     libcrux_ml_kem_types_MlKemPublicKey_15 pk) {
   return (
@@ -247,7 +239,7 @@
 with const generics
 - SIZE= 2400
 */
-libcrux_ml_kem_types_MlKemPrivateKey_55 libcrux_ml_kem_types_from_05_a70(
+libcrux_ml_kem_types_MlKemPrivateKey_55 libcrux_ml_kem_types_from_05_700(
     uint8_t value[2400U]) {
   uint8_t uu____0[2400U];
   memcpy(uu____0, value, (size_t)2400U * sizeof(uint8_t));
@@ -265,7 +257,7 @@
 with const generics
 - SIZE= 1088
 */
-libcrux_ml_kem_mlkem768_MlKem768Ciphertext libcrux_ml_kem_types_from_01_f50(
+libcrux_ml_kem_mlkem768_MlKem768Ciphertext libcrux_ml_kem_types_from_01_100(
     uint8_t value[1088U]) {
   uint8_t uu____0[1088U];
   memcpy(uu____0, value, (size_t)1088U * sizeof(uint8_t));
@@ -282,7 +274,7 @@
 with const generics
 - SIZE= 1184
 */
-uint8_t *libcrux_ml_kem_types_as_slice_cb_f20(
+uint8_t *libcrux_ml_kem_types_as_slice_cb_3b0(
     libcrux_ml_kem_types_MlKemPublicKey_15 *self) {
   return self->value;
 }
@@ -296,7 +288,7 @@
 with const generics
 - SIZE= 1088
 */
-Eurydice_slice libcrux_ml_kem_types_as_ref_00_ed0(
+Eurydice_slice libcrux_ml_kem_types_as_ref_00_790(
     libcrux_ml_kem_mlkem768_MlKem768Ciphertext *self) {
   return Eurydice_array_to_slice((size_t)1088U, self->value, uint8_t,
                                  Eurydice_slice);
@@ -307,7 +299,7 @@
 with const generics
 - LEN= 1120
 */
-void libcrux_ml_kem_utils_into_padded_array_2d3(Eurydice_slice slice,
+void libcrux_ml_kem_utils_into_padded_array_ea3(Eurydice_slice slice,
                                                 uint8_t ret[1120U]) {
   uint8_t out[1120U] = {0U};
   uint8_t *uu____0 = out;
@@ -329,7 +321,7 @@
 with const generics
 - SIZE= 800
 */
-libcrux_ml_kem_types_MlKemPublicKey_be libcrux_ml_kem_types_from_b6_4c(
+libcrux_ml_kem_types_MlKemPublicKey_be libcrux_ml_kem_types_from_b6_a3(
     uint8_t value[800U]) {
   uint8_t uu____0[800U];
   memcpy(uu____0, value, (size_t)800U * sizeof(uint8_t));
@@ -348,7 +340,7 @@
 - PRIVATE_KEY_SIZE= 1632
 - PUBLIC_KEY_SIZE= 800
 */
-libcrux_ml_kem_types_MlKemKeyPair_cb libcrux_ml_kem_types_from_17_c9(
+libcrux_ml_kem_types_MlKemKeyPair_cb libcrux_ml_kem_types_from_17_eb(
     libcrux_ml_kem_types_MlKemPrivateKey_5e sk,
     libcrux_ml_kem_types_MlKemPublicKey_be pk) {
   return (CLITERAL(libcrux_ml_kem_types_MlKemKeyPair_cb){.sk = sk, .pk = pk});
@@ -363,7 +355,7 @@
 with const generics
 - SIZE= 1632
 */
-libcrux_ml_kem_types_MlKemPrivateKey_5e libcrux_ml_kem_types_from_05_a7(
+libcrux_ml_kem_types_MlKemPrivateKey_5e libcrux_ml_kem_types_from_05_70(
     uint8_t value[1632U]) {
   uint8_t uu____0[1632U];
   memcpy(uu____0, value, (size_t)1632U * sizeof(uint8_t));
@@ -381,7 +373,7 @@
 with const generics
 - SIZE= 768
 */
-libcrux_ml_kem_types_MlKemCiphertext_e8 libcrux_ml_kem_types_from_01_f5(
+libcrux_ml_kem_types_MlKemCiphertext_e8 libcrux_ml_kem_types_from_01_10(
     uint8_t value[768U]) {
   uint8_t uu____0[768U];
   memcpy(uu____0, value, (size_t)768U * sizeof(uint8_t));
@@ -398,7 +390,7 @@
 with const generics
 - SIZE= 800
 */
-uint8_t *libcrux_ml_kem_types_as_slice_cb_f2(
+uint8_t *libcrux_ml_kem_types_as_slice_cb_3b(
     libcrux_ml_kem_types_MlKemPublicKey_be *self) {
   return self->value;
 }
@@ -408,7 +400,7 @@
 with const generics
 - LEN= 33
 */
-void libcrux_ml_kem_utils_into_padded_array_2d2(Eurydice_slice slice,
+void libcrux_ml_kem_utils_into_padded_array_ea2(Eurydice_slice slice,
                                                 uint8_t ret[33U]) {
   uint8_t out[33U] = {0U};
   uint8_t *uu____0 = out;
@@ -446,7 +438,7 @@
 with const generics
 - LEN= 34
 */
-void libcrux_ml_kem_utils_into_padded_array_2d1(Eurydice_slice slice,
+void libcrux_ml_kem_utils_into_padded_array_ea1(Eurydice_slice slice,
                                                 uint8_t ret[34U]) {
   uint8_t out[34U] = {0U};
   uint8_t *uu____0 = out;
@@ -468,7 +460,7 @@
 with const generics
 - SIZE= 768
 */
-Eurydice_slice libcrux_ml_kem_types_as_ref_00_ed(
+Eurydice_slice libcrux_ml_kem_types_as_ref_00_79(
     libcrux_ml_kem_types_MlKemCiphertext_e8 *self) {
   return Eurydice_array_to_slice((size_t)768U, self->value, uint8_t,
                                  Eurydice_slice);
@@ -479,7 +471,7 @@
 with const generics
 - LEN= 800
 */
-void libcrux_ml_kem_utils_into_padded_array_2d0(Eurydice_slice slice,
+void libcrux_ml_kem_utils_into_padded_array_ea0(Eurydice_slice slice,
                                                 uint8_t ret[800U]) {
   uint8_t out[800U] = {0U};
   uint8_t *uu____0 = out;
@@ -497,7 +489,7 @@
 with const generics
 - LEN= 64
 */
-void libcrux_ml_kem_utils_into_padded_array_2d(Eurydice_slice slice,
+void libcrux_ml_kem_utils_into_padded_array_ea(Eurydice_slice slice,
                                                uint8_t ret[64U]) {
   uint8_t out[64U] = {0U};
   uint8_t *uu____0 = out;
