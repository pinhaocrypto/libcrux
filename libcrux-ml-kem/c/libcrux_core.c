/*
 * SPDX-FileCopyrightText: 2024 Cryspen Sarl <info@cryspen.com>
 *
 * SPDX-License-Identifier: MIT or Apache-2.0
 *
 * This code was generated with the following revisions:
<<<<<<< HEAD
 * Charon: b351338f6a84c7a1afc27433eb0ffdc668b3581d
 * Eurydice: 7efec1624422fd5e94388ef06b9c76dfe7a48d46
 * Karamel: c96fb69d15693284644d6aecaa90afa37e4de8f0
 * F*: 58c915a86a2c07c8eca8d9deafd76cb7a91f0eb7
 * Libcrux: 6a879b951d169019291839d9badb170d28e5246b
=======
 * Charon: 6b5e110342a771a3e1c739b10294b1778e4be8b4
 * Eurydice: 31be7d65ca5d6acdacfb33652e478d24dd85c1cb
 * Karamel: 3205d3365ea2790b02368f79fcee38e38d0b5908
 * F*: a32b316e521fa4f239b610ec8f1d15e78d62cbe8-dirty
 * Libcrux: 4ad532b206174114dd4140b718e7794a28fc59ee
>>>>>>> d8644b0b
 */

#include "internal/libcrux_core.h"

/**
 Return 1 if `value` is not zero and 0 otherwise.
*/
static uint8_t inz(uint8_t value) {
  uint16_t value0 = (uint16_t)value;
  uint16_t result = (((uint32_t)value0 |
                      (uint32_t)core_num__u16_7__wrapping_add(~value0, 1U)) &
                     0xFFFFU) >>
                        8U &
                    1U;
  return (uint8_t)result;
}

static KRML_NOINLINE uint8_t is_non_zero(uint8_t value) { return inz(value); }

/**
 Return 1 if the bytes of `lhs` and `rhs` do not exactly
 match and 0 otherwise.
*/
static uint8_t compare(Eurydice_slice lhs, Eurydice_slice rhs) {
  uint8_t r = 0U;
  for (size_t i = (size_t)0U; i < Eurydice_slice_len(lhs, uint8_t); i++) {
    size_t i0 = i;
    r = (uint32_t)r |
        ((uint32_t)Eurydice_slice_index(lhs, i0, uint8_t, uint8_t *) ^
         (uint32_t)Eurydice_slice_index(rhs, i0, uint8_t, uint8_t *));
  }
  return is_non_zero(r);
}

static KRML_NOINLINE uint8_t
compare_ciphertexts_in_constant_time(Eurydice_slice lhs, Eurydice_slice rhs) {
  return compare(lhs, rhs);
}

/**
 If `selector` is not zero, return the bytes in `rhs`; return the bytes in
 `lhs` otherwise.
*/
static void select_ct(Eurydice_slice lhs, Eurydice_slice rhs, uint8_t selector,
                      uint8_t ret[32U]) {
  uint8_t mask = core_num__u8_6__wrapping_sub(is_non_zero(selector), 1U);
  uint8_t out[32U] = {0U};
  for (size_t i = (size_t)0U; i < LIBCRUX_ML_KEM_CONSTANTS_SHARED_SECRET_SIZE;
       i++) {
    size_t i0 = i;
    out[i0] = ((uint32_t)Eurydice_slice_index(lhs, i0, uint8_t, uint8_t *) &
               (uint32_t)mask) |
              ((uint32_t)Eurydice_slice_index(rhs, i0, uint8_t, uint8_t *) &
               (uint32_t)~mask);
  }
  memcpy(ret, out, (size_t)32U * sizeof(uint8_t));
}

static KRML_NOINLINE void select_shared_secret_in_constant_time(
    Eurydice_slice lhs, Eurydice_slice rhs, uint8_t selector,
    uint8_t ret[32U]) {
  select_ct(lhs, rhs, selector, ret);
}

void libcrux_ml_kem_constant_time_ops_compare_ciphertexts_select_shared_secret_in_constant_time(
    Eurydice_slice lhs_c, Eurydice_slice rhs_c, Eurydice_slice lhs_s,
    Eurydice_slice rhs_s, uint8_t ret[32U]) {
  uint8_t selector = compare_ciphertexts_in_constant_time(lhs_c, rhs_c);
  uint8_t ret0[32U];
  select_shared_secret_in_constant_time(lhs_s, rhs_s, selector, ret0);
  memcpy(ret, ret0, (size_t)32U * sizeof(uint8_t));
}

/**
This function found in impl {(core::convert::From<@Array<u8, SIZE>> for
libcrux_ml_kem::types::MlKemPublicKey<SIZE>)#14}
*/
/**
A monomorphic instance of libcrux_ml_kem.types.from_b6
with const generics
- SIZE= 1568
*/
libcrux_ml_kem_types_MlKemPublicKey_1f libcrux_ml_kem_types_from_b6_961(
    uint8_t value[1568U]) {
  /* Passing arrays by value in Rust generates a copy in C */
  uint8_t copy_of_value[1568U];
  memcpy(copy_of_value, value, (size_t)1568U * sizeof(uint8_t));
  libcrux_ml_kem_types_MlKemPublicKey_1f lit;
  memcpy(lit.value, copy_of_value, (size_t)1568U * sizeof(uint8_t));
  return lit;
}

/**
 Create a new [`MlKemKeyPair`] from the secret and public key.
*/
/**
This function found in impl
{libcrux_ml_kem::types::MlKemKeyPair<PRIVATE_KEY_SIZE, PUBLIC_KEY_SIZE>}
*/
/**
A monomorphic instance of libcrux_ml_kem.types.from_17
with const generics
- PRIVATE_KEY_SIZE= 3168
- PUBLIC_KEY_SIZE= 1568
*/
libcrux_ml_kem_mlkem1024_MlKem1024KeyPair libcrux_ml_kem_types_from_17_821(
    libcrux_ml_kem_types_MlKemPrivateKey_95 sk,
    libcrux_ml_kem_types_MlKemPublicKey_1f pk) {
  return (
      CLITERAL(libcrux_ml_kem_mlkem1024_MlKem1024KeyPair){.sk = sk, .pk = pk});
}

/**
This function found in impl {(core::convert::From<@Array<u8, SIZE>> for
libcrux_ml_kem::types::MlKemPrivateKey<SIZE>)#8}
*/
/**
A monomorphic instance of libcrux_ml_kem.types.from_05
with const generics
- SIZE= 3168
*/
libcrux_ml_kem_types_MlKemPrivateKey_95 libcrux_ml_kem_types_from_05_891(
    uint8_t value[3168U]) {
  /* Passing arrays by value in Rust generates a copy in C */
  uint8_t copy_of_value[3168U];
  memcpy(copy_of_value, value, (size_t)3168U * sizeof(uint8_t));
  libcrux_ml_kem_types_MlKemPrivateKey_95 lit;
  memcpy(lit.value, copy_of_value, (size_t)3168U * sizeof(uint8_t));
  return lit;
}

/**
This function found in impl {(core::convert::From<@Array<u8, SIZE>> for
libcrux_ml_kem::types::MlKemCiphertext<SIZE>)#2}
*/
/**
A monomorphic instance of libcrux_ml_kem.types.from_01
with const generics
- SIZE= 1568
*/
<<<<<<< HEAD
libcrux_ml_kem_mlkem1024_MlKem1024Ciphertext libcrux_ml_kem_types_from_01_191(
=======
libcrux_ml_kem_mlkem1024_MlKem1024Ciphertext libcrux_ml_kem_types_from_01_e91(
>>>>>>> d8644b0b
    uint8_t value[1568U]) {
  /* Passing arrays by value in Rust generates a copy in C */
  uint8_t copy_of_value[1568U];
  memcpy(copy_of_value, value, (size_t)1568U * sizeof(uint8_t));
  libcrux_ml_kem_mlkem1024_MlKem1024Ciphertext lit;
  memcpy(lit.value, copy_of_value, (size_t)1568U * sizeof(uint8_t));
  return lit;
}

/**
 A reference to the raw byte slice.
*/
/**
This function found in impl {libcrux_ml_kem::types::MlKemPublicKey<SIZE>#18}
*/
/**
A monomorphic instance of libcrux_ml_kem.types.as_slice_cb
with const generics
- SIZE= 1568
*/
<<<<<<< HEAD
uint8_t *libcrux_ml_kem_types_as_slice_cb_7a1(
=======
uint8_t *libcrux_ml_kem_types_as_slice_cb_5c1(
>>>>>>> d8644b0b
    libcrux_ml_kem_types_MlKemPublicKey_1f *self) {
  return self->value;
}

/**
This function found in impl {(core::convert::AsRef<@Slice<u8>> for
libcrux_ml_kem::types::MlKemCiphertext<SIZE>)#1}
*/
/**
A monomorphic instance of libcrux_ml_kem.types.as_ref_00
with const generics
- SIZE= 1568
*/
<<<<<<< HEAD
Eurydice_slice libcrux_ml_kem_types_as_ref_00_c61(
=======
Eurydice_slice libcrux_ml_kem_types_as_ref_00_f11(
>>>>>>> d8644b0b
    libcrux_ml_kem_mlkem1024_MlKem1024Ciphertext *self) {
  return Eurydice_array_to_slice((size_t)1568U, self->value, uint8_t);
}

/**
 Pad the `slice` with `0`s at the end.
*/
/**
A monomorphic instance of libcrux_ml_kem.utils.into_padded_array
with const generics
- LEN= 1600
*/
void libcrux_ml_kem_utils_into_padded_array_6d4(Eurydice_slice slice,
                                                uint8_t ret[1600U]) {
  uint8_t out[1600U] = {0U};
  uint8_t *uu____0 = out;
  Eurydice_slice_copy(
      Eurydice_array_to_subslice2(uu____0, (size_t)0U,
                                  Eurydice_slice_len(slice, uint8_t), uint8_t),
      slice, uint8_t);
  memcpy(ret, out, (size_t)1600U * sizeof(uint8_t));
}

/**
This function found in impl {(core::convert::From<@Array<u8, SIZE>> for
libcrux_ml_kem::types::MlKemPublicKey<SIZE>)#14}
*/
/**
A monomorphic instance of libcrux_ml_kem.types.from_b6
with const generics
- SIZE= 1184
*/
libcrux_ml_kem_types_MlKemPublicKey_15 libcrux_ml_kem_types_from_b6_960(
    uint8_t value[1184U]) {
  /* Passing arrays by value in Rust generates a copy in C */
  uint8_t copy_of_value[1184U];
  memcpy(copy_of_value, value, (size_t)1184U * sizeof(uint8_t));
  libcrux_ml_kem_types_MlKemPublicKey_15 lit;
  memcpy(lit.value, copy_of_value, (size_t)1184U * sizeof(uint8_t));
  return lit;
}

/**
 Create a new [`MlKemKeyPair`] from the secret and public key.
*/
/**
This function found in impl
{libcrux_ml_kem::types::MlKemKeyPair<PRIVATE_KEY_SIZE, PUBLIC_KEY_SIZE>}
*/
/**
A monomorphic instance of libcrux_ml_kem.types.from_17
with const generics
- PRIVATE_KEY_SIZE= 2400
- PUBLIC_KEY_SIZE= 1184
*/
libcrux_ml_kem_mlkem768_MlKem768KeyPair libcrux_ml_kem_types_from_17_820(
    libcrux_ml_kem_types_MlKemPrivateKey_55 sk,
    libcrux_ml_kem_types_MlKemPublicKey_15 pk) {
  return (
      CLITERAL(libcrux_ml_kem_mlkem768_MlKem768KeyPair){.sk = sk, .pk = pk});
}

/**
This function found in impl {(core::convert::From<@Array<u8, SIZE>> for
libcrux_ml_kem::types::MlKemPrivateKey<SIZE>)#8}
*/
/**
A monomorphic instance of libcrux_ml_kem.types.from_05
with const generics
- SIZE= 2400
*/
libcrux_ml_kem_types_MlKemPrivateKey_55 libcrux_ml_kem_types_from_05_890(
    uint8_t value[2400U]) {
  /* Passing arrays by value in Rust generates a copy in C */
  uint8_t copy_of_value[2400U];
  memcpy(copy_of_value, value, (size_t)2400U * sizeof(uint8_t));
  libcrux_ml_kem_types_MlKemPrivateKey_55 lit;
  memcpy(lit.value, copy_of_value, (size_t)2400U * sizeof(uint8_t));
  return lit;
}

/**
This function found in impl {(core::convert::From<@Array<u8, SIZE>> for
libcrux_ml_kem::types::MlKemCiphertext<SIZE>)#2}
*/
/**
A monomorphic instance of libcrux_ml_kem.types.from_01
with const generics
- SIZE= 1088
*/
<<<<<<< HEAD
libcrux_ml_kem_mlkem768_MlKem768Ciphertext libcrux_ml_kem_types_from_01_190(
=======
libcrux_ml_kem_mlkem768_MlKem768Ciphertext libcrux_ml_kem_types_from_01_e90(
>>>>>>> d8644b0b
    uint8_t value[1088U]) {
  /* Passing arrays by value in Rust generates a copy in C */
  uint8_t copy_of_value[1088U];
  memcpy(copy_of_value, value, (size_t)1088U * sizeof(uint8_t));
  libcrux_ml_kem_mlkem768_MlKem768Ciphertext lit;
  memcpy(lit.value, copy_of_value, (size_t)1088U * sizeof(uint8_t));
  return lit;
}

/**
 A reference to the raw byte slice.
*/
/**
This function found in impl {libcrux_ml_kem::types::MlKemPublicKey<SIZE>#18}
*/
/**
A monomorphic instance of libcrux_ml_kem.types.as_slice_cb
with const generics
- SIZE= 1184
*/
<<<<<<< HEAD
uint8_t *libcrux_ml_kem_types_as_slice_cb_7a0(
=======
uint8_t *libcrux_ml_kem_types_as_slice_cb_5c0(
>>>>>>> d8644b0b
    libcrux_ml_kem_types_MlKemPublicKey_15 *self) {
  return self->value;
}

/**
This function found in impl {(core::convert::AsRef<@Slice<u8>> for
libcrux_ml_kem::types::MlKemCiphertext<SIZE>)#1}
*/
/**
A monomorphic instance of libcrux_ml_kem.types.as_ref_00
with const generics
- SIZE= 1088
*/
<<<<<<< HEAD
Eurydice_slice libcrux_ml_kem_types_as_ref_00_c60(
=======
Eurydice_slice libcrux_ml_kem_types_as_ref_00_f10(
>>>>>>> d8644b0b
    libcrux_ml_kem_mlkem768_MlKem768Ciphertext *self) {
  return Eurydice_array_to_slice((size_t)1088U, self->value, uint8_t);
}

/**
 Pad the `slice` with `0`s at the end.
*/
/**
A monomorphic instance of libcrux_ml_kem.utils.into_padded_array
with const generics
- LEN= 1120
*/
void libcrux_ml_kem_utils_into_padded_array_6d3(Eurydice_slice slice,
                                                uint8_t ret[1120U]) {
  uint8_t out[1120U] = {0U};
  uint8_t *uu____0 = out;
  Eurydice_slice_copy(
      Eurydice_array_to_subslice2(uu____0, (size_t)0U,
                                  Eurydice_slice_len(slice, uint8_t), uint8_t),
      slice, uint8_t);
  memcpy(ret, out, (size_t)1120U * sizeof(uint8_t));
}

/**
This function found in impl {(core::convert::From<@Array<u8, SIZE>> for
libcrux_ml_kem::types::MlKemPublicKey<SIZE>)#14}
*/
/**
A monomorphic instance of libcrux_ml_kem.types.from_b6
with const generics
- SIZE= 800
*/
libcrux_ml_kem_types_MlKemPublicKey_be libcrux_ml_kem_types_from_b6_96(
    uint8_t value[800U]) {
  /* Passing arrays by value in Rust generates a copy in C */
  uint8_t copy_of_value[800U];
  memcpy(copy_of_value, value, (size_t)800U * sizeof(uint8_t));
  libcrux_ml_kem_types_MlKemPublicKey_be lit;
  memcpy(lit.value, copy_of_value, (size_t)800U * sizeof(uint8_t));
  return lit;
}

/**
 Create a new [`MlKemKeyPair`] from the secret and public key.
*/
/**
This function found in impl
{libcrux_ml_kem::types::MlKemKeyPair<PRIVATE_KEY_SIZE, PUBLIC_KEY_SIZE>}
*/
/**
A monomorphic instance of libcrux_ml_kem.types.from_17
with const generics
- PRIVATE_KEY_SIZE= 1632
- PUBLIC_KEY_SIZE= 800
*/
libcrux_ml_kem_types_MlKemKeyPair_cb libcrux_ml_kem_types_from_17_82(
    libcrux_ml_kem_types_MlKemPrivateKey_5e sk,
    libcrux_ml_kem_types_MlKemPublicKey_be pk) {
  return (CLITERAL(libcrux_ml_kem_types_MlKemKeyPair_cb){.sk = sk, .pk = pk});
}

/**
This function found in impl {(core::convert::From<@Array<u8, SIZE>> for
libcrux_ml_kem::types::MlKemPrivateKey<SIZE>)#8}
*/
/**
A monomorphic instance of libcrux_ml_kem.types.from_05
with const generics
- SIZE= 1632
*/
libcrux_ml_kem_types_MlKemPrivateKey_5e libcrux_ml_kem_types_from_05_89(
    uint8_t value[1632U]) {
  /* Passing arrays by value in Rust generates a copy in C */
  uint8_t copy_of_value[1632U];
  memcpy(copy_of_value, value, (size_t)1632U * sizeof(uint8_t));
  libcrux_ml_kem_types_MlKemPrivateKey_5e lit;
  memcpy(lit.value, copy_of_value, (size_t)1632U * sizeof(uint8_t));
  return lit;
}

/**
This function found in impl {core::result::Result<T, E>}
*/
/**
A monomorphic instance of core.result.unwrap_41
with types uint8_t[32size_t], core_array_TryFromSliceError

*/
void core_result_unwrap_41_33(core_result_Result_00 self, uint8_t ret[32U]) {
  if (self.tag == core_result_Ok) {
    uint8_t f0[32U];
    memcpy(f0, self.val.case_Ok, (size_t)32U * sizeof(uint8_t));
    memcpy(ret, f0, (size_t)32U * sizeof(uint8_t));
  } else {
    KRML_HOST_EPRINTF("KaRaMeL abort at %s:%d\n%s\n", __FILE__, __LINE__,
                      "unwrap not Ok");
    KRML_HOST_EXIT(255U);
  }
}

/**
This function found in impl {(core::convert::From<@Array<u8, SIZE>> for
libcrux_ml_kem::types::MlKemCiphertext<SIZE>)#2}
*/
/**
A monomorphic instance of libcrux_ml_kem.types.from_01
with const generics
- SIZE= 768
*/
<<<<<<< HEAD
libcrux_ml_kem_types_MlKemCiphertext_e8 libcrux_ml_kem_types_from_01_19(
=======
libcrux_ml_kem_types_MlKemCiphertext_e8 libcrux_ml_kem_types_from_01_e9(
>>>>>>> d8644b0b
    uint8_t value[768U]) {
  /* Passing arrays by value in Rust generates a copy in C */
  uint8_t copy_of_value[768U];
  memcpy(copy_of_value, value, (size_t)768U * sizeof(uint8_t));
  libcrux_ml_kem_types_MlKemCiphertext_e8 lit;
  memcpy(lit.value, copy_of_value, (size_t)768U * sizeof(uint8_t));
  return lit;
}

/**
 A reference to the raw byte slice.
*/
/**
This function found in impl {libcrux_ml_kem::types::MlKemPublicKey<SIZE>#18}
*/
/**
A monomorphic instance of libcrux_ml_kem.types.as_slice_cb
with const generics
- SIZE= 800
*/
<<<<<<< HEAD
uint8_t *libcrux_ml_kem_types_as_slice_cb_7a(
=======
uint8_t *libcrux_ml_kem_types_as_slice_cb_5c(
>>>>>>> d8644b0b
    libcrux_ml_kem_types_MlKemPublicKey_be *self) {
  return self->value;
}

/**
 Pad the `slice` with `0`s at the end.
*/
/**
A monomorphic instance of libcrux_ml_kem.utils.into_padded_array
with const generics
- LEN= 33
*/
void libcrux_ml_kem_utils_into_padded_array_6d2(Eurydice_slice slice,
                                                uint8_t ret[33U]) {
  uint8_t out[33U] = {0U};
  uint8_t *uu____0 = out;
  Eurydice_slice_copy(
      Eurydice_array_to_subslice2(uu____0, (size_t)0U,
                                  Eurydice_slice_len(slice, uint8_t), uint8_t),
      slice, uint8_t);
  memcpy(ret, out, (size_t)33U * sizeof(uint8_t));
}

/**
 Pad the `slice` with `0`s at the end.
*/
/**
A monomorphic instance of libcrux_ml_kem.utils.into_padded_array
with const generics
- LEN= 34
*/
void libcrux_ml_kem_utils_into_padded_array_6d1(Eurydice_slice slice,
                                                uint8_t ret[34U]) {
  uint8_t out[34U] = {0U};
  uint8_t *uu____0 = out;
  Eurydice_slice_copy(
      Eurydice_array_to_subslice2(uu____0, (size_t)0U,
                                  Eurydice_slice_len(slice, uint8_t), uint8_t),
      slice, uint8_t);
  memcpy(ret, out, (size_t)34U * sizeof(uint8_t));
}

/**
This function found in impl {(core::convert::AsRef<@Slice<u8>> for
libcrux_ml_kem::types::MlKemCiphertext<SIZE>)#1}
*/
/**
A monomorphic instance of libcrux_ml_kem.types.as_ref_00
with const generics
- SIZE= 768
*/
<<<<<<< HEAD
Eurydice_slice libcrux_ml_kem_types_as_ref_00_c6(
=======
Eurydice_slice libcrux_ml_kem_types_as_ref_00_f1(
>>>>>>> d8644b0b
    libcrux_ml_kem_types_MlKemCiphertext_e8 *self) {
  return Eurydice_array_to_slice((size_t)768U, self->value, uint8_t);
}

/**
 Pad the `slice` with `0`s at the end.
*/
/**
A monomorphic instance of libcrux_ml_kem.utils.into_padded_array
with const generics
- LEN= 800
*/
void libcrux_ml_kem_utils_into_padded_array_6d0(Eurydice_slice slice,
                                                uint8_t ret[800U]) {
  uint8_t out[800U] = {0U};
  uint8_t *uu____0 = out;
  Eurydice_slice_copy(
      Eurydice_array_to_subslice2(uu____0, (size_t)0U,
                                  Eurydice_slice_len(slice, uint8_t), uint8_t),
      slice, uint8_t);
  memcpy(ret, out, (size_t)800U * sizeof(uint8_t));
}

/**
 Pad the `slice` with `0`s at the end.
*/
/**
A monomorphic instance of libcrux_ml_kem.utils.into_padded_array
with const generics
- LEN= 64
*/
void libcrux_ml_kem_utils_into_padded_array_6d(Eurydice_slice slice,
                                               uint8_t ret[64U]) {
  uint8_t out[64U] = {0U};
  uint8_t *uu____0 = out;
  Eurydice_slice_copy(
      Eurydice_array_to_subslice2(uu____0, (size_t)0U,
                                  Eurydice_slice_len(slice, uint8_t), uint8_t),
      slice, uint8_t);
  memcpy(ret, out, (size_t)64U * sizeof(uint8_t));
}

/**
This function found in impl {core::result::Result<T, E>}
*/
/**
A monomorphic instance of core.result.unwrap_41
with types uint8_t[24size_t], core_array_TryFromSliceError

*/
void core_result_unwrap_41_76(core_result_Result_6f self, uint8_t ret[24U]) {
  if (self.tag == core_result_Ok) {
    uint8_t f0[24U];
    memcpy(f0, self.val.case_Ok, (size_t)24U * sizeof(uint8_t));
    memcpy(ret, f0, (size_t)24U * sizeof(uint8_t));
  } else {
    KRML_HOST_EPRINTF("KaRaMeL abort at %s:%d\n%s\n", __FILE__, __LINE__,
                      "unwrap not Ok");
    KRML_HOST_EXIT(255U);
  }
}

/**
This function found in impl {core::result::Result<T, E>}
*/
/**
A monomorphic instance of core.result.unwrap_41
with types uint8_t[20size_t], core_array_TryFromSliceError

*/
void core_result_unwrap_41_ea(core_result_Result_7a self, uint8_t ret[20U]) {
  if (self.tag == core_result_Ok) {
    uint8_t f0[20U];
    memcpy(f0, self.val.case_Ok, (size_t)20U * sizeof(uint8_t));
    memcpy(ret, f0, (size_t)20U * sizeof(uint8_t));
  } else {
    KRML_HOST_EPRINTF("KaRaMeL abort at %s:%d\n%s\n", __FILE__, __LINE__,
                      "unwrap not Ok");
    KRML_HOST_EXIT(255U);
  }
}

/**
This function found in impl {core::result::Result<T, E>}
*/
/**
A monomorphic instance of core.result.unwrap_41
with types uint8_t[10size_t], core_array_TryFromSliceError

*/
void core_result_unwrap_41_07(core_result_Result_cd self, uint8_t ret[10U]) {
  if (self.tag == core_result_Ok) {
    uint8_t f0[10U];
    memcpy(f0, self.val.case_Ok, (size_t)10U * sizeof(uint8_t));
    memcpy(ret, f0, (size_t)10U * sizeof(uint8_t));
  } else {
    KRML_HOST_EPRINTF("KaRaMeL abort at %s:%d\n%s\n", __FILE__, __LINE__,
                      "unwrap not Ok");
    KRML_HOST_EXIT(255U);
  }
}

/**
This function found in impl {core::result::Result<T, E>}
*/
/**
A monomorphic instance of core.result.unwrap_41
with types int16_t[16size_t], core_array_TryFromSliceError

*/
void core_result_unwrap_41_30(core_result_Result_c0 self, int16_t ret[16U]) {
  if (self.tag == core_result_Ok) {
    int16_t f0[16U];
    memcpy(f0, self.val.case_Ok, (size_t)16U * sizeof(int16_t));
    memcpy(ret, f0, (size_t)16U * sizeof(int16_t));
  } else {
    KRML_HOST_EPRINTF("KaRaMeL abort at %s:%d\n%s\n", __FILE__, __LINE__,
                      "unwrap not Ok");
    KRML_HOST_EXIT(255U);
  }
}

/**
This function found in impl {core::result::Result<T, E>}
*/
/**
A monomorphic instance of core.result.unwrap_41
with types uint8_t[8size_t], core_array_TryFromSliceError

*/
void core_result_unwrap_41_0e(core_result_Result_56 self, uint8_t ret[8U]) {
  if (self.tag == core_result_Ok) {
    uint8_t f0[8U];
    memcpy(f0, self.val.case_Ok, (size_t)8U * sizeof(uint8_t));
    memcpy(ret, f0, (size_t)8U * sizeof(uint8_t));
  } else {
    KRML_HOST_EPRINTF("KaRaMeL abort at %s:%d\n%s\n", __FILE__, __LINE__,
                      "unwrap not Ok");
    KRML_HOST_EXIT(255U);
  }
}<|MERGE_RESOLUTION|>--- conflicted
+++ resolved
@@ -4,19 +4,11 @@
  * SPDX-License-Identifier: MIT or Apache-2.0
  *
  * This code was generated with the following revisions:
-<<<<<<< HEAD
- * Charon: b351338f6a84c7a1afc27433eb0ffdc668b3581d
- * Eurydice: 7efec1624422fd5e94388ef06b9c76dfe7a48d46
- * Karamel: c96fb69d15693284644d6aecaa90afa37e4de8f0
- * F*: 58c915a86a2c07c8eca8d9deafd76cb7a91f0eb7
- * Libcrux: 6a879b951d169019291839d9badb170d28e5246b
-=======
  * Charon: 6b5e110342a771a3e1c739b10294b1778e4be8b4
  * Eurydice: 31be7d65ca5d6acdacfb33652e478d24dd85c1cb
  * Karamel: 3205d3365ea2790b02368f79fcee38e38d0b5908
  * F*: a32b316e521fa4f239b610ec8f1d15e78d62cbe8-dirty
  * Libcrux: 4ad532b206174114dd4140b718e7794a28fc59ee
->>>>>>> d8644b0b
  */
 
 #include "internal/libcrux_core.h"
@@ -157,11 +149,7 @@
 with const generics
 - SIZE= 1568
 */
-<<<<<<< HEAD
-libcrux_ml_kem_mlkem1024_MlKem1024Ciphertext libcrux_ml_kem_types_from_01_191(
-=======
 libcrux_ml_kem_mlkem1024_MlKem1024Ciphertext libcrux_ml_kem_types_from_01_e91(
->>>>>>> d8644b0b
     uint8_t value[1568U]) {
   /* Passing arrays by value in Rust generates a copy in C */
   uint8_t copy_of_value[1568U];
@@ -182,11 +170,7 @@
 with const generics
 - SIZE= 1568
 */
-<<<<<<< HEAD
-uint8_t *libcrux_ml_kem_types_as_slice_cb_7a1(
-=======
 uint8_t *libcrux_ml_kem_types_as_slice_cb_5c1(
->>>>>>> d8644b0b
     libcrux_ml_kem_types_MlKemPublicKey_1f *self) {
   return self->value;
 }
@@ -200,11 +184,7 @@
 with const generics
 - SIZE= 1568
 */
-<<<<<<< HEAD
-Eurydice_slice libcrux_ml_kem_types_as_ref_00_c61(
-=======
 Eurydice_slice libcrux_ml_kem_types_as_ref_00_f11(
->>>>>>> d8644b0b
     libcrux_ml_kem_mlkem1024_MlKem1024Ciphertext *self) {
   return Eurydice_array_to_slice((size_t)1568U, self->value, uint8_t);
 }
@@ -295,11 +275,7 @@
 with const generics
 - SIZE= 1088
 */
-<<<<<<< HEAD
-libcrux_ml_kem_mlkem768_MlKem768Ciphertext libcrux_ml_kem_types_from_01_190(
-=======
 libcrux_ml_kem_mlkem768_MlKem768Ciphertext libcrux_ml_kem_types_from_01_e90(
->>>>>>> d8644b0b
     uint8_t value[1088U]) {
   /* Passing arrays by value in Rust generates a copy in C */
   uint8_t copy_of_value[1088U];
@@ -320,11 +296,7 @@
 with const generics
 - SIZE= 1184
 */
-<<<<<<< HEAD
-uint8_t *libcrux_ml_kem_types_as_slice_cb_7a0(
-=======
 uint8_t *libcrux_ml_kem_types_as_slice_cb_5c0(
->>>>>>> d8644b0b
     libcrux_ml_kem_types_MlKemPublicKey_15 *self) {
   return self->value;
 }
@@ -338,11 +310,7 @@
 with const generics
 - SIZE= 1088
 */
-<<<<<<< HEAD
-Eurydice_slice libcrux_ml_kem_types_as_ref_00_c60(
-=======
 Eurydice_slice libcrux_ml_kem_types_as_ref_00_f10(
->>>>>>> d8644b0b
     libcrux_ml_kem_mlkem768_MlKem768Ciphertext *self) {
   return Eurydice_array_to_slice((size_t)1088U, self->value, uint8_t);
 }
@@ -452,11 +420,7 @@
 with const generics
 - SIZE= 768
 */
-<<<<<<< HEAD
-libcrux_ml_kem_types_MlKemCiphertext_e8 libcrux_ml_kem_types_from_01_19(
-=======
 libcrux_ml_kem_types_MlKemCiphertext_e8 libcrux_ml_kem_types_from_01_e9(
->>>>>>> d8644b0b
     uint8_t value[768U]) {
   /* Passing arrays by value in Rust generates a copy in C */
   uint8_t copy_of_value[768U];
@@ -477,11 +441,7 @@
 with const generics
 - SIZE= 800
 */
-<<<<<<< HEAD
-uint8_t *libcrux_ml_kem_types_as_slice_cb_7a(
-=======
 uint8_t *libcrux_ml_kem_types_as_slice_cb_5c(
->>>>>>> d8644b0b
     libcrux_ml_kem_types_MlKemPublicKey_be *self) {
   return self->value;
 }
@@ -533,11 +493,7 @@
 with const generics
 - SIZE= 768
 */
-<<<<<<< HEAD
-Eurydice_slice libcrux_ml_kem_types_as_ref_00_c6(
-=======
 Eurydice_slice libcrux_ml_kem_types_as_ref_00_f1(
->>>>>>> d8644b0b
     libcrux_ml_kem_types_MlKemCiphertext_e8 *self) {
   return Eurydice_array_to_slice((size_t)768U, self->value, uint8_t);
 }
