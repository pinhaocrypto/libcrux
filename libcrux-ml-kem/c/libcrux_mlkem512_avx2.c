/*
 * SPDX-FileCopyrightText: 2024 Cryspen Sarl <info@cryspen.com>
 *
 * SPDX-License-Identifier: MIT or Apache-2.0
 *
 * This code was generated with the following revisions:
<<<<<<< HEAD
 * Charon: 28d543bfacc902ba9cc2a734b76baae9583892a4
 * Eurydice: 1a65dbf3758fe310833718c645a64266294a29ac
 * Karamel: 15d4bce74a2d43e34a64f48f8311b7d9bcb0e152
 * F*: 3063d19312f8ec3af5945f24ed3ebbb6b6cd9678
 * Libcrux: 098de7d283a7867de9c3e5672d7b3c915ef9b2f1
=======
 * Charon: 45f5a34f336e35c6cc2253bc90cbdb8d812cefa9
 * Eurydice: 1fff1c51ae6e6c87eafd28ec9d5594f54bc91c0c
 * Karamel: 8c3612018c25889288da6857771be3ad03b75bcd
 * F*: 5643e656b989aca7629723653a2570c7df6252b9-dirty
 * Libcrux: 2e8f138dbcbfbfabf4bbd994c8587ec00d197102
>>>>>>> 9f0de7fd
 */

#include "libcrux_mlkem512_avx2.h"

#include "internal/libcrux_mlkem_avx2.h"

/**
A monomorphic instance of libcrux_ml_kem.ind_cca.instantiations.avx2.decapsulate
with const generics
- K= 2
- SECRET_KEY_SIZE= 1632
- CPA_SECRET_KEY_SIZE= 768
- PUBLIC_KEY_SIZE= 800
- CIPHERTEXT_SIZE= 768
- T_AS_NTT_ENCODED_SIZE= 768
- C1_SIZE= 640
- C2_SIZE= 128
- VECTOR_U_COMPRESSION_FACTOR= 10
- VECTOR_V_COMPRESSION_FACTOR= 4
- C1_BLOCK_SIZE= 320
- ETA1= 3
- ETA1_RANDOMNESS_SIZE= 192
- ETA2= 2
- ETA2_RANDOMNESS_SIZE= 128
- IMPLICIT_REJECTION_HASH_INPUT_SIZE= 800
*/
<<<<<<< HEAD
static void decapsulate_15(libcrux_ml_kem_types_MlKemPrivateKey_5e *private_key,
                           libcrux_ml_kem_types_MlKemCiphertext_e8 *ciphertext,
                           uint8_t ret[32U]) {
  libcrux_ml_kem_ind_cca_decapsulate_6f(private_key, ciphertext, ret);
=======
static void decapsulate_69(libcrux_ml_kem_types_MlKemPrivateKey_fa *private_key,
                           libcrux_ml_kem_types_MlKemCiphertext_1a *ciphertext,
                           uint8_t ret[32U]) {
  libcrux_ml_kem_ind_cca_decapsulate_a1(private_key, ciphertext, ret);
>>>>>>> 9f0de7fd
}

/**
 Decapsulate ML-KEM 512

 Generates an [`MlKemSharedSecret`].
 The input is a reference to an [`MlKem512PrivateKey`] and an
 [`MlKem512Ciphertext`].
*/
void libcrux_ml_kem_mlkem512_avx2_decapsulate(
<<<<<<< HEAD
    libcrux_ml_kem_types_MlKemPrivateKey_5e *private_key,
    libcrux_ml_kem_types_MlKemCiphertext_e8 *ciphertext, uint8_t ret[32U]) {
  decapsulate_15(private_key, ciphertext, ret);
=======
    libcrux_ml_kem_types_MlKemPrivateKey_fa *private_key,
    libcrux_ml_kem_types_MlKemCiphertext_1a *ciphertext, uint8_t ret[32U]) {
  decapsulate_69(private_key, ciphertext, ret);
>>>>>>> 9f0de7fd
}

/**
A monomorphic instance of libcrux_ml_kem.ind_cca.instantiations.avx2.encapsulate
with const generics
- K= 2
- CIPHERTEXT_SIZE= 768
- PUBLIC_KEY_SIZE= 800
- T_AS_NTT_ENCODED_SIZE= 768
- C1_SIZE= 640
- C2_SIZE= 128
- VECTOR_U_COMPRESSION_FACTOR= 10
- VECTOR_V_COMPRESSION_FACTOR= 4
- C1_BLOCK_SIZE= 320
- ETA1= 3
- ETA1_RANDOMNESS_SIZE= 192
- ETA2= 2
- ETA2_RANDOMNESS_SIZE= 128
*/
<<<<<<< HEAD
static tuple_ec encapsulate_9e(
    libcrux_ml_kem_types_MlKemPublicKey_be *public_key,
=======
static tuple_41 encapsulate_35(
    libcrux_ml_kem_types_MlKemPublicKey_52 *public_key,
>>>>>>> 9f0de7fd
    uint8_t randomness[32U]) {
  libcrux_ml_kem_types_MlKemPublicKey_52 *uu____0 = public_key;
  /* Passing arrays by value in Rust generates a copy in C */
  uint8_t copy_of_randomness[32U];
  memcpy(copy_of_randomness, randomness, (size_t)32U * sizeof(uint8_t));
<<<<<<< HEAD
  return libcrux_ml_kem_ind_cca_encapsulate_f4(uu____0, copy_of_randomness);
=======
  return libcrux_ml_kem_ind_cca_encapsulate_70(uu____0, copy_of_randomness);
>>>>>>> 9f0de7fd
}

/**
 Encapsulate ML-KEM 512

 Generates an ([`MlKem512Ciphertext`], [`MlKemSharedSecret`]) tuple.
 The input is a reference to an [`MlKem512PublicKey`] and [`SHARED_SECRET_SIZE`]
 bytes of `randomness`.
*/
tuple_41 libcrux_ml_kem_mlkem512_avx2_encapsulate(
    libcrux_ml_kem_types_MlKemPublicKey_52 *public_key,
    uint8_t randomness[32U]) {
  libcrux_ml_kem_types_MlKemPublicKey_52 *uu____0 = public_key;
  /* Passing arrays by value in Rust generates a copy in C */
  uint8_t copy_of_randomness[32U];
  memcpy(copy_of_randomness, randomness, (size_t)32U * sizeof(uint8_t));
<<<<<<< HEAD
  return encapsulate_9e(uu____0, copy_of_randomness);
=======
  return encapsulate_35(uu____0, copy_of_randomness);
>>>>>>> 9f0de7fd
}

/**
A monomorphic instance of
libcrux_ml_kem.ind_cca.instantiations.avx2.generate_keypair with const generics
- K= 2
- CPA_PRIVATE_KEY_SIZE= 768
- PRIVATE_KEY_SIZE= 1632
- PUBLIC_KEY_SIZE= 800
- RANKED_BYTES_PER_RING_ELEMENT= 768
- ETA1= 3
- ETA1_RANDOMNESS_SIZE= 192
*/
<<<<<<< HEAD
static libcrux_ml_kem_types_MlKemKeyPair_cb generate_keypair_01(
=======
static libcrux_ml_kem_types_MlKemKeyPair_3e generate_keypair_a8(
>>>>>>> 9f0de7fd
    uint8_t randomness[64U]) {
  /* Passing arrays by value in Rust generates a copy in C */
  uint8_t copy_of_randomness[64U];
  memcpy(copy_of_randomness, randomness, (size_t)64U * sizeof(uint8_t));
<<<<<<< HEAD
  return libcrux_ml_kem_ind_cca_generate_keypair_d2(copy_of_randomness);
=======
  return libcrux_ml_kem_ind_cca_generate_keypair_d6(copy_of_randomness);
>>>>>>> 9f0de7fd
}

/**
 Generate ML-KEM 512 Key Pair
*/
libcrux_ml_kem_types_MlKemKeyPair_3e
libcrux_ml_kem_mlkem512_avx2_generate_key_pair(uint8_t randomness[64U]) {
  /* Passing arrays by value in Rust generates a copy in C */
  uint8_t copy_of_randomness[64U];
  memcpy(copy_of_randomness, randomness, (size_t)64U * sizeof(uint8_t));
<<<<<<< HEAD
  return generate_keypair_01(copy_of_randomness);
=======
  return generate_keypair_a8(copy_of_randomness);
>>>>>>> 9f0de7fd
}

/**
A monomorphic instance of
libcrux_ml_kem.ind_cca.instantiations.avx2.validate_private_key with const
generics
- K= 2
- SECRET_KEY_SIZE= 1632
- CIPHERTEXT_SIZE= 768
*/
<<<<<<< HEAD
static KRML_MUSTINLINE bool validate_private_key_84(
    libcrux_ml_kem_types_MlKemPrivateKey_5e *private_key,
    libcrux_ml_kem_types_MlKemCiphertext_e8 *ciphertext) {
  return libcrux_ml_kem_ind_cca_validate_private_key_e1(private_key,
=======
static KRML_MUSTINLINE bool validate_private_key_1c(
    libcrux_ml_kem_types_MlKemPrivateKey_fa *private_key,
    libcrux_ml_kem_types_MlKemCiphertext_1a *ciphertext) {
  return libcrux_ml_kem_ind_cca_validate_private_key_ad(private_key,
>>>>>>> 9f0de7fd
                                                        ciphertext);
}

/**
 Validate a private key.

 Returns `true` if valid, and `false` otherwise.
*/
bool libcrux_ml_kem_mlkem512_avx2_validate_private_key(
<<<<<<< HEAD
    libcrux_ml_kem_types_MlKemPrivateKey_5e *private_key,
    libcrux_ml_kem_types_MlKemCiphertext_e8 *ciphertext) {
  return validate_private_key_84(private_key, ciphertext);
=======
    libcrux_ml_kem_types_MlKemPrivateKey_fa *private_key,
    libcrux_ml_kem_types_MlKemCiphertext_1a *ciphertext) {
  return validate_private_key_1c(private_key, ciphertext);
>>>>>>> 9f0de7fd
}

/**
A monomorphic instance of
libcrux_ml_kem.ind_cca.instantiations.avx2.validate_public_key with const
generics
- K= 2
- RANKED_BYTES_PER_RING_ELEMENT= 768
- PUBLIC_KEY_SIZE= 800
*/
<<<<<<< HEAD
static KRML_MUSTINLINE bool validate_public_key_e3(uint8_t *public_key) {
  return libcrux_ml_kem_ind_cca_validate_public_key_4a(public_key);
=======
static KRML_MUSTINLINE bool validate_public_key_1c(uint8_t *public_key) {
  return libcrux_ml_kem_ind_cca_validate_public_key_ba(public_key);
>>>>>>> 9f0de7fd
}

/**
 Validate a public key.

 Returns `true` if valid, and `false` otherwise.
*/
bool libcrux_ml_kem_mlkem512_avx2_validate_public_key(
<<<<<<< HEAD
    libcrux_ml_kem_types_MlKemPublicKey_be *public_key) {
  return validate_public_key_e3(public_key->value);
=======
    libcrux_ml_kem_types_MlKemPublicKey_52 *public_key) {
  return validate_public_key_1c(public_key->value);
>>>>>>> 9f0de7fd
}<|MERGE_RESOLUTION|>--- conflicted
+++ resolved
@@ -4,25 +4,20 @@
  * SPDX-License-Identifier: MIT or Apache-2.0
  *
  * This code was generated with the following revisions:
-<<<<<<< HEAD
- * Charon: 28d543bfacc902ba9cc2a734b76baae9583892a4
- * Eurydice: 1a65dbf3758fe310833718c645a64266294a29ac
- * Karamel: 15d4bce74a2d43e34a64f48f8311b7d9bcb0e152
- * F*: 3063d19312f8ec3af5945f24ed3ebbb6b6cd9678
- * Libcrux: 098de7d283a7867de9c3e5672d7b3c915ef9b2f1
-=======
  * Charon: 45f5a34f336e35c6cc2253bc90cbdb8d812cefa9
  * Eurydice: 1fff1c51ae6e6c87eafd28ec9d5594f54bc91c0c
  * Karamel: 8c3612018c25889288da6857771be3ad03b75bcd
  * F*: 5643e656b989aca7629723653a2570c7df6252b9-dirty
  * Libcrux: 2e8f138dbcbfbfabf4bbd994c8587ec00d197102
->>>>>>> 9f0de7fd
  */
 
 #include "libcrux_mlkem512_avx2.h"
 
 #include "internal/libcrux_mlkem_avx2.h"
 
+/**
+ Portable decapsulate
+*/
 /**
 A monomorphic instance of libcrux_ml_kem.ind_cca.instantiations.avx2.decapsulate
 with const generics
@@ -43,17 +38,10 @@
 - ETA2_RANDOMNESS_SIZE= 128
 - IMPLICIT_REJECTION_HASH_INPUT_SIZE= 800
 */
-<<<<<<< HEAD
-static void decapsulate_15(libcrux_ml_kem_types_MlKemPrivateKey_5e *private_key,
-                           libcrux_ml_kem_types_MlKemCiphertext_e8 *ciphertext,
-                           uint8_t ret[32U]) {
-  libcrux_ml_kem_ind_cca_decapsulate_6f(private_key, ciphertext, ret);
-=======
 static void decapsulate_69(libcrux_ml_kem_types_MlKemPrivateKey_fa *private_key,
                            libcrux_ml_kem_types_MlKemCiphertext_1a *ciphertext,
                            uint8_t ret[32U]) {
   libcrux_ml_kem_ind_cca_decapsulate_a1(private_key, ciphertext, ret);
->>>>>>> 9f0de7fd
 }
 
 /**
@@ -64,15 +52,9 @@
  [`MlKem512Ciphertext`].
 */
 void libcrux_ml_kem_mlkem512_avx2_decapsulate(
-<<<<<<< HEAD
-    libcrux_ml_kem_types_MlKemPrivateKey_5e *private_key,
-    libcrux_ml_kem_types_MlKemCiphertext_e8 *ciphertext, uint8_t ret[32U]) {
-  decapsulate_15(private_key, ciphertext, ret);
-=======
     libcrux_ml_kem_types_MlKemPrivateKey_fa *private_key,
     libcrux_ml_kem_types_MlKemCiphertext_1a *ciphertext, uint8_t ret[32U]) {
   decapsulate_69(private_key, ciphertext, ret);
->>>>>>> 9f0de7fd
 }
 
 /**
@@ -86,29 +68,20 @@
 - C2_SIZE= 128
 - VECTOR_U_COMPRESSION_FACTOR= 10
 - VECTOR_V_COMPRESSION_FACTOR= 4
-- C1_BLOCK_SIZE= 320
+- VECTOR_U_BLOCK_LEN= 320
 - ETA1= 3
 - ETA1_RANDOMNESS_SIZE= 192
 - ETA2= 2
 - ETA2_RANDOMNESS_SIZE= 128
 */
-<<<<<<< HEAD
-static tuple_ec encapsulate_9e(
-    libcrux_ml_kem_types_MlKemPublicKey_be *public_key,
-=======
 static tuple_41 encapsulate_35(
     libcrux_ml_kem_types_MlKemPublicKey_52 *public_key,
->>>>>>> 9f0de7fd
     uint8_t randomness[32U]) {
   libcrux_ml_kem_types_MlKemPublicKey_52 *uu____0 = public_key;
   /* Passing arrays by value in Rust generates a copy in C */
   uint8_t copy_of_randomness[32U];
   memcpy(copy_of_randomness, randomness, (size_t)32U * sizeof(uint8_t));
-<<<<<<< HEAD
-  return libcrux_ml_kem_ind_cca_encapsulate_f4(uu____0, copy_of_randomness);
-=======
   return libcrux_ml_kem_ind_cca_encapsulate_70(uu____0, copy_of_randomness);
->>>>>>> 9f0de7fd
 }
 
 /**
@@ -125,13 +98,12 @@
   /* Passing arrays by value in Rust generates a copy in C */
   uint8_t copy_of_randomness[32U];
   memcpy(copy_of_randomness, randomness, (size_t)32U * sizeof(uint8_t));
-<<<<<<< HEAD
-  return encapsulate_9e(uu____0, copy_of_randomness);
-=======
   return encapsulate_35(uu____0, copy_of_randomness);
->>>>>>> 9f0de7fd
 }
 
+/**
+ Portable generate key pair.
+*/
 /**
 A monomorphic instance of
 libcrux_ml_kem.ind_cca.instantiations.avx2.generate_keypair with const generics
@@ -139,24 +111,16 @@
 - CPA_PRIVATE_KEY_SIZE= 768
 - PRIVATE_KEY_SIZE= 1632
 - PUBLIC_KEY_SIZE= 800
-- RANKED_BYTES_PER_RING_ELEMENT= 768
+- BYTES_PER_RING_ELEMENT= 768
 - ETA1= 3
 - ETA1_RANDOMNESS_SIZE= 192
 */
-<<<<<<< HEAD
-static libcrux_ml_kem_types_MlKemKeyPair_cb generate_keypair_01(
-=======
 static libcrux_ml_kem_types_MlKemKeyPair_3e generate_keypair_a8(
->>>>>>> 9f0de7fd
     uint8_t randomness[64U]) {
   /* Passing arrays by value in Rust generates a copy in C */
   uint8_t copy_of_randomness[64U];
   memcpy(copy_of_randomness, randomness, (size_t)64U * sizeof(uint8_t));
-<<<<<<< HEAD
-  return libcrux_ml_kem_ind_cca_generate_keypair_d2(copy_of_randomness);
-=======
   return libcrux_ml_kem_ind_cca_generate_keypair_d6(copy_of_randomness);
->>>>>>> 9f0de7fd
 }
 
 /**
@@ -167,13 +131,12 @@
   /* Passing arrays by value in Rust generates a copy in C */
   uint8_t copy_of_randomness[64U];
   memcpy(copy_of_randomness, randomness, (size_t)64U * sizeof(uint8_t));
-<<<<<<< HEAD
-  return generate_keypair_01(copy_of_randomness);
-=======
   return generate_keypair_a8(copy_of_randomness);
->>>>>>> 9f0de7fd
 }
 
+/**
+ Portable private key validation
+*/
 /**
 A monomorphic instance of
 libcrux_ml_kem.ind_cca.instantiations.avx2.validate_private_key with const
@@ -182,17 +145,10 @@
 - SECRET_KEY_SIZE= 1632
 - CIPHERTEXT_SIZE= 768
 */
-<<<<<<< HEAD
-static KRML_MUSTINLINE bool validate_private_key_84(
-    libcrux_ml_kem_types_MlKemPrivateKey_5e *private_key,
-    libcrux_ml_kem_types_MlKemCiphertext_e8 *ciphertext) {
-  return libcrux_ml_kem_ind_cca_validate_private_key_e1(private_key,
-=======
 static KRML_MUSTINLINE bool validate_private_key_1c(
     libcrux_ml_kem_types_MlKemPrivateKey_fa *private_key,
     libcrux_ml_kem_types_MlKemCiphertext_1a *ciphertext) {
   return libcrux_ml_kem_ind_cca_validate_private_key_ad(private_key,
->>>>>>> 9f0de7fd
                                                         ciphertext);
 }
 
@@ -202,17 +158,14 @@
  Returns `true` if valid, and `false` otherwise.
 */
 bool libcrux_ml_kem_mlkem512_avx2_validate_private_key(
-<<<<<<< HEAD
-    libcrux_ml_kem_types_MlKemPrivateKey_5e *private_key,
-    libcrux_ml_kem_types_MlKemCiphertext_e8 *ciphertext) {
-  return validate_private_key_84(private_key, ciphertext);
-=======
     libcrux_ml_kem_types_MlKemPrivateKey_fa *private_key,
     libcrux_ml_kem_types_MlKemCiphertext_1a *ciphertext) {
   return validate_private_key_1c(private_key, ciphertext);
->>>>>>> 9f0de7fd
 }
 
+/**
+ Portable public key validation
+*/
 /**
 A monomorphic instance of
 libcrux_ml_kem.ind_cca.instantiations.avx2.validate_public_key with const
@@ -221,13 +174,8 @@
 - RANKED_BYTES_PER_RING_ELEMENT= 768
 - PUBLIC_KEY_SIZE= 800
 */
-<<<<<<< HEAD
-static KRML_MUSTINLINE bool validate_public_key_e3(uint8_t *public_key) {
-  return libcrux_ml_kem_ind_cca_validate_public_key_4a(public_key);
-=======
 static KRML_MUSTINLINE bool validate_public_key_1c(uint8_t *public_key) {
   return libcrux_ml_kem_ind_cca_validate_public_key_ba(public_key);
->>>>>>> 9f0de7fd
 }
 
 /**
@@ -236,11 +184,6 @@
  Returns `true` if valid, and `false` otherwise.
 */
 bool libcrux_ml_kem_mlkem512_avx2_validate_public_key(
-<<<<<<< HEAD
-    libcrux_ml_kem_types_MlKemPublicKey_be *public_key) {
-  return validate_public_key_e3(public_key->value);
-=======
     libcrux_ml_kem_types_MlKemPublicKey_52 *public_key) {
   return validate_public_key_1c(public_key->value);
->>>>>>> 9f0de7fd
 }