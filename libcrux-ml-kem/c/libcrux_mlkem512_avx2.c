--- conflicted
+++ resolved
@@ -8,11 +8,7 @@
  * Eurydice: e66abbc2119485abfafa17c1911bdbdada5b04f3
  * Karamel: 7862fdc3899b718d39ec98568f78ec40592a622a
  * F*: 3ed3c98d39ce028c31c5908a38bc68ad5098f563
-<<<<<<< HEAD
- * Libcrux: ffaeafbdbb5598f4060b0f4e1cc8ad937feac00a
-=======
  * Libcrux: 5cc4b70a624527733049367b7fa90e15047c47c7
->>>>>>> a6e4d55c
  */
 
 #include "libcrux_mlkem512_avx2.h"
@@ -39,17 +35,10 @@
 - ETA2_RANDOMNESS_SIZE= 128
 - IMPLICIT_REJECTION_HASH_INPUT_SIZE= 800
 */
-<<<<<<< HEAD
-static void decapsulate_9f(libcrux_ml_kem_types_MlKemPrivateKey_5e *private_key,
-                           libcrux_ml_kem_types_MlKemCiphertext_e8 *ciphertext,
-                           uint8_t ret[32U]) {
-  libcrux_ml_kem_ind_cca_decapsulate_20(private_key, ciphertext, ret);
-=======
 static void decapsulate_44(libcrux_ml_kem_types_MlKemPrivateKey_5e *private_key,
                            libcrux_ml_kem_types_MlKemCiphertext_e8 *ciphertext,
                            uint8_t ret[32U]) {
   libcrux_ml_kem_ind_cca_decapsulate_4c(private_key, ciphertext, ret);
->>>>>>> a6e4d55c
 }
 
 /**
@@ -62,11 +51,7 @@
 void libcrux_ml_kem_mlkem512_avx2_decapsulate(
     libcrux_ml_kem_types_MlKemPrivateKey_5e *private_key,
     libcrux_ml_kem_types_MlKemCiphertext_e8 *ciphertext, uint8_t ret[32U]) {
-<<<<<<< HEAD
-  decapsulate_9f(private_key, ciphertext, ret);
-=======
   decapsulate_44(private_key, ciphertext, ret);
->>>>>>> a6e4d55c
 }
 
 /**
@@ -93,17 +78,10 @@
 - ETA2_RANDOMNESS_SIZE= 128
 - IMPLICIT_REJECTION_HASH_INPUT_SIZE= 800
 */
-<<<<<<< HEAD
-static void decapsulate_unpacked_a6(
-    libcrux_ml_kem_ind_cca_unpacked_MlKemKeyPairUnpacked_d6 *key_pair,
-    libcrux_ml_kem_types_MlKemCiphertext_e8 *ciphertext, uint8_t ret[32U]) {
-  libcrux_ml_kem_ind_cca_unpacked_decapsulate_unpacked_4b(key_pair, ciphertext,
-=======
 static void decapsulate_unpacked_5a(
     libcrux_ml_kem_ind_cca_unpacked_MlKemKeyPairUnpacked_d6 *key_pair,
     libcrux_ml_kem_types_MlKemCiphertext_e8 *ciphertext, uint8_t ret[32U]) {
   libcrux_ml_kem_ind_cca_unpacked_decapsulate_unpacked_f4(key_pair, ciphertext,
->>>>>>> a6e4d55c
                                                           ret);
 }
 
@@ -117,11 +95,7 @@
 void libcrux_ml_kem_mlkem512_avx2_decapsulate_unpacked(
     libcrux_ml_kem_ind_cca_unpacked_MlKemKeyPairUnpacked_d6 *private_key,
     libcrux_ml_kem_types_MlKemCiphertext_e8 *ciphertext, uint8_t ret[32U]) {
-<<<<<<< HEAD
-  decapsulate_unpacked_a6(private_key, ciphertext, ret);
-=======
   decapsulate_unpacked_5a(private_key, ciphertext, ret);
->>>>>>> a6e4d55c
 }
 
 /**
@@ -141,22 +115,14 @@
 - ETA2= 2
 - ETA2_RANDOMNESS_SIZE= 128
 */
-<<<<<<< HEAD
-static tuple_ec encapsulate_8e(
-=======
 static tuple_ec encapsulate_10(
->>>>>>> a6e4d55c
     libcrux_ml_kem_types_MlKemPublicKey_be *public_key,
     uint8_t randomness[32U]) {
   libcrux_ml_kem_types_MlKemPublicKey_be *uu____0 = public_key;
   /* Passing arrays by value in Rust generates a copy in C */
   uint8_t copy_of_randomness[32U];
   memcpy(copy_of_randomness, randomness, (size_t)32U * sizeof(uint8_t));
-<<<<<<< HEAD
-  return libcrux_ml_kem_ind_cca_encapsulate_82(uu____0, copy_of_randomness);
-=======
   return libcrux_ml_kem_ind_cca_encapsulate_23(uu____0, copy_of_randomness);
->>>>>>> a6e4d55c
 }
 
 /**
@@ -173,11 +139,7 @@
   /* Passing arrays by value in Rust generates a copy in C */
   uint8_t copy_of_randomness[32U];
   memcpy(copy_of_randomness, randomness, (size_t)32U * sizeof(uint8_t));
-<<<<<<< HEAD
-  return encapsulate_8e(uu____0, copy_of_randomness);
-=======
   return encapsulate_10(uu____0, copy_of_randomness);
->>>>>>> a6e4d55c
 }
 
 /**
@@ -201,11 +163,7 @@
 - ETA2= 2
 - ETA2_RANDOMNESS_SIZE= 128
 */
-<<<<<<< HEAD
-static tuple_ec encapsulate_unpacked_ae(
-=======
 static tuple_ec encapsulate_unpacked_b5(
->>>>>>> a6e4d55c
     libcrux_ml_kem_ind_cca_unpacked_MlKemPublicKeyUnpacked_d6 *public_key,
     uint8_t randomness[32U]) {
   libcrux_ml_kem_ind_cca_unpacked_MlKemPublicKeyUnpacked_d6 *uu____0 =
@@ -213,11 +171,7 @@
   /* Passing arrays by value in Rust generates a copy in C */
   uint8_t copy_of_randomness[32U];
   memcpy(copy_of_randomness, randomness, (size_t)32U * sizeof(uint8_t));
-<<<<<<< HEAD
-  return libcrux_ml_kem_ind_cca_unpacked_encapsulate_unpacked_7b(
-=======
   return libcrux_ml_kem_ind_cca_unpacked_encapsulate_unpacked_98(
->>>>>>> a6e4d55c
       uu____0, copy_of_randomness);
 }
 
@@ -237,11 +191,7 @@
   /* Passing arrays by value in Rust generates a copy in C */
   uint8_t copy_of_randomness[32U];
   memcpy(copy_of_randomness, randomness, (size_t)32U * sizeof(uint8_t));
-<<<<<<< HEAD
-  return encapsulate_unpacked_ae(uu____0, copy_of_randomness);
-=======
   return encapsulate_unpacked_b5(uu____0, copy_of_randomness);
->>>>>>> a6e4d55c
 }
 
 /**
@@ -255,20 +205,12 @@
 - ETA1= 3
 - ETA1_RANDOMNESS_SIZE= 192
 */
-<<<<<<< HEAD
-static libcrux_ml_kem_types_MlKemKeyPair_cb generate_keypair_b1(
-=======
 static libcrux_ml_kem_types_MlKemKeyPair_cb generate_keypair_9b(
->>>>>>> a6e4d55c
     uint8_t randomness[64U]) {
   /* Passing arrays by value in Rust generates a copy in C */
   uint8_t copy_of_randomness[64U];
   memcpy(copy_of_randomness, randomness, (size_t)64U * sizeof(uint8_t));
-<<<<<<< HEAD
-  return libcrux_ml_kem_ind_cca_generate_keypair_c2(copy_of_randomness);
-=======
   return libcrux_ml_kem_ind_cca_generate_keypair_3f(copy_of_randomness);
->>>>>>> a6e4d55c
 }
 
 /**
@@ -279,11 +221,7 @@
   /* Passing arrays by value in Rust generates a copy in C */
   uint8_t copy_of_randomness[64U];
   memcpy(copy_of_randomness, randomness, (size_t)64U * sizeof(uint8_t));
-<<<<<<< HEAD
-  return generate_keypair_b1(copy_of_randomness);
-=======
   return generate_keypair_9b(copy_of_randomness);
->>>>>>> a6e4d55c
 }
 
 /**
@@ -302,19 +240,11 @@
 - ETA1_RANDOMNESS_SIZE= 192
 */
 static libcrux_ml_kem_ind_cca_unpacked_MlKemKeyPairUnpacked_d6
-<<<<<<< HEAD
-generate_keypair_unpacked_ad(uint8_t randomness[64U]) {
-  /* Passing arrays by value in Rust generates a copy in C */
-  uint8_t copy_of_randomness[64U];
-  memcpy(copy_of_randomness, randomness, (size_t)64U * sizeof(uint8_t));
-  return libcrux_ml_kem_ind_cca_unpacked_generate_keypair_unpacked_7b(
-=======
 generate_keypair_unpacked_20(uint8_t randomness[64U]) {
   /* Passing arrays by value in Rust generates a copy in C */
   uint8_t copy_of_randomness[64U];
   memcpy(copy_of_randomness, randomness, (size_t)64U * sizeof(uint8_t));
   return libcrux_ml_kem_ind_cca_unpacked_generate_keypair_unpacked_06(
->>>>>>> a6e4d55c
       copy_of_randomness);
 }
 
@@ -327,11 +257,7 @@
   /* Passing arrays by value in Rust generates a copy in C */
   uint8_t copy_of_randomness[64U];
   memcpy(copy_of_randomness, randomness, (size_t)64U * sizeof(uint8_t));
-<<<<<<< HEAD
-  return generate_keypair_unpacked_ad(copy_of_randomness);
-=======
   return generate_keypair_unpacked_20(copy_of_randomness);
->>>>>>> a6e4d55c
 }
 
 /**
@@ -342,13 +268,8 @@
 - RANKED_BYTES_PER_RING_ELEMENT= 768
 - PUBLIC_KEY_SIZE= 800
 */
-<<<<<<< HEAD
-static bool validate_public_key_a3(uint8_t *public_key) {
-  return libcrux_ml_kem_ind_cca_validate_public_key_cf(public_key);
-=======
 static bool validate_public_key_ff(uint8_t *public_key) {
   return libcrux_ml_kem_ind_cca_validate_public_key_00(public_key);
->>>>>>> a6e4d55c
 }
 
 /**
@@ -359,11 +280,7 @@
 core_option_Option_04 libcrux_ml_kem_mlkem512_avx2_validate_public_key(
     libcrux_ml_kem_types_MlKemPublicKey_be public_key) {
   core_option_Option_04 uu____0;
-<<<<<<< HEAD
-  if (validate_public_key_a3(public_key.value)) {
-=======
   if (validate_public_key_ff(public_key.value)) {
->>>>>>> a6e4d55c
     uu____0 = (CLITERAL(core_option_Option_04){.tag = core_option_Some,
                                                .f0 = public_key});
   } else {
