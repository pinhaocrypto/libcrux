/*
 * SPDX-FileCopyrightText: 2024 Cryspen Sarl <info@cryspen.com>
 *
 * SPDX-License-Identifier: MIT or Apache-2.0
 *
 * This code was generated with the following revisions:
 * Charon: 45f5a34f336e35c6cc2253bc90cbdb8d812cefa9
 * Eurydice: e2db6e88adc9995ca9d3dedf7fa9bc4095e9ca20
 * Karamel: 8c3612018c25889288da6857771be3ad03b75bcd
<<<<<<< HEAD
 * F*: 8b6fce63ca91b16386d8f76e82ea87a3c109a208
 * Libcrux: af3367d851f36102956c944b6bb3353f59d455bc
=======
 * F*: 5643e656b989aca7629723653a2570c7df6252b9-dirty
 * Libcrux: 9f923062eac13378f38581b2713046191d4ae7ad
>>>>>>> 5d76f68f
 */

#include "internal/libcrux_mlkem_portable.h"

#include "internal/libcrux_core.h"
#include "internal/libcrux_sha3_internal.h"

KRML_MUSTINLINE void libcrux_ml_kem_hash_functions_portable_G(
    Eurydice_slice input, uint8_t ret[64U]) {
  uint8_t digest[64U] = {0U};
  libcrux_sha3_portable_sha512(
      Eurydice_array_to_slice((size_t)64U, digest, uint8_t), input);
  memcpy(ret, digest, (size_t)64U * sizeof(uint8_t));
}

KRML_MUSTINLINE void libcrux_ml_kem_hash_functions_portable_H(
    Eurydice_slice input, uint8_t ret[32U]) {
  uint8_t digest[32U] = {0U};
  libcrux_sha3_portable_sha256(
      Eurydice_array_to_slice((size_t)32U, digest, uint8_t), input);
  memcpy(ret, digest, (size_t)32U * sizeof(uint8_t));
}

static const int16_t ZETAS_TIMES_MONTGOMERY_R[128U] = {
    (int16_t)-1044, (int16_t)-758,  (int16_t)-359,  (int16_t)-1517,
    (int16_t)1493,  (int16_t)1422,  (int16_t)287,   (int16_t)202,
    (int16_t)-171,  (int16_t)622,   (int16_t)1577,  (int16_t)182,
    (int16_t)962,   (int16_t)-1202, (int16_t)-1474, (int16_t)1468,
    (int16_t)573,   (int16_t)-1325, (int16_t)264,   (int16_t)383,
    (int16_t)-829,  (int16_t)1458,  (int16_t)-1602, (int16_t)-130,
    (int16_t)-681,  (int16_t)1017,  (int16_t)732,   (int16_t)608,
    (int16_t)-1542, (int16_t)411,   (int16_t)-205,  (int16_t)-1571,
    (int16_t)1223,  (int16_t)652,   (int16_t)-552,  (int16_t)1015,
    (int16_t)-1293, (int16_t)1491,  (int16_t)-282,  (int16_t)-1544,
    (int16_t)516,   (int16_t)-8,    (int16_t)-320,  (int16_t)-666,
    (int16_t)-1618, (int16_t)-1162, (int16_t)126,   (int16_t)1469,
    (int16_t)-853,  (int16_t)-90,   (int16_t)-271,  (int16_t)830,
    (int16_t)107,   (int16_t)-1421, (int16_t)-247,  (int16_t)-951,
    (int16_t)-398,  (int16_t)961,   (int16_t)-1508, (int16_t)-725,
    (int16_t)448,   (int16_t)-1065, (int16_t)677,   (int16_t)-1275,
    (int16_t)-1103, (int16_t)430,   (int16_t)555,   (int16_t)843,
    (int16_t)-1251, (int16_t)871,   (int16_t)1550,  (int16_t)105,
    (int16_t)422,   (int16_t)587,   (int16_t)177,   (int16_t)-235,
    (int16_t)-291,  (int16_t)-460,  (int16_t)1574,  (int16_t)1653,
    (int16_t)-246,  (int16_t)778,   (int16_t)1159,  (int16_t)-147,
    (int16_t)-777,  (int16_t)1483,  (int16_t)-602,  (int16_t)1119,
    (int16_t)-1590, (int16_t)644,   (int16_t)-872,  (int16_t)349,
    (int16_t)418,   (int16_t)329,   (int16_t)-156,  (int16_t)-75,
    (int16_t)817,   (int16_t)1097,  (int16_t)603,   (int16_t)610,
    (int16_t)1322,  (int16_t)-1285, (int16_t)-1465, (int16_t)384,
    (int16_t)-1215, (int16_t)-136,  (int16_t)1218,  (int16_t)-1335,
    (int16_t)-874,  (int16_t)220,   (int16_t)-1187, (int16_t)-1659,
    (int16_t)-1185, (int16_t)-1530, (int16_t)-1278, (int16_t)794,
    (int16_t)-1510, (int16_t)-854,  (int16_t)-870,  (int16_t)478,
    (int16_t)-108,  (int16_t)-308,  (int16_t)996,   (int16_t)991,
    (int16_t)958,   (int16_t)-1460, (int16_t)1522,  (int16_t)1628};

int16_t libcrux_ml_kem_polynomial_zeta(size_t i) {
  return ZETAS_TIMES_MONTGOMERY_R[i];
}

KRML_MUSTINLINE libcrux_ml_kem_vector_portable_vector_type_PortableVector
libcrux_ml_kem_vector_portable_vector_type_from_i16_array(
    Eurydice_slice array) {
  libcrux_ml_kem_vector_portable_vector_type_PortableVector lit;
  int16_t ret[16U];
  core_result_Result_0a dst;
  Eurydice_slice_to_array2(
      &dst, Eurydice_slice_subslice2(array, (size_t)0U, (size_t)16U, int16_t),
      Eurydice_slice, int16_t[16U]);
  core_result_unwrap_26_00(dst, ret);
  memcpy(lit.elements, ret, (size_t)16U * sizeof(int16_t));
  return lit;
}

/**
This function found in impl {(libcrux_ml_kem::vector::traits::Operations for
libcrux_ml_kem::vector::portable::vector_type::PortableVector)}
*/
libcrux_ml_kem_vector_portable_vector_type_PortableVector
libcrux_ml_kem_vector_portable_from_i16_array_0d(Eurydice_slice array) {
  return libcrux_ml_kem_vector_portable_vector_type_from_i16_array(array);
}

KRML_MUSTINLINE uint8_t_x11
libcrux_ml_kem_vector_portable_serialize_serialize_11_int(Eurydice_slice v) {
  uint8_t r0 = (uint8_t)Eurydice_slice_index(v, (size_t)0U, int16_t, int16_t *);
  uint8_t r1 = (uint32_t)(uint8_t)(Eurydice_slice_index(v, (size_t)1U, int16_t,
                                                        int16_t *) &
                                   (int16_t)31)
                   << 3U |
               (uint32_t)(uint8_t)(Eurydice_slice_index(v, (size_t)0U, int16_t,
                                                        int16_t *) >>
                                   8U);
  uint8_t r2 = (uint32_t)(uint8_t)(Eurydice_slice_index(v, (size_t)2U, int16_t,
                                                        int16_t *) &
                                   (int16_t)3)
                   << 6U |
               (uint32_t)(uint8_t)(Eurydice_slice_index(v, (size_t)1U, int16_t,
                                                        int16_t *) >>
                                   5U);
  uint8_t r3 =
      (uint8_t)(Eurydice_slice_index(v, (size_t)2U, int16_t, int16_t *) >> 2U &
                (int16_t)255);
  uint8_t r4 = (uint32_t)(uint8_t)(Eurydice_slice_index(v, (size_t)3U, int16_t,
                                                        int16_t *) &
                                   (int16_t)127)
                   << 1U |
               (uint32_t)(uint8_t)(Eurydice_slice_index(v, (size_t)2U, int16_t,
                                                        int16_t *) >>
                                   10U);
  uint8_t r5 = (uint32_t)(uint8_t)(Eurydice_slice_index(v, (size_t)4U, int16_t,
                                                        int16_t *) &
                                   (int16_t)15)
                   << 4U |
               (uint32_t)(uint8_t)(Eurydice_slice_index(v, (size_t)3U, int16_t,
                                                        int16_t *) >>
                                   7U);
  uint8_t r6 = (uint32_t)(uint8_t)(Eurydice_slice_index(v, (size_t)5U, int16_t,
                                                        int16_t *) &
                                   (int16_t)1)
                   << 7U |
               (uint32_t)(uint8_t)(Eurydice_slice_index(v, (size_t)4U, int16_t,
                                                        int16_t *) >>
                                   4U);
  uint8_t r7 =
      (uint8_t)(Eurydice_slice_index(v, (size_t)5U, int16_t, int16_t *) >> 1U &
                (int16_t)255);
  uint8_t r8 = (uint32_t)(uint8_t)(Eurydice_slice_index(v, (size_t)6U, int16_t,
                                                        int16_t *) &
                                   (int16_t)63)
                   << 2U |
               (uint32_t)(uint8_t)(Eurydice_slice_index(v, (size_t)5U, int16_t,
                                                        int16_t *) >>
                                   9U);
  uint8_t r9 = (uint32_t)(uint8_t)(Eurydice_slice_index(v, (size_t)7U, int16_t,
                                                        int16_t *) &
                                   (int16_t)7)
                   << 5U |
               (uint32_t)(uint8_t)(Eurydice_slice_index(v, (size_t)6U, int16_t,
                                                        int16_t *) >>
                                   6U);
  uint8_t r10 =
      (uint8_t)(Eurydice_slice_index(v, (size_t)7U, int16_t, int16_t *) >> 3U);
  return (CLITERAL(uint8_t_x11){.fst = r0,
                                .snd = r1,
                                .thd = r2,
                                .f3 = r3,
                                .f4 = r4,
                                .f5 = r5,
                                .f6 = r6,
                                .f7 = r7,
                                .f8 = r8,
                                .f9 = r9,
                                .f10 = r10});
}

KRML_MUSTINLINE void libcrux_ml_kem_vector_portable_serialize_serialize_11(
    libcrux_ml_kem_vector_portable_vector_type_PortableVector v,
    uint8_t ret[22U]) {
  uint8_t_x11 r0_10 = libcrux_ml_kem_vector_portable_serialize_serialize_11_int(
      Eurydice_array_to_subslice2(v.elements, (size_t)0U, (size_t)8U, int16_t));
  uint8_t_x11 r11_21 =
      libcrux_ml_kem_vector_portable_serialize_serialize_11_int(
          Eurydice_array_to_subslice2(v.elements, (size_t)8U, (size_t)16U,
                                      int16_t));
  ret[0U] = r0_10.fst;
  ret[1U] = r0_10.snd;
  ret[2U] = r0_10.thd;
  ret[3U] = r0_10.f3;
  ret[4U] = r0_10.f4;
  ret[5U] = r0_10.f5;
  ret[6U] = r0_10.f6;
  ret[7U] = r0_10.f7;
  ret[8U] = r0_10.f8;
  ret[9U] = r0_10.f9;
  ret[10U] = r0_10.f10;
  ret[11U] = r11_21.fst;
  ret[12U] = r11_21.snd;
  ret[13U] = r11_21.thd;
  ret[14U] = r11_21.f3;
  ret[15U] = r11_21.f4;
  ret[16U] = r11_21.f5;
  ret[17U] = r11_21.f6;
  ret[18U] = r11_21.f7;
  ret[19U] = r11_21.f8;
  ret[20U] = r11_21.f9;
  ret[21U] = r11_21.f10;
}

void libcrux_ml_kem_vector_portable_serialize_11(
    libcrux_ml_kem_vector_portable_vector_type_PortableVector a,
    uint8_t ret[22U]) {
  libcrux_ml_kem_vector_portable_serialize_serialize_11(a, ret);
}

/**
This function found in impl {(libcrux_ml_kem::vector::traits::Operations for
libcrux_ml_kem::vector::portable::vector_type::PortableVector)}
*/
void libcrux_ml_kem_vector_portable_serialize_11_0d(
    libcrux_ml_kem_vector_portable_vector_type_PortableVector a,
    uint8_t ret[22U]) {
  libcrux_ml_kem_vector_portable_serialize_11(a, ret);
}

KRML_MUSTINLINE int16_t_x8
libcrux_ml_kem_vector_portable_serialize_deserialize_11_int(
    Eurydice_slice bytes) {
  int16_t r0 =
      ((int16_t)Eurydice_slice_index(bytes, (size_t)1U, uint8_t, uint8_t *) &
       (int16_t)7)
          << 8U |
      (int16_t)Eurydice_slice_index(bytes, (size_t)0U, uint8_t, uint8_t *);
  int16_t r1 =
      ((int16_t)Eurydice_slice_index(bytes, (size_t)2U, uint8_t, uint8_t *) &
       (int16_t)63)
          << 5U |
      (int16_t)Eurydice_slice_index(bytes, (size_t)1U, uint8_t, uint8_t *) >>
          3U;
  int16_t r2 =
      (((int16_t)Eurydice_slice_index(bytes, (size_t)4U, uint8_t, uint8_t *) &
        (int16_t)1)
           << 10U |
       (int16_t)Eurydice_slice_index(bytes, (size_t)3U, uint8_t, uint8_t *)
           << 2U) |
      (int16_t)Eurydice_slice_index(bytes, (size_t)2U, uint8_t, uint8_t *) >>
          6U;
  int16_t r3 =
      ((int16_t)Eurydice_slice_index(bytes, (size_t)5U, uint8_t, uint8_t *) &
       (int16_t)15)
          << 7U |
      (int16_t)Eurydice_slice_index(bytes, (size_t)4U, uint8_t, uint8_t *) >>
          1U;
  int16_t r4 =
      ((int16_t)Eurydice_slice_index(bytes, (size_t)6U, uint8_t, uint8_t *) &
       (int16_t)127)
          << 4U |
      (int16_t)Eurydice_slice_index(bytes, (size_t)5U, uint8_t, uint8_t *) >>
          4U;
  int16_t r5 =
      (((int16_t)Eurydice_slice_index(bytes, (size_t)8U, uint8_t, uint8_t *) &
        (int16_t)3)
           << 9U |
       (int16_t)Eurydice_slice_index(bytes, (size_t)7U, uint8_t, uint8_t *)
           << 1U) |
      (int16_t)Eurydice_slice_index(bytes, (size_t)6U, uint8_t, uint8_t *) >>
          7U;
  int16_t r6 =
      ((int16_t)Eurydice_slice_index(bytes, (size_t)9U, uint8_t, uint8_t *) &
       (int16_t)31)
          << 6U |
      (int16_t)Eurydice_slice_index(bytes, (size_t)8U, uint8_t, uint8_t *) >>
          2U;
  int16_t r7 =
      (int16_t)Eurydice_slice_index(bytes, (size_t)10U, uint8_t, uint8_t *)
          << 3U |
      (int16_t)Eurydice_slice_index(bytes, (size_t)9U, uint8_t, uint8_t *) >>
          5U;
  return (CLITERAL(int16_t_x8){.fst = r0,
                               .snd = r1,
                               .thd = r2,
                               .f3 = r3,
                               .f4 = r4,
                               .f5 = r5,
                               .f6 = r6,
                               .f7 = r7});
}

KRML_MUSTINLINE libcrux_ml_kem_vector_portable_vector_type_PortableVector
libcrux_ml_kem_vector_portable_serialize_deserialize_11(Eurydice_slice bytes) {
  int16_t_x8 v0_7 = libcrux_ml_kem_vector_portable_serialize_deserialize_11_int(
      Eurydice_slice_subslice2(bytes, (size_t)0U, (size_t)11U, uint8_t));
  int16_t_x8 v8_15 =
      libcrux_ml_kem_vector_portable_serialize_deserialize_11_int(
          Eurydice_slice_subslice2(bytes, (size_t)11U, (size_t)22U, uint8_t));
  libcrux_ml_kem_vector_portable_vector_type_PortableVector lit;
  lit.elements[0U] = v0_7.fst;
  lit.elements[1U] = v0_7.snd;
  lit.elements[2U] = v0_7.thd;
  lit.elements[3U] = v0_7.f3;
  lit.elements[4U] = v0_7.f4;
  lit.elements[5U] = v0_7.f5;
  lit.elements[6U] = v0_7.f6;
  lit.elements[7U] = v0_7.f7;
  lit.elements[8U] = v8_15.fst;
  lit.elements[9U] = v8_15.snd;
  lit.elements[10U] = v8_15.thd;
  lit.elements[11U] = v8_15.f3;
  lit.elements[12U] = v8_15.f4;
  lit.elements[13U] = v8_15.f5;
  lit.elements[14U] = v8_15.f6;
  lit.elements[15U] = v8_15.f7;
  return lit;
}

libcrux_ml_kem_vector_portable_vector_type_PortableVector
libcrux_ml_kem_vector_portable_deserialize_11(Eurydice_slice a) {
  return libcrux_ml_kem_vector_portable_serialize_deserialize_11(a);
}

/**
This function found in impl {(libcrux_ml_kem::vector::traits::Operations for
libcrux_ml_kem::vector::portable::vector_type::PortableVector)}
*/
libcrux_ml_kem_vector_portable_vector_type_PortableVector
libcrux_ml_kem_vector_portable_deserialize_11_0d(Eurydice_slice a) {
  return libcrux_ml_kem_vector_portable_deserialize_11(a);
}

KRML_MUSTINLINE void libcrux_ml_kem_vector_portable_vector_type_to_i16_array(
    libcrux_ml_kem_vector_portable_vector_type_PortableVector x,
    int16_t ret[16U]) {
  memcpy(ret, x.elements, (size_t)16U * sizeof(int16_t));
}

/**
This function found in impl {(libcrux_ml_kem::vector::traits::Operations for
libcrux_ml_kem::vector::portable::vector_type::PortableVector)}
*/
void libcrux_ml_kem_vector_portable_to_i16_array_0d(
    libcrux_ml_kem_vector_portable_vector_type_PortableVector x,
    int16_t ret[16U]) {
  libcrux_ml_kem_vector_portable_vector_type_to_i16_array(x, ret);
}

const uint8_t
    libcrux_ml_kem_vector_rej_sample_table_REJECTION_SAMPLE_SHUFFLE_TABLE
        [256U][16U] = {{255U, 255U, 255U, 255U, 255U, 255U, 255U, 255U, 255U,
                        255U, 255U, 255U, 255U, 255U, 255U, 255U},
                       {0U, 1U, 255U, 255U, 255U, 255U, 255U, 255U, 255U, 255U,
                        255U, 255U, 255U, 255U, 255U, 255U},
                       {2U, 3U, 255U, 255U, 255U, 255U, 255U, 255U, 255U, 255U,
                        255U, 255U, 255U, 255U, 255U, 255U},
                       {0U, 1U, 2U, 3U, 255U, 255U, 255U, 255U, 255U, 255U,
                        255U, 255U, 255U, 255U, 255U, 255U},
                       {4U, 5U, 255U, 255U, 255U, 255U, 255U, 255U, 255U, 255U,
                        255U, 255U, 255U, 255U, 255U, 255U},
                       {0U, 1U, 4U, 5U, 255U, 255U, 255U, 255U, 255U, 255U,
                        255U, 255U, 255U, 255U, 255U, 255U},
                       {2U, 3U, 4U, 5U, 255U, 255U, 255U, 255U, 255U, 255U,
                        255U, 255U, 255U, 255U, 255U, 255U},
                       {0U, 1U, 2U, 3U, 4U, 5U, 255U, 255U, 255U, 255U, 255U,
                        255U, 255U, 255U, 255U, 255U},
                       {6U, 7U, 255U, 255U, 255U, 255U, 255U, 255U, 255U, 255U,
                        255U, 255U, 255U, 255U, 255U, 255U},
                       {0U, 1U, 6U, 7U, 255U, 255U, 255U, 255U, 255U, 255U,
                        255U, 255U, 255U, 255U, 255U, 255U},
                       {2U, 3U, 6U, 7U, 255U, 255U, 255U, 255U, 255U, 255U,
                        255U, 255U, 255U, 255U, 255U, 255U},
                       {0U, 1U, 2U, 3U, 6U, 7U, 255U, 255U, 255U, 255U, 255U,
                        255U, 255U, 255U, 255U, 255U},
                       {4U, 5U, 6U, 7U, 255U, 255U, 255U, 255U, 255U, 255U,
                        255U, 255U, 255U, 255U, 255U, 255U},
                       {0U, 1U, 4U, 5U, 6U, 7U, 255U, 255U, 255U, 255U, 255U,
                        255U, 255U, 255U, 255U, 255U},
                       {2U, 3U, 4U, 5U, 6U, 7U, 255U, 255U, 255U, 255U, 255U,
                        255U, 255U, 255U, 255U, 255U},
                       {0U, 1U, 2U, 3U, 4U, 5U, 6U, 7U, 255U, 255U, 255U, 255U,
                        255U, 255U, 255U, 255U},
                       {8U, 9U, 255U, 255U, 255U, 255U, 255U, 255U, 255U, 255U,
                        255U, 255U, 255U, 255U, 255U, 255U},
                       {0U, 1U, 8U, 9U, 255U, 255U, 255U, 255U, 255U, 255U,
                        255U, 255U, 255U, 255U, 255U, 255U},
                       {2U, 3U, 8U, 9U, 255U, 255U, 255U, 255U, 255U, 255U,
                        255U, 255U, 255U, 255U, 255U, 255U},
                       {0U, 1U, 2U, 3U, 8U, 9U, 255U, 255U, 255U, 255U, 255U,
                        255U, 255U, 255U, 255U, 255U},
                       {4U, 5U, 8U, 9U, 255U, 255U, 255U, 255U, 255U, 255U,
                        255U, 255U, 255U, 255U, 255U, 255U},
                       {0U, 1U, 4U, 5U, 8U, 9U, 255U, 255U, 255U, 255U, 255U,
                        255U, 255U, 255U, 255U, 255U},
                       {2U, 3U, 4U, 5U, 8U, 9U, 255U, 255U, 255U, 255U, 255U,
                        255U, 255U, 255U, 255U, 255U},
                       {0U, 1U, 2U, 3U, 4U, 5U, 8U, 9U, 255U, 255U, 255U, 255U,
                        255U, 255U, 255U, 255U},
                       {6U, 7U, 8U, 9U, 255U, 255U, 255U, 255U, 255U, 255U,
                        255U, 255U, 255U, 255U, 255U, 255U},
                       {0U, 1U, 6U, 7U, 8U, 9U, 255U, 255U, 255U, 255U, 255U,
                        255U, 255U, 255U, 255U, 255U},
                       {2U, 3U, 6U, 7U, 8U, 9U, 255U, 255U, 255U, 255U, 255U,
                        255U, 255U, 255U, 255U, 255U},
                       {0U, 1U, 2U, 3U, 6U, 7U, 8U, 9U, 255U, 255U, 255U, 255U,
                        255U, 255U, 255U, 255U},
                       {4U, 5U, 6U, 7U, 8U, 9U, 255U, 255U, 255U, 255U, 255U,
                        255U, 255U, 255U, 255U, 255U},
                       {0U, 1U, 4U, 5U, 6U, 7U, 8U, 9U, 255U, 255U, 255U, 255U,
                        255U, 255U, 255U, 255U},
                       {2U, 3U, 4U, 5U, 6U, 7U, 8U, 9U, 255U, 255U, 255U, 255U,
                        255U, 255U, 255U, 255U},
                       {0U, 1U, 2U, 3U, 4U, 5U, 6U, 7U, 8U, 9U, 255U, 255U,
                        255U, 255U, 255U, 255U},
                       {10U, 11U, 255U, 255U, 255U, 255U, 255U, 255U, 255U,
                        255U, 255U, 255U, 255U, 255U, 255U, 255U},
                       {0U, 1U, 10U, 11U, 255U, 255U, 255U, 255U, 255U, 255U,
                        255U, 255U, 255U, 255U, 255U, 255U},
                       {2U, 3U, 10U, 11U, 255U, 255U, 255U, 255U, 255U, 255U,
                        255U, 255U, 255U, 255U, 255U, 255U},
                       {0U, 1U, 2U, 3U, 10U, 11U, 255U, 255U, 255U, 255U, 255U,
                        255U, 255U, 255U, 255U, 255U},
                       {4U, 5U, 10U, 11U, 255U, 255U, 255U, 255U, 255U, 255U,
                        255U, 255U, 255U, 255U, 255U, 255U},
                       {0U, 1U, 4U, 5U, 10U, 11U, 255U, 255U, 255U, 255U, 255U,
                        255U, 255U, 255U, 255U, 255U},
                       {2U, 3U, 4U, 5U, 10U, 11U, 255U, 255U, 255U, 255U, 255U,
                        255U, 255U, 255U, 255U, 255U},
                       {0U, 1U, 2U, 3U, 4U, 5U, 10U, 11U, 255U, 255U, 255U,
                        255U, 255U, 255U, 255U, 255U},
                       {6U, 7U, 10U, 11U, 255U, 255U, 255U, 255U, 255U, 255U,
                        255U, 255U, 255U, 255U, 255U, 255U},
                       {0U, 1U, 6U, 7U, 10U, 11U, 255U, 255U, 255U, 255U, 255U,
                        255U, 255U, 255U, 255U, 255U},
                       {2U, 3U, 6U, 7U, 10U, 11U, 255U, 255U, 255U, 255U, 255U,
                        255U, 255U, 255U, 255U, 255U},
                       {0U, 1U, 2U, 3U, 6U, 7U, 10U, 11U, 255U, 255U, 255U,
                        255U, 255U, 255U, 255U, 255U},
                       {4U, 5U, 6U, 7U, 10U, 11U, 255U, 255U, 255U, 255U, 255U,
                        255U, 255U, 255U, 255U, 255U},
                       {0U, 1U, 4U, 5U, 6U, 7U, 10U, 11U, 255U, 255U, 255U,
                        255U, 255U, 255U, 255U, 255U},
                       {2U, 3U, 4U, 5U, 6U, 7U, 10U, 11U, 255U, 255U, 255U,
                        255U, 255U, 255U, 255U, 255U},
                       {0U, 1U, 2U, 3U, 4U, 5U, 6U, 7U, 10U, 11U, 255U, 255U,
                        255U, 255U, 255U, 255U},
                       {8U, 9U, 10U, 11U, 255U, 255U, 255U, 255U, 255U, 255U,
                        255U, 255U, 255U, 255U, 255U, 255U},
                       {0U, 1U, 8U, 9U, 10U, 11U, 255U, 255U, 255U, 255U, 255U,
                        255U, 255U, 255U, 255U, 255U},
                       {2U, 3U, 8U, 9U, 10U, 11U, 255U, 255U, 255U, 255U, 255U,
                        255U, 255U, 255U, 255U, 255U},
                       {0U, 1U, 2U, 3U, 8U, 9U, 10U, 11U, 255U, 255U, 255U,
                        255U, 255U, 255U, 255U, 255U},
                       {4U, 5U, 8U, 9U, 10U, 11U, 255U, 255U, 255U, 255U, 255U,
                        255U, 255U, 255U, 255U, 255U},
                       {0U, 1U, 4U, 5U, 8U, 9U, 10U, 11U, 255U, 255U, 255U,
                        255U, 255U, 255U, 255U, 255U},
                       {2U, 3U, 4U, 5U, 8U, 9U, 10U, 11U, 255U, 255U, 255U,
                        255U, 255U, 255U, 255U, 255U},
                       {0U, 1U, 2U, 3U, 4U, 5U, 8U, 9U, 10U, 11U, 255U, 255U,
                        255U, 255U, 255U, 255U},
                       {6U, 7U, 8U, 9U, 10U, 11U, 255U, 255U, 255U, 255U, 255U,
                        255U, 255U, 255U, 255U, 255U},
                       {0U, 1U, 6U, 7U, 8U, 9U, 10U, 11U, 255U, 255U, 255U,
                        255U, 255U, 255U, 255U, 255U},
                       {2U, 3U, 6U, 7U, 8U, 9U, 10U, 11U, 255U, 255U, 255U,
                        255U, 255U, 255U, 255U, 255U},
                       {0U, 1U, 2U, 3U, 6U, 7U, 8U, 9U, 10U, 11U, 255U, 255U,
                        255U, 255U, 255U, 255U},
                       {4U, 5U, 6U, 7U, 8U, 9U, 10U, 11U, 255U, 255U, 255U,
                        255U, 255U, 255U, 255U, 255U},
                       {0U, 1U, 4U, 5U, 6U, 7U, 8U, 9U, 10U, 11U, 255U, 255U,
                        255U, 255U, 255U, 255U},
                       {2U, 3U, 4U, 5U, 6U, 7U, 8U, 9U, 10U, 11U, 255U, 255U,
                        255U, 255U, 255U, 255U},
                       {0U, 1U, 2U, 3U, 4U, 5U, 6U, 7U, 8U, 9U, 10U, 11U, 255U,
                        255U, 255U, 255U},
                       {12U, 13U, 255U, 255U, 255U, 255U, 255U, 255U, 255U,
                        255U, 255U, 255U, 255U, 255U, 255U, 255U},
                       {0U, 1U, 12U, 13U, 255U, 255U, 255U, 255U, 255U, 255U,
                        255U, 255U, 255U, 255U, 255U, 255U},
                       {2U, 3U, 12U, 13U, 255U, 255U, 255U, 255U, 255U, 255U,
                        255U, 255U, 255U, 255U, 255U, 255U},
                       {0U, 1U, 2U, 3U, 12U, 13U, 255U, 255U, 255U, 255U, 255U,
                        255U, 255U, 255U, 255U, 255U},
                       {4U, 5U, 12U, 13U, 255U, 255U, 255U, 255U, 255U, 255U,
                        255U, 255U, 255U, 255U, 255U, 255U},
                       {0U, 1U, 4U, 5U, 12U, 13U, 255U, 255U, 255U, 255U, 255U,
                        255U, 255U, 255U, 255U, 255U},
                       {2U, 3U, 4U, 5U, 12U, 13U, 255U, 255U, 255U, 255U, 255U,
                        255U, 255U, 255U, 255U, 255U},
                       {0U, 1U, 2U, 3U, 4U, 5U, 12U, 13U, 255U, 255U, 255U,
                        255U, 255U, 255U, 255U, 255U},
                       {6U, 7U, 12U, 13U, 255U, 255U, 255U, 255U, 255U, 255U,
                        255U, 255U, 255U, 255U, 255U, 255U},
                       {0U, 1U, 6U, 7U, 12U, 13U, 255U, 255U, 255U, 255U, 255U,
                        255U, 255U, 255U, 255U, 255U},
                       {2U, 3U, 6U, 7U, 12U, 13U, 255U, 255U, 255U, 255U, 255U,
                        255U, 255U, 255U, 255U, 255U},
                       {0U, 1U, 2U, 3U, 6U, 7U, 12U, 13U, 255U, 255U, 255U,
                        255U, 255U, 255U, 255U, 255U},
                       {4U, 5U, 6U, 7U, 12U, 13U, 255U, 255U, 255U, 255U, 255U,
                        255U, 255U, 255U, 255U, 255U},
                       {0U, 1U, 4U, 5U, 6U, 7U, 12U, 13U, 255U, 255U, 255U,
                        255U, 255U, 255U, 255U, 255U},
                       {2U, 3U, 4U, 5U, 6U, 7U, 12U, 13U, 255U, 255U, 255U,
                        255U, 255U, 255U, 255U, 255U},
                       {0U, 1U, 2U, 3U, 4U, 5U, 6U, 7U, 12U, 13U, 255U, 255U,
                        255U, 255U, 255U, 255U},
                       {8U, 9U, 12U, 13U, 255U, 255U, 255U, 255U, 255U, 255U,
                        255U, 255U, 255U, 255U, 255U, 255U},
                       {0U, 1U, 8U, 9U, 12U, 13U, 255U, 255U, 255U, 255U, 255U,
                        255U, 255U, 255U, 255U, 255U},
                       {2U, 3U, 8U, 9U, 12U, 13U, 255U, 255U, 255U, 255U, 255U,
                        255U, 255U, 255U, 255U, 255U},
                       {0U, 1U, 2U, 3U, 8U, 9U, 12U, 13U, 255U, 255U, 255U,
                        255U, 255U, 255U, 255U, 255U},
                       {4U, 5U, 8U, 9U, 12U, 13U, 255U, 255U, 255U, 255U, 255U,
                        255U, 255U, 255U, 255U, 255U},
                       {0U, 1U, 4U, 5U, 8U, 9U, 12U, 13U, 255U, 255U, 255U,
                        255U, 255U, 255U, 255U, 255U},
                       {2U, 3U, 4U, 5U, 8U, 9U, 12U, 13U, 255U, 255U, 255U,
                        255U, 255U, 255U, 255U, 255U},
                       {0U, 1U, 2U, 3U, 4U, 5U, 8U, 9U, 12U, 13U, 255U, 255U,
                        255U, 255U, 255U, 255U},
                       {6U, 7U, 8U, 9U, 12U, 13U, 255U, 255U, 255U, 255U, 255U,
                        255U, 255U, 255U, 255U, 255U},
                       {0U, 1U, 6U, 7U, 8U, 9U, 12U, 13U, 255U, 255U, 255U,
                        255U, 255U, 255U, 255U, 255U},
                       {2U, 3U, 6U, 7U, 8U, 9U, 12U, 13U, 255U, 255U, 255U,
                        255U, 255U, 255U, 255U, 255U},
                       {0U, 1U, 2U, 3U, 6U, 7U, 8U, 9U, 12U, 13U, 255U, 255U,
                        255U, 255U, 255U, 255U},
                       {4U, 5U, 6U, 7U, 8U, 9U, 12U, 13U, 255U, 255U, 255U,
                        255U, 255U, 255U, 255U, 255U},
                       {0U, 1U, 4U, 5U, 6U, 7U, 8U, 9U, 12U, 13U, 255U, 255U,
                        255U, 255U, 255U, 255U},
                       {2U, 3U, 4U, 5U, 6U, 7U, 8U, 9U, 12U, 13U, 255U, 255U,
                        255U, 255U, 255U, 255U},
                       {0U, 1U, 2U, 3U, 4U, 5U, 6U, 7U, 8U, 9U, 12U, 13U, 255U,
                        255U, 255U, 255U},
                       {10U, 11U, 12U, 13U, 255U, 255U, 255U, 255U, 255U, 255U,
                        255U, 255U, 255U, 255U, 255U, 255U},
                       {0U, 1U, 10U, 11U, 12U, 13U, 255U, 255U, 255U, 255U,
                        255U, 255U, 255U, 255U, 255U, 255U},
                       {2U, 3U, 10U, 11U, 12U, 13U, 255U, 255U, 255U, 255U,
                        255U, 255U, 255U, 255U, 255U, 255U},
                       {0U, 1U, 2U, 3U, 10U, 11U, 12U, 13U, 255U, 255U, 255U,
                        255U, 255U, 255U, 255U, 255U},
                       {4U, 5U, 10U, 11U, 12U, 13U, 255U, 255U, 255U, 255U,
                        255U, 255U, 255U, 255U, 255U, 255U},
                       {0U, 1U, 4U, 5U, 10U, 11U, 12U, 13U, 255U, 255U, 255U,
                        255U, 255U, 255U, 255U, 255U},
                       {2U, 3U, 4U, 5U, 10U, 11U, 12U, 13U, 255U, 255U, 255U,
                        255U, 255U, 255U, 255U, 255U},
                       {0U, 1U, 2U, 3U, 4U, 5U, 10U, 11U, 12U, 13U, 255U, 255U,
                        255U, 255U, 255U, 255U},
                       {6U, 7U, 10U, 11U, 12U, 13U, 255U, 255U, 255U, 255U,
                        255U, 255U, 255U, 255U, 255U, 255U},
                       {0U, 1U, 6U, 7U, 10U, 11U, 12U, 13U, 255U, 255U, 255U,
                        255U, 255U, 255U, 255U, 255U},
                       {2U, 3U, 6U, 7U, 10U, 11U, 12U, 13U, 255U, 255U, 255U,
                        255U, 255U, 255U, 255U, 255U},
                       {0U, 1U, 2U, 3U, 6U, 7U, 10U, 11U, 12U, 13U, 255U, 255U,
                        255U, 255U, 255U, 255U},
                       {4U, 5U, 6U, 7U, 10U, 11U, 12U, 13U, 255U, 255U, 255U,
                        255U, 255U, 255U, 255U, 255U},
                       {0U, 1U, 4U, 5U, 6U, 7U, 10U, 11U, 12U, 13U, 255U, 255U,
                        255U, 255U, 255U, 255U},
                       {2U, 3U, 4U, 5U, 6U, 7U, 10U, 11U, 12U, 13U, 255U, 255U,
                        255U, 255U, 255U, 255U},
                       {0U, 1U, 2U, 3U, 4U, 5U, 6U, 7U, 10U, 11U, 12U, 13U,
                        255U, 255U, 255U, 255U},
                       {8U, 9U, 10U, 11U, 12U, 13U, 255U, 255U, 255U, 255U,
                        255U, 255U, 255U, 255U, 255U, 255U},
                       {0U, 1U, 8U, 9U, 10U, 11U, 12U, 13U, 255U, 255U, 255U,
                        255U, 255U, 255U, 255U, 255U},
                       {2U, 3U, 8U, 9U, 10U, 11U, 12U, 13U, 255U, 255U, 255U,
                        255U, 255U, 255U, 255U, 255U},
                       {0U, 1U, 2U, 3U, 8U, 9U, 10U, 11U, 12U, 13U, 255U, 255U,
                        255U, 255U, 255U, 255U},
                       {4U, 5U, 8U, 9U, 10U, 11U, 12U, 13U, 255U, 255U, 255U,
                        255U, 255U, 255U, 255U, 255U},
                       {0U, 1U, 4U, 5U, 8U, 9U, 10U, 11U, 12U, 13U, 255U, 255U,
                        255U, 255U, 255U, 255U},
                       {2U, 3U, 4U, 5U, 8U, 9U, 10U, 11U, 12U, 13U, 255U, 255U,
                        255U, 255U, 255U, 255U},
                       {0U, 1U, 2U, 3U, 4U, 5U, 8U, 9U, 10U, 11U, 12U, 13U,
                        255U, 255U, 255U, 255U},
                       {6U, 7U, 8U, 9U, 10U, 11U, 12U, 13U, 255U, 255U, 255U,
                        255U, 255U, 255U, 255U, 255U},
                       {0U, 1U, 6U, 7U, 8U, 9U, 10U, 11U, 12U, 13U, 255U, 255U,
                        255U, 255U, 255U, 255U},
                       {2U, 3U, 6U, 7U, 8U, 9U, 10U, 11U, 12U, 13U, 255U, 255U,
                        255U, 255U, 255U, 255U},
                       {0U, 1U, 2U, 3U, 6U, 7U, 8U, 9U, 10U, 11U, 12U, 13U,
                        255U, 255U, 255U, 255U},
                       {4U, 5U, 6U, 7U, 8U, 9U, 10U, 11U, 12U, 13U, 255U, 255U,
                        255U, 255U, 255U, 255U},
                       {0U, 1U, 4U, 5U, 6U, 7U, 8U, 9U, 10U, 11U, 12U, 13U,
                        255U, 255U, 255U, 255U},
                       {2U, 3U, 4U, 5U, 6U, 7U, 8U, 9U, 10U, 11U, 12U, 13U,
                        255U, 255U, 255U, 255U},
                       {0U, 1U, 2U, 3U, 4U, 5U, 6U, 7U, 8U, 9U, 10U, 11U, 12U,
                        13U, 255U, 255U},
                       {14U, 15U, 255U, 255U, 255U, 255U, 255U, 255U, 255U,
                        255U, 255U, 255U, 255U, 255U, 255U, 255U},
                       {0U, 1U, 14U, 15U, 255U, 255U, 255U, 255U, 255U, 255U,
                        255U, 255U, 255U, 255U, 255U, 255U},
                       {2U, 3U, 14U, 15U, 255U, 255U, 255U, 255U, 255U, 255U,
                        255U, 255U, 255U, 255U, 255U, 255U},
                       {0U, 1U, 2U, 3U, 14U, 15U, 255U, 255U, 255U, 255U, 255U,
                        255U, 255U, 255U, 255U, 255U},
                       {4U, 5U, 14U, 15U, 255U, 255U, 255U, 255U, 255U, 255U,
                        255U, 255U, 255U, 255U, 255U, 255U},
                       {0U, 1U, 4U, 5U, 14U, 15U, 255U, 255U, 255U, 255U, 255U,
                        255U, 255U, 255U, 255U, 255U},
                       {2U, 3U, 4U, 5U, 14U, 15U, 255U, 255U, 255U, 255U, 255U,
                        255U, 255U, 255U, 255U, 255U},
                       {0U, 1U, 2U, 3U, 4U, 5U, 14U, 15U, 255U, 255U, 255U,
                        255U, 255U, 255U, 255U, 255U},
                       {6U, 7U, 14U, 15U, 255U, 255U, 255U, 255U, 255U, 255U,
                        255U, 255U, 255U, 255U, 255U, 255U},
                       {0U, 1U, 6U, 7U, 14U, 15U, 255U, 255U, 255U, 255U, 255U,
                        255U, 255U, 255U, 255U, 255U},
                       {2U, 3U, 6U, 7U, 14U, 15U, 255U, 255U, 255U, 255U, 255U,
                        255U, 255U, 255U, 255U, 255U},
                       {0U, 1U, 2U, 3U, 6U, 7U, 14U, 15U, 255U, 255U, 255U,
                        255U, 255U, 255U, 255U, 255U},
                       {4U, 5U, 6U, 7U, 14U, 15U, 255U, 255U, 255U, 255U, 255U,
                        255U, 255U, 255U, 255U, 255U},
                       {0U, 1U, 4U, 5U, 6U, 7U, 14U, 15U, 255U, 255U, 255U,
                        255U, 255U, 255U, 255U, 255U},
                       {2U, 3U, 4U, 5U, 6U, 7U, 14U, 15U, 255U, 255U, 255U,
                        255U, 255U, 255U, 255U, 255U},
                       {0U, 1U, 2U, 3U, 4U, 5U, 6U, 7U, 14U, 15U, 255U, 255U,
                        255U, 255U, 255U, 255U},
                       {8U, 9U, 14U, 15U, 255U, 255U, 255U, 255U, 255U, 255U,
                        255U, 255U, 255U, 255U, 255U, 255U},
                       {0U, 1U, 8U, 9U, 14U, 15U, 255U, 255U, 255U, 255U, 255U,
                        255U, 255U, 255U, 255U, 255U},
                       {2U, 3U, 8U, 9U, 14U, 15U, 255U, 255U, 255U, 255U, 255U,
                        255U, 255U, 255U, 255U, 255U},
                       {0U, 1U, 2U, 3U, 8U, 9U, 14U, 15U, 255U, 255U, 255U,
                        255U, 255U, 255U, 255U, 255U},
                       {4U, 5U, 8U, 9U, 14U, 15U, 255U, 255U, 255U, 255U, 255U,
                        255U, 255U, 255U, 255U, 255U},
                       {0U, 1U, 4U, 5U, 8U, 9U, 14U, 15U, 255U, 255U, 255U,
                        255U, 255U, 255U, 255U, 255U},
                       {2U, 3U, 4U, 5U, 8U, 9U, 14U, 15U, 255U, 255U, 255U,
                        255U, 255U, 255U, 255U, 255U},
                       {0U, 1U, 2U, 3U, 4U, 5U, 8U, 9U, 14U, 15U, 255U, 255U,
                        255U, 255U, 255U, 255U},
                       {6U, 7U, 8U, 9U, 14U, 15U, 255U, 255U, 255U, 255U, 255U,
                        255U, 255U, 255U, 255U, 255U},
                       {0U, 1U, 6U, 7U, 8U, 9U, 14U, 15U, 255U, 255U, 255U,
                        255U, 255U, 255U, 255U, 255U},
                       {2U, 3U, 6U, 7U, 8U, 9U, 14U, 15U, 255U, 255U, 255U,
                        255U, 255U, 255U, 255U, 255U},
                       {0U, 1U, 2U, 3U, 6U, 7U, 8U, 9U, 14U, 15U, 255U, 255U,
                        255U, 255U, 255U, 255U},
                       {4U, 5U, 6U, 7U, 8U, 9U, 14U, 15U, 255U, 255U, 255U,
                        255U, 255U, 255U, 255U, 255U},
                       {0U, 1U, 4U, 5U, 6U, 7U, 8U, 9U, 14U, 15U, 255U, 255U,
                        255U, 255U, 255U, 255U},
                       {2U, 3U, 4U, 5U, 6U, 7U, 8U, 9U, 14U, 15U, 255U, 255U,
                        255U, 255U, 255U, 255U},
                       {0U, 1U, 2U, 3U, 4U, 5U, 6U, 7U, 8U, 9U, 14U, 15U, 255U,
                        255U, 255U, 255U},
                       {10U, 11U, 14U, 15U, 255U, 255U, 255U, 255U, 255U, 255U,
                        255U, 255U, 255U, 255U, 255U, 255U},
                       {0U, 1U, 10U, 11U, 14U, 15U, 255U, 255U, 255U, 255U,
                        255U, 255U, 255U, 255U, 255U, 255U},
                       {2U, 3U, 10U, 11U, 14U, 15U, 255U, 255U, 255U, 255U,
                        255U, 255U, 255U, 255U, 255U, 255U},
                       {0U, 1U, 2U, 3U, 10U, 11U, 14U, 15U, 255U, 255U, 255U,
                        255U, 255U, 255U, 255U, 255U},
                       {4U, 5U, 10U, 11U, 14U, 15U, 255U, 255U, 255U, 255U,
                        255U, 255U, 255U, 255U, 255U, 255U},
                       {0U, 1U, 4U, 5U, 10U, 11U, 14U, 15U, 255U, 255U, 255U,
                        255U, 255U, 255U, 255U, 255U},
                       {2U, 3U, 4U, 5U, 10U, 11U, 14U, 15U, 255U, 255U, 255U,
                        255U, 255U, 255U, 255U, 255U},
                       {0U, 1U, 2U, 3U, 4U, 5U, 10U, 11U, 14U, 15U, 255U, 255U,
                        255U, 255U, 255U, 255U},
                       {6U, 7U, 10U, 11U, 14U, 15U, 255U, 255U, 255U, 255U,
                        255U, 255U, 255U, 255U, 255U, 255U},
                       {0U, 1U, 6U, 7U, 10U, 11U, 14U, 15U, 255U, 255U, 255U,
                        255U, 255U, 255U, 255U, 255U},
                       {2U, 3U, 6U, 7U, 10U, 11U, 14U, 15U, 255U, 255U, 255U,
                        255U, 255U, 255U, 255U, 255U},
                       {0U, 1U, 2U, 3U, 6U, 7U, 10U, 11U, 14U, 15U, 255U, 255U,
                        255U, 255U, 255U, 255U},
                       {4U, 5U, 6U, 7U, 10U, 11U, 14U, 15U, 255U, 255U, 255U,
                        255U, 255U, 255U, 255U, 255U},
                       {0U, 1U, 4U, 5U, 6U, 7U, 10U, 11U, 14U, 15U, 255U, 255U,
                        255U, 255U, 255U, 255U},
                       {2U, 3U, 4U, 5U, 6U, 7U, 10U, 11U, 14U, 15U, 255U, 255U,
                        255U, 255U, 255U, 255U},
                       {0U, 1U, 2U, 3U, 4U, 5U, 6U, 7U, 10U, 11U, 14U, 15U,
                        255U, 255U, 255U, 255U},
                       {8U, 9U, 10U, 11U, 14U, 15U, 255U, 255U, 255U, 255U,
                        255U, 255U, 255U, 255U, 255U, 255U},
                       {0U, 1U, 8U, 9U, 10U, 11U, 14U, 15U, 255U, 255U, 255U,
                        255U, 255U, 255U, 255U, 255U},
                       {2U, 3U, 8U, 9U, 10U, 11U, 14U, 15U, 255U, 255U, 255U,
                        255U, 255U, 255U, 255U, 255U},
                       {0U, 1U, 2U, 3U, 8U, 9U, 10U, 11U, 14U, 15U, 255U, 255U,
                        255U, 255U, 255U, 255U},
                       {4U, 5U, 8U, 9U, 10U, 11U, 14U, 15U, 255U, 255U, 255U,
                        255U, 255U, 255U, 255U, 255U},
                       {0U, 1U, 4U, 5U, 8U, 9U, 10U, 11U, 14U, 15U, 255U, 255U,
                        255U, 255U, 255U, 255U},
                       {2U, 3U, 4U, 5U, 8U, 9U, 10U, 11U, 14U, 15U, 255U, 255U,
                        255U, 255U, 255U, 255U},
                       {0U, 1U, 2U, 3U, 4U, 5U, 8U, 9U, 10U, 11U, 14U, 15U,
                        255U, 255U, 255U, 255U},
                       {6U, 7U, 8U, 9U, 10U, 11U, 14U, 15U, 255U, 255U, 255U,
                        255U, 255U, 255U, 255U, 255U},
                       {0U, 1U, 6U, 7U, 8U, 9U, 10U, 11U, 14U, 15U, 255U, 255U,
                        255U, 255U, 255U, 255U},
                       {2U, 3U, 6U, 7U, 8U, 9U, 10U, 11U, 14U, 15U, 255U, 255U,
                        255U, 255U, 255U, 255U},
                       {0U, 1U, 2U, 3U, 6U, 7U, 8U, 9U, 10U, 11U, 14U, 15U,
                        255U, 255U, 255U, 255U},
                       {4U, 5U, 6U, 7U, 8U, 9U, 10U, 11U, 14U, 15U, 255U, 255U,
                        255U, 255U, 255U, 255U},
                       {0U, 1U, 4U, 5U, 6U, 7U, 8U, 9U, 10U, 11U, 14U, 15U,
                        255U, 255U, 255U, 255U},
                       {2U, 3U, 4U, 5U, 6U, 7U, 8U, 9U, 10U, 11U, 14U, 15U,
                        255U, 255U, 255U, 255U},
                       {0U, 1U, 2U, 3U, 4U, 5U, 6U, 7U, 8U, 9U, 10U, 11U, 14U,
                        15U, 255U, 255U},
                       {12U, 13U, 14U, 15U, 255U, 255U, 255U, 255U, 255U, 255U,
                        255U, 255U, 255U, 255U, 255U, 255U},
                       {0U, 1U, 12U, 13U, 14U, 15U, 255U, 255U, 255U, 255U,
                        255U, 255U, 255U, 255U, 255U, 255U},
                       {2U, 3U, 12U, 13U, 14U, 15U, 255U, 255U, 255U, 255U,
                        255U, 255U, 255U, 255U, 255U, 255U},
                       {0U, 1U, 2U, 3U, 12U, 13U, 14U, 15U, 255U, 255U, 255U,
                        255U, 255U, 255U, 255U, 255U},
                       {4U, 5U, 12U, 13U, 14U, 15U, 255U, 255U, 255U, 255U,
                        255U, 255U, 255U, 255U, 255U, 255U},
                       {0U, 1U, 4U, 5U, 12U, 13U, 14U, 15U, 255U, 255U, 255U,
                        255U, 255U, 255U, 255U, 255U},
                       {2U, 3U, 4U, 5U, 12U, 13U, 14U, 15U, 255U, 255U, 255U,
                        255U, 255U, 255U, 255U, 255U},
                       {0U, 1U, 2U, 3U, 4U, 5U, 12U, 13U, 14U, 15U, 255U, 255U,
                        255U, 255U, 255U, 255U},
                       {6U, 7U, 12U, 13U, 14U, 15U, 255U, 255U, 255U, 255U,
                        255U, 255U, 255U, 255U, 255U, 255U},
                       {0U, 1U, 6U, 7U, 12U, 13U, 14U, 15U, 255U, 255U, 255U,
                        255U, 255U, 255U, 255U, 255U},
                       {2U, 3U, 6U, 7U, 12U, 13U, 14U, 15U, 255U, 255U, 255U,
                        255U, 255U, 255U, 255U, 255U},
                       {0U, 1U, 2U, 3U, 6U, 7U, 12U, 13U, 14U, 15U, 255U, 255U,
                        255U, 255U, 255U, 255U},
                       {4U, 5U, 6U, 7U, 12U, 13U, 14U, 15U, 255U, 255U, 255U,
                        255U, 255U, 255U, 255U, 255U},
                       {0U, 1U, 4U, 5U, 6U, 7U, 12U, 13U, 14U, 15U, 255U, 255U,
                        255U, 255U, 255U, 255U},
                       {2U, 3U, 4U, 5U, 6U, 7U, 12U, 13U, 14U, 15U, 255U, 255U,
                        255U, 255U, 255U, 255U},
                       {0U, 1U, 2U, 3U, 4U, 5U, 6U, 7U, 12U, 13U, 14U, 15U,
                        255U, 255U, 255U, 255U},
                       {8U, 9U, 12U, 13U, 14U, 15U, 255U, 255U, 255U, 255U,
                        255U, 255U, 255U, 255U, 255U, 255U},
                       {0U, 1U, 8U, 9U, 12U, 13U, 14U, 15U, 255U, 255U, 255U,
                        255U, 255U, 255U, 255U, 255U},
                       {2U, 3U, 8U, 9U, 12U, 13U, 14U, 15U, 255U, 255U, 255U,
                        255U, 255U, 255U, 255U, 255U},
                       {0U, 1U, 2U, 3U, 8U, 9U, 12U, 13U, 14U, 15U, 255U, 255U,
                        255U, 255U, 255U, 255U},
                       {4U, 5U, 8U, 9U, 12U, 13U, 14U, 15U, 255U, 255U, 255U,
                        255U, 255U, 255U, 255U, 255U},
                       {0U, 1U, 4U, 5U, 8U, 9U, 12U, 13U, 14U, 15U, 255U, 255U,
                        255U, 255U, 255U, 255U},
                       {2U, 3U, 4U, 5U, 8U, 9U, 12U, 13U, 14U, 15U, 255U, 255U,
                        255U, 255U, 255U, 255U},
                       {0U, 1U, 2U, 3U, 4U, 5U, 8U, 9U, 12U, 13U, 14U, 15U,
                        255U, 255U, 255U, 255U},
                       {6U, 7U, 8U, 9U, 12U, 13U, 14U, 15U, 255U, 255U, 255U,
                        255U, 255U, 255U, 255U, 255U},
                       {0U, 1U, 6U, 7U, 8U, 9U, 12U, 13U, 14U, 15U, 255U, 255U,
                        255U, 255U, 255U, 255U},
                       {2U, 3U, 6U, 7U, 8U, 9U, 12U, 13U, 14U, 15U, 255U, 255U,
                        255U, 255U, 255U, 255U},
                       {0U, 1U, 2U, 3U, 6U, 7U, 8U, 9U, 12U, 13U, 14U, 15U,
                        255U, 255U, 255U, 255U},
                       {4U, 5U, 6U, 7U, 8U, 9U, 12U, 13U, 14U, 15U, 255U, 255U,
                        255U, 255U, 255U, 255U},
                       {0U, 1U, 4U, 5U, 6U, 7U, 8U, 9U, 12U, 13U, 14U, 15U,
                        255U, 255U, 255U, 255U},
                       {2U, 3U, 4U, 5U, 6U, 7U, 8U, 9U, 12U, 13U, 14U, 15U,
                        255U, 255U, 255U, 255U},
                       {0U, 1U, 2U, 3U, 4U, 5U, 6U, 7U, 8U, 9U, 12U, 13U, 14U,
                        15U, 255U, 255U},
                       {10U, 11U, 12U, 13U, 14U, 15U, 255U, 255U, 255U, 255U,
                        255U, 255U, 255U, 255U, 255U, 255U},
                       {0U, 1U, 10U, 11U, 12U, 13U, 14U, 15U, 255U, 255U, 255U,
                        255U, 255U, 255U, 255U, 255U},
                       {2U, 3U, 10U, 11U, 12U, 13U, 14U, 15U, 255U, 255U, 255U,
                        255U, 255U, 255U, 255U, 255U},
                       {0U, 1U, 2U, 3U, 10U, 11U, 12U, 13U, 14U, 15U, 255U,
                        255U, 255U, 255U, 255U, 255U},
                       {4U, 5U, 10U, 11U, 12U, 13U, 14U, 15U, 255U, 255U, 255U,
                        255U, 255U, 255U, 255U, 255U},
                       {0U, 1U, 4U, 5U, 10U, 11U, 12U, 13U, 14U, 15U, 255U,
                        255U, 255U, 255U, 255U, 255U},
                       {2U, 3U, 4U, 5U, 10U, 11U, 12U, 13U, 14U, 15U, 255U,
                        255U, 255U, 255U, 255U, 255U},
                       {0U, 1U, 2U, 3U, 4U, 5U, 10U, 11U, 12U, 13U, 14U, 15U,
                        255U, 255U, 255U, 255U},
                       {6U, 7U, 10U, 11U, 12U, 13U, 14U, 15U, 255U, 255U, 255U,
                        255U, 255U, 255U, 255U, 255U},
                       {0U, 1U, 6U, 7U, 10U, 11U, 12U, 13U, 14U, 15U, 255U,
                        255U, 255U, 255U, 255U, 255U},
                       {2U, 3U, 6U, 7U, 10U, 11U, 12U, 13U, 14U, 15U, 255U,
                        255U, 255U, 255U, 255U, 255U},
                       {0U, 1U, 2U, 3U, 6U, 7U, 10U, 11U, 12U, 13U, 14U, 15U,
                        255U, 255U, 255U, 255U},
                       {4U, 5U, 6U, 7U, 10U, 11U, 12U, 13U, 14U, 15U, 255U,
                        255U, 255U, 255U, 255U, 255U},
                       {0U, 1U, 4U, 5U, 6U, 7U, 10U, 11U, 12U, 13U, 14U, 15U,
                        255U, 255U, 255U, 255U},
                       {2U, 3U, 4U, 5U, 6U, 7U, 10U, 11U, 12U, 13U, 14U, 15U,
                        255U, 255U, 255U, 255U},
                       {0U, 1U, 2U, 3U, 4U, 5U, 6U, 7U, 10U, 11U, 12U, 13U, 14U,
                        15U, 255U, 255U},
                       {8U, 9U, 10U, 11U, 12U, 13U, 14U, 15U, 255U, 255U, 255U,
                        255U, 255U, 255U, 255U, 255U},
                       {0U, 1U, 8U, 9U, 10U, 11U, 12U, 13U, 14U, 15U, 255U,
                        255U, 255U, 255U, 255U, 255U},
                       {2U, 3U, 8U, 9U, 10U, 11U, 12U, 13U, 14U, 15U, 255U,
                        255U, 255U, 255U, 255U, 255U},
                       {0U, 1U, 2U, 3U, 8U, 9U, 10U, 11U, 12U, 13U, 14U, 15U,
                        255U, 255U, 255U, 255U},
                       {4U, 5U, 8U, 9U, 10U, 11U, 12U, 13U, 14U, 15U, 255U,
                        255U, 255U, 255U, 255U, 255U},
                       {0U, 1U, 4U, 5U, 8U, 9U, 10U, 11U, 12U, 13U, 14U, 15U,
                        255U, 255U, 255U, 255U},
                       {2U, 3U, 4U, 5U, 8U, 9U, 10U, 11U, 12U, 13U, 14U, 15U,
                        255U, 255U, 255U, 255U},
                       {0U, 1U, 2U, 3U, 4U, 5U, 8U, 9U, 10U, 11U, 12U, 13U, 14U,
                        15U, 255U, 255U},
                       {6U, 7U, 8U, 9U, 10U, 11U, 12U, 13U, 14U, 15U, 255U,
                        255U, 255U, 255U, 255U, 255U},
                       {0U, 1U, 6U, 7U, 8U, 9U, 10U, 11U, 12U, 13U, 14U, 15U,
                        255U, 255U, 255U, 255U},
                       {2U, 3U, 6U, 7U, 8U, 9U, 10U, 11U, 12U, 13U, 14U, 15U,
                        255U, 255U, 255U, 255U},
                       {0U, 1U, 2U, 3U, 6U, 7U, 8U, 9U, 10U, 11U, 12U, 13U, 14U,
                        15U, 255U, 255U},
                       {4U, 5U, 6U, 7U, 8U, 9U, 10U, 11U, 12U, 13U, 14U, 15U,
                        255U, 255U, 255U, 255U},
                       {0U, 1U, 4U, 5U, 6U, 7U, 8U, 9U, 10U, 11U, 12U, 13U, 14U,
                        15U, 255U, 255U},
                       {2U, 3U, 4U, 5U, 6U, 7U, 8U, 9U, 10U, 11U, 12U, 13U, 14U,
                        15U, 255U, 255U},
                       {0U, 1U, 2U, 3U, 4U, 5U, 6U, 7U, 8U, 9U, 10U, 11U, 12U,
                        13U, 14U, 15U}};

KRML_MUSTINLINE libcrux_ml_kem_vector_portable_vector_type_PortableVector
libcrux_ml_kem_vector_portable_vector_type_zero(void) {
  libcrux_ml_kem_vector_portable_vector_type_PortableVector lit;
  lit.elements[0U] = (int16_t)0;
  lit.elements[1U] = (int16_t)0;
  lit.elements[2U] = (int16_t)0;
  lit.elements[3U] = (int16_t)0;
  lit.elements[4U] = (int16_t)0;
  lit.elements[5U] = (int16_t)0;
  lit.elements[6U] = (int16_t)0;
  lit.elements[7U] = (int16_t)0;
  lit.elements[8U] = (int16_t)0;
  lit.elements[9U] = (int16_t)0;
  lit.elements[10U] = (int16_t)0;
  lit.elements[11U] = (int16_t)0;
  lit.elements[12U] = (int16_t)0;
  lit.elements[13U] = (int16_t)0;
  lit.elements[14U] = (int16_t)0;
  lit.elements[15U] = (int16_t)0;
  return lit;
}

/**
This function found in impl {(libcrux_ml_kem::vector::traits::Operations for
libcrux_ml_kem::vector::portable::vector_type::PortableVector)}
*/
libcrux_ml_kem_vector_portable_vector_type_PortableVector
libcrux_ml_kem_vector_portable_ZERO_0d(void) {
  return libcrux_ml_kem_vector_portable_vector_type_zero();
}

KRML_MUSTINLINE libcrux_ml_kem_vector_portable_vector_type_PortableVector
libcrux_ml_kem_vector_portable_arithmetic_add(
    libcrux_ml_kem_vector_portable_vector_type_PortableVector lhs,
    libcrux_ml_kem_vector_portable_vector_type_PortableVector *rhs) {
  for (size_t i = (size_t)0U;
       i < LIBCRUX_ML_KEM_VECTOR_TRAITS_FIELD_ELEMENTS_IN_VECTOR; i++) {
    size_t i0 = i;
    size_t uu____0 = i0;
    lhs.elements[uu____0] = lhs.elements[uu____0] + rhs->elements[i0];
  }
  return lhs;
}

/**
This function found in impl {(libcrux_ml_kem::vector::traits::Operations for
libcrux_ml_kem::vector::portable::vector_type::PortableVector)}
*/
libcrux_ml_kem_vector_portable_vector_type_PortableVector
libcrux_ml_kem_vector_portable_add_0d(
    libcrux_ml_kem_vector_portable_vector_type_PortableVector lhs,
    libcrux_ml_kem_vector_portable_vector_type_PortableVector *rhs) {
  return libcrux_ml_kem_vector_portable_arithmetic_add(lhs, rhs);
}

KRML_MUSTINLINE libcrux_ml_kem_vector_portable_vector_type_PortableVector
libcrux_ml_kem_vector_portable_arithmetic_sub(
    libcrux_ml_kem_vector_portable_vector_type_PortableVector lhs,
    libcrux_ml_kem_vector_portable_vector_type_PortableVector *rhs) {
  for (size_t i = (size_t)0U;
       i < LIBCRUX_ML_KEM_VECTOR_TRAITS_FIELD_ELEMENTS_IN_VECTOR; i++) {
    size_t i0 = i;
    size_t uu____0 = i0;
    lhs.elements[uu____0] = lhs.elements[uu____0] - rhs->elements[i0];
  }
  return lhs;
}

/**
This function found in impl {(libcrux_ml_kem::vector::traits::Operations for
libcrux_ml_kem::vector::portable::vector_type::PortableVector)}
*/
libcrux_ml_kem_vector_portable_vector_type_PortableVector
libcrux_ml_kem_vector_portable_sub_0d(
    libcrux_ml_kem_vector_portable_vector_type_PortableVector lhs,
    libcrux_ml_kem_vector_portable_vector_type_PortableVector *rhs) {
  return libcrux_ml_kem_vector_portable_arithmetic_sub(lhs, rhs);
}

KRML_MUSTINLINE libcrux_ml_kem_vector_portable_vector_type_PortableVector
libcrux_ml_kem_vector_portable_arithmetic_multiply_by_constant(
    libcrux_ml_kem_vector_portable_vector_type_PortableVector vec, int16_t c) {
  for (size_t i = (size_t)0U;
       i < LIBCRUX_ML_KEM_VECTOR_TRAITS_FIELD_ELEMENTS_IN_VECTOR; i++) {
    size_t i0 = i;
    size_t uu____0 = i0;
    vec.elements[uu____0] = vec.elements[uu____0] * c;
  }
  return vec;
}

/**
This function found in impl {(libcrux_ml_kem::vector::traits::Operations for
libcrux_ml_kem::vector::portable::vector_type::PortableVector)}
*/
libcrux_ml_kem_vector_portable_vector_type_PortableVector
libcrux_ml_kem_vector_portable_multiply_by_constant_0d(
    libcrux_ml_kem_vector_portable_vector_type_PortableVector vec, int16_t c) {
  return libcrux_ml_kem_vector_portable_arithmetic_multiply_by_constant(vec, c);
}

KRML_MUSTINLINE libcrux_ml_kem_vector_portable_vector_type_PortableVector
libcrux_ml_kem_vector_portable_arithmetic_bitwise_and_with_constant(
    libcrux_ml_kem_vector_portable_vector_type_PortableVector vec, int16_t c) {
  for (size_t i = (size_t)0U;
       i < LIBCRUX_ML_KEM_VECTOR_TRAITS_FIELD_ELEMENTS_IN_VECTOR; i++) {
    size_t i0 = i;
    size_t uu____0 = i0;
    vec.elements[uu____0] = vec.elements[uu____0] & c;
  }
  return vec;
}

/**
This function found in impl {(libcrux_ml_kem::vector::traits::Operations for
libcrux_ml_kem::vector::portable::vector_type::PortableVector)}
*/
libcrux_ml_kem_vector_portable_vector_type_PortableVector
libcrux_ml_kem_vector_portable_bitwise_and_with_constant_0d(
    libcrux_ml_kem_vector_portable_vector_type_PortableVector v, int16_t c) {
  return libcrux_ml_kem_vector_portable_arithmetic_bitwise_and_with_constant(v,
                                                                             c);
}

/**
 Note: This function is not secret independent
 Only use with public values.
*/
KRML_MUSTINLINE libcrux_ml_kem_vector_portable_vector_type_PortableVector
libcrux_ml_kem_vector_portable_arithmetic_cond_subtract_3329(
    libcrux_ml_kem_vector_portable_vector_type_PortableVector vec) {
  for (size_t i = (size_t)0U;
       i < LIBCRUX_ML_KEM_VECTOR_TRAITS_FIELD_ELEMENTS_IN_VECTOR; i++) {
    size_t i0 = i;
    if (vec.elements[i0] >= (int16_t)3329) {
      size_t uu____0 = i0;
      vec.elements[uu____0] = vec.elements[uu____0] - (int16_t)3329;
    }
  }
  return vec;
}

/**
This function found in impl {(libcrux_ml_kem::vector::traits::Operations for
libcrux_ml_kem::vector::portable::vector_type::PortableVector)}
*/
libcrux_ml_kem_vector_portable_vector_type_PortableVector
libcrux_ml_kem_vector_portable_cond_subtract_3329_0d(
    libcrux_ml_kem_vector_portable_vector_type_PortableVector v) {
  return libcrux_ml_kem_vector_portable_arithmetic_cond_subtract_3329(v);
}

/**
 Signed Barrett Reduction

 Given an input `value`, `barrett_reduce` outputs a representative `result`
 such that:

 - result ≡ value (mod FIELD_MODULUS)
 - the absolute value of `result` is bound as follows:

 `|result| ≤ FIELD_MODULUS / 2 · (|value|/BARRETT_R + 1)

 Note: The input bound is 28296 to prevent overflow in the multiplication of
 quotient by FIELD_MODULUS

*/
int16_t libcrux_ml_kem_vector_portable_arithmetic_barrett_reduce_element(
    int16_t value) {
  int32_t t = (int32_t)value *
                  LIBCRUX_ML_KEM_VECTOR_PORTABLE_ARITHMETIC_BARRETT_MULTIPLIER +
              (LIBCRUX_ML_KEM_VECTOR_TRAITS_BARRETT_R >> 1U);
  int16_t quotient =
      (int16_t)(t >> (uint32_t)LIBCRUX_ML_KEM_VECTOR_TRAITS_BARRETT_SHIFT);
  return value - quotient * LIBCRUX_ML_KEM_VECTOR_TRAITS_FIELD_MODULUS;
}

KRML_MUSTINLINE libcrux_ml_kem_vector_portable_vector_type_PortableVector
libcrux_ml_kem_vector_portable_arithmetic_barrett_reduce(
    libcrux_ml_kem_vector_portable_vector_type_PortableVector vec) {
  for (size_t i = (size_t)0U;
       i < LIBCRUX_ML_KEM_VECTOR_TRAITS_FIELD_ELEMENTS_IN_VECTOR; i++) {
    size_t i0 = i;
    int16_t vi =
        libcrux_ml_kem_vector_portable_arithmetic_barrett_reduce_element(
            vec.elements[i0]);
    vec.elements[i0] = vi;
  }
  return vec;
}

/**
This function found in impl {(libcrux_ml_kem::vector::traits::Operations for
libcrux_ml_kem::vector::portable::vector_type::PortableVector)}
*/
libcrux_ml_kem_vector_portable_vector_type_PortableVector
libcrux_ml_kem_vector_portable_barrett_reduce_0d(
    libcrux_ml_kem_vector_portable_vector_type_PortableVector v) {
  return libcrux_ml_kem_vector_portable_arithmetic_barrett_reduce(v);
}

/**
 Signed Montgomery Reduction

 Given an input `value`, `montgomery_reduce` outputs a representative `o`
 such that:

 - o ≡ value · MONTGOMERY_R^(-1) (mod FIELD_MODULUS)
 - the absolute value of `o` is bound as follows:

 `|result| ≤ ceil(|value| / MONTGOMERY_R) + 1665

 In particular, if `|value| ≤ FIELD_MODULUS-1 * FIELD_MODULUS-1`, then `|o| <=
 FIELD_MODULUS-1`. And, if `|value| ≤ pow2 16 * FIELD_MODULUS-1`, then `|o| <=
 FIELD_MODULUS + 1664

*/
int16_t libcrux_ml_kem_vector_portable_arithmetic_montgomery_reduce_element(
    int32_t value) {
  int32_t k =
      (int32_t)(int16_t)value *
      (int32_t)LIBCRUX_ML_KEM_VECTOR_TRAITS_INVERSE_OF_MODULUS_MOD_MONTGOMERY_R;
  int32_t k_times_modulus =
      (int32_t)(int16_t)k * (int32_t)LIBCRUX_ML_KEM_VECTOR_TRAITS_FIELD_MODULUS;
  int16_t c =
      (int16_t)(k_times_modulus >>
                (uint32_t)
                    LIBCRUX_ML_KEM_VECTOR_PORTABLE_ARITHMETIC_MONTGOMERY_SHIFT);
  int16_t value_high =
      (int16_t)(value >>
                (uint32_t)
                    LIBCRUX_ML_KEM_VECTOR_PORTABLE_ARITHMETIC_MONTGOMERY_SHIFT);
  return value_high - c;
}

/**
 If `fe` is some field element 'x' of the Kyber field and `fer` is congruent to
 `y · MONTGOMERY_R`, this procedure outputs a value that is congruent to
 `x · y`, as follows:

    `fe · fer ≡ x · y · MONTGOMERY_R (mod FIELD_MODULUS)`

 `montgomery_reduce` takes the value `x · y · MONTGOMERY_R` and outputs a
 representative `x · y · MONTGOMERY_R * MONTGOMERY_R^{-1} ≡ x · y (mod
 FIELD_MODULUS)`.
*/
KRML_MUSTINLINE int16_t
libcrux_ml_kem_vector_portable_arithmetic_montgomery_multiply_fe_by_fer(
    int16_t fe, int16_t fer) {
  int32_t product = (int32_t)fe * (int32_t)fer;
  return libcrux_ml_kem_vector_portable_arithmetic_montgomery_reduce_element(
      product);
}

KRML_MUSTINLINE libcrux_ml_kem_vector_portable_vector_type_PortableVector
libcrux_ml_kem_vector_portable_arithmetic_montgomery_multiply_by_constant(
    libcrux_ml_kem_vector_portable_vector_type_PortableVector vec, int16_t c) {
  for (size_t i = (size_t)0U;
       i < LIBCRUX_ML_KEM_VECTOR_TRAITS_FIELD_ELEMENTS_IN_VECTOR; i++) {
    size_t i0 = i;
    vec.elements[i0] =
        libcrux_ml_kem_vector_portable_arithmetic_montgomery_multiply_fe_by_fer(
            vec.elements[i0], c);
  }
  return vec;
}

/**
This function found in impl {(libcrux_ml_kem::vector::traits::Operations for
libcrux_ml_kem::vector::portable::vector_type::PortableVector)}
*/
libcrux_ml_kem_vector_portable_vector_type_PortableVector
libcrux_ml_kem_vector_portable_montgomery_multiply_by_constant_0d(
    libcrux_ml_kem_vector_portable_vector_type_PortableVector v, int16_t r) {
  return libcrux_ml_kem_vector_portable_arithmetic_montgomery_multiply_by_constant(
      v, r);
}

/**
 The `compress_*` functions implement the `Compress` function specified in the
 NIST FIPS 203 standard (Page 18, Expression 4.5), which is defined as:

 ```plaintext
 Compress_d: ℤq -> ℤ_{2ᵈ}
 Compress_d(x) = ⌈(2ᵈ/q)·x⌋
 ```

 Since `⌈x⌋ = ⌊x + 1/2⌋` we have:

 ```plaintext
 Compress_d(x) = ⌊(2ᵈ/q)·x + 1/2⌋
               = ⌊(2^{d+1}·x + q) / 2q⌋
 ```

 For further information about the function implementations, consult the
 `implementation_notes.pdf` document in this directory.

 The NIST FIPS 203 standard can be found at
 <https://csrc.nist.gov/pubs/fips/203/ipd>.
*/
uint8_t libcrux_ml_kem_vector_portable_compress_compress_message_coefficient(
    uint16_t fe) {
  int16_t shifted = (int16_t)1664 - (int16_t)fe;
  int16_t mask = shifted >> 15U;
  int16_t shifted_to_positive = mask ^ shifted;
  int16_t shifted_positive_in_range = shifted_to_positive - (int16_t)832;
  int16_t r0 = shifted_positive_in_range >> 15U;
  int16_t r1 = r0 & (int16_t)1;
  return (uint8_t)r1;
}

KRML_MUSTINLINE libcrux_ml_kem_vector_portable_vector_type_PortableVector
libcrux_ml_kem_vector_portable_compress_compress_1(
    libcrux_ml_kem_vector_portable_vector_type_PortableVector a) {
  for (size_t i = (size_t)0U;
       i < LIBCRUX_ML_KEM_VECTOR_TRAITS_FIELD_ELEMENTS_IN_VECTOR; i++) {
    size_t i0 = i;
    a.elements[i0] = (int16_t)
        libcrux_ml_kem_vector_portable_compress_compress_message_coefficient(
            (uint16_t)a.elements[i0]);
  }
  return a;
}

/**
This function found in impl {(libcrux_ml_kem::vector::traits::Operations for
libcrux_ml_kem::vector::portable::vector_type::PortableVector)}
*/
libcrux_ml_kem_vector_portable_vector_type_PortableVector
libcrux_ml_kem_vector_portable_compress_1_0d(
    libcrux_ml_kem_vector_portable_vector_type_PortableVector a) {
  return libcrux_ml_kem_vector_portable_compress_compress_1(a);
}

KRML_MUSTINLINE uint32_t
libcrux_ml_kem_vector_portable_arithmetic_get_n_least_significant_bits(
    uint8_t n, uint32_t value) {
  return value & ((1U << (uint32_t)n) - 1U);
}

int16_t libcrux_ml_kem_vector_portable_compress_compress_ciphertext_coefficient(
    uint8_t coefficient_bits, uint16_t fe) {
  uint64_t compressed = (uint64_t)fe << (uint32_t)coefficient_bits;
  compressed = compressed + 1664ULL;
  compressed = compressed * 10321340ULL;
  compressed = compressed >> 35U;
  return (int16_t)
      libcrux_ml_kem_vector_portable_arithmetic_get_n_least_significant_bits(
          coefficient_bits, (uint32_t)compressed);
}

KRML_MUSTINLINE void libcrux_ml_kem_vector_portable_ntt_ntt_step(
    libcrux_ml_kem_vector_portable_vector_type_PortableVector *vec,
    int16_t zeta, size_t i, size_t j) {
  int16_t t =
      libcrux_ml_kem_vector_portable_arithmetic_montgomery_multiply_fe_by_fer(
          vec->elements[j], zeta);
  int16_t a_minus_t = vec->elements[i] - t;
  int16_t a_plus_t = vec->elements[i] + t;
  vec->elements[j] = a_minus_t;
  vec->elements[i] = a_plus_t;
}

KRML_MUSTINLINE libcrux_ml_kem_vector_portable_vector_type_PortableVector
libcrux_ml_kem_vector_portable_ntt_ntt_layer_1_step(
    libcrux_ml_kem_vector_portable_vector_type_PortableVector vec,
    int16_t zeta0, int16_t zeta1, int16_t zeta2, int16_t zeta3) {
  libcrux_ml_kem_vector_portable_ntt_ntt_step(&vec, zeta0, (size_t)0U,
                                              (size_t)2U);
  libcrux_ml_kem_vector_portable_ntt_ntt_step(&vec, zeta0, (size_t)1U,
                                              (size_t)3U);
  libcrux_ml_kem_vector_portable_ntt_ntt_step(&vec, zeta1, (size_t)4U,
                                              (size_t)6U);
  libcrux_ml_kem_vector_portable_ntt_ntt_step(&vec, zeta1, (size_t)5U,
                                              (size_t)7U);
  libcrux_ml_kem_vector_portable_ntt_ntt_step(&vec, zeta2, (size_t)8U,
                                              (size_t)10U);
  libcrux_ml_kem_vector_portable_ntt_ntt_step(&vec, zeta2, (size_t)9U,
                                              (size_t)11U);
  libcrux_ml_kem_vector_portable_ntt_ntt_step(&vec, zeta3, (size_t)12U,
                                              (size_t)14U);
  libcrux_ml_kem_vector_portable_ntt_ntt_step(&vec, zeta3, (size_t)13U,
                                              (size_t)15U);
  return vec;
}

/**
This function found in impl {(libcrux_ml_kem::vector::traits::Operations for
libcrux_ml_kem::vector::portable::vector_type::PortableVector)}
*/
libcrux_ml_kem_vector_portable_vector_type_PortableVector
libcrux_ml_kem_vector_portable_ntt_layer_1_step_0d(
    libcrux_ml_kem_vector_portable_vector_type_PortableVector a, int16_t zeta0,
    int16_t zeta1, int16_t zeta2, int16_t zeta3) {
  return libcrux_ml_kem_vector_portable_ntt_ntt_layer_1_step(a, zeta0, zeta1,
                                                             zeta2, zeta3);
}

KRML_MUSTINLINE libcrux_ml_kem_vector_portable_vector_type_PortableVector
libcrux_ml_kem_vector_portable_ntt_ntt_layer_2_step(
    libcrux_ml_kem_vector_portable_vector_type_PortableVector vec,
    int16_t zeta0, int16_t zeta1) {
  libcrux_ml_kem_vector_portable_ntt_ntt_step(&vec, zeta0, (size_t)0U,
                                              (size_t)4U);
  libcrux_ml_kem_vector_portable_ntt_ntt_step(&vec, zeta0, (size_t)1U,
                                              (size_t)5U);
  libcrux_ml_kem_vector_portable_ntt_ntt_step(&vec, zeta0, (size_t)2U,
                                              (size_t)6U);
  libcrux_ml_kem_vector_portable_ntt_ntt_step(&vec, zeta0, (size_t)3U,
                                              (size_t)7U);
  libcrux_ml_kem_vector_portable_ntt_ntt_step(&vec, zeta1, (size_t)8U,
                                              (size_t)12U);
  libcrux_ml_kem_vector_portable_ntt_ntt_step(&vec, zeta1, (size_t)9U,
                                              (size_t)13U);
  libcrux_ml_kem_vector_portable_ntt_ntt_step(&vec, zeta1, (size_t)10U,
                                              (size_t)14U);
  libcrux_ml_kem_vector_portable_ntt_ntt_step(&vec, zeta1, (size_t)11U,
                                              (size_t)15U);
  return vec;
}

/**
This function found in impl {(libcrux_ml_kem::vector::traits::Operations for
libcrux_ml_kem::vector::portable::vector_type::PortableVector)}
*/
libcrux_ml_kem_vector_portable_vector_type_PortableVector
libcrux_ml_kem_vector_portable_ntt_layer_2_step_0d(
    libcrux_ml_kem_vector_portable_vector_type_PortableVector a, int16_t zeta0,
    int16_t zeta1) {
  return libcrux_ml_kem_vector_portable_ntt_ntt_layer_2_step(a, zeta0, zeta1);
}

KRML_MUSTINLINE libcrux_ml_kem_vector_portable_vector_type_PortableVector
libcrux_ml_kem_vector_portable_ntt_ntt_layer_3_step(
    libcrux_ml_kem_vector_portable_vector_type_PortableVector vec,
    int16_t zeta) {
  libcrux_ml_kem_vector_portable_ntt_ntt_step(&vec, zeta, (size_t)0U,
                                              (size_t)8U);
  libcrux_ml_kem_vector_portable_ntt_ntt_step(&vec, zeta, (size_t)1U,
                                              (size_t)9U);
  libcrux_ml_kem_vector_portable_ntt_ntt_step(&vec, zeta, (size_t)2U,
                                              (size_t)10U);
  libcrux_ml_kem_vector_portable_ntt_ntt_step(&vec, zeta, (size_t)3U,
                                              (size_t)11U);
  libcrux_ml_kem_vector_portable_ntt_ntt_step(&vec, zeta, (size_t)4U,
                                              (size_t)12U);
  libcrux_ml_kem_vector_portable_ntt_ntt_step(&vec, zeta, (size_t)5U,
                                              (size_t)13U);
  libcrux_ml_kem_vector_portable_ntt_ntt_step(&vec, zeta, (size_t)6U,
                                              (size_t)14U);
  libcrux_ml_kem_vector_portable_ntt_ntt_step(&vec, zeta, (size_t)7U,
                                              (size_t)15U);
  return vec;
}

/**
This function found in impl {(libcrux_ml_kem::vector::traits::Operations for
libcrux_ml_kem::vector::portable::vector_type::PortableVector)}
*/
libcrux_ml_kem_vector_portable_vector_type_PortableVector
libcrux_ml_kem_vector_portable_ntt_layer_3_step_0d(
    libcrux_ml_kem_vector_portable_vector_type_PortableVector a, int16_t zeta) {
  return libcrux_ml_kem_vector_portable_ntt_ntt_layer_3_step(a, zeta);
}

KRML_MUSTINLINE void libcrux_ml_kem_vector_portable_ntt_inv_ntt_step(
    libcrux_ml_kem_vector_portable_vector_type_PortableVector *vec,
    int16_t zeta, size_t i, size_t j) {
  int16_t a_minus_b = vec->elements[j] - vec->elements[i];
  int16_t a_plus_b = vec->elements[j] + vec->elements[i];
  int16_t o0 = libcrux_ml_kem_vector_portable_arithmetic_barrett_reduce_element(
      a_plus_b);
  int16_t o1 =
      libcrux_ml_kem_vector_portable_arithmetic_montgomery_multiply_fe_by_fer(
          a_minus_b, zeta);
  vec->elements[i] = o0;
  vec->elements[j] = o1;
}

KRML_MUSTINLINE libcrux_ml_kem_vector_portable_vector_type_PortableVector
libcrux_ml_kem_vector_portable_ntt_inv_ntt_layer_1_step(
    libcrux_ml_kem_vector_portable_vector_type_PortableVector vec,
    int16_t zeta0, int16_t zeta1, int16_t zeta2, int16_t zeta3) {
  libcrux_ml_kem_vector_portable_ntt_inv_ntt_step(&vec, zeta0, (size_t)0U,
                                                  (size_t)2U);
  libcrux_ml_kem_vector_portable_ntt_inv_ntt_step(&vec, zeta0, (size_t)1U,
                                                  (size_t)3U);
  libcrux_ml_kem_vector_portable_ntt_inv_ntt_step(&vec, zeta1, (size_t)4U,
                                                  (size_t)6U);
  libcrux_ml_kem_vector_portable_ntt_inv_ntt_step(&vec, zeta1, (size_t)5U,
                                                  (size_t)7U);
  libcrux_ml_kem_vector_portable_ntt_inv_ntt_step(&vec, zeta2, (size_t)8U,
                                                  (size_t)10U);
  libcrux_ml_kem_vector_portable_ntt_inv_ntt_step(&vec, zeta2, (size_t)9U,
                                                  (size_t)11U);
  libcrux_ml_kem_vector_portable_ntt_inv_ntt_step(&vec, zeta3, (size_t)12U,
                                                  (size_t)14U);
  libcrux_ml_kem_vector_portable_ntt_inv_ntt_step(&vec, zeta3, (size_t)13U,
                                                  (size_t)15U);
  return vec;
}

/**
This function found in impl {(libcrux_ml_kem::vector::traits::Operations for
libcrux_ml_kem::vector::portable::vector_type::PortableVector)}
*/
libcrux_ml_kem_vector_portable_vector_type_PortableVector
libcrux_ml_kem_vector_portable_inv_ntt_layer_1_step_0d(
    libcrux_ml_kem_vector_portable_vector_type_PortableVector a, int16_t zeta0,
    int16_t zeta1, int16_t zeta2, int16_t zeta3) {
  return libcrux_ml_kem_vector_portable_ntt_inv_ntt_layer_1_step(
      a, zeta0, zeta1, zeta2, zeta3);
}

KRML_MUSTINLINE libcrux_ml_kem_vector_portable_vector_type_PortableVector
libcrux_ml_kem_vector_portable_ntt_inv_ntt_layer_2_step(
    libcrux_ml_kem_vector_portable_vector_type_PortableVector vec,
    int16_t zeta0, int16_t zeta1) {
  libcrux_ml_kem_vector_portable_ntt_inv_ntt_step(&vec, zeta0, (size_t)0U,
                                                  (size_t)4U);
  libcrux_ml_kem_vector_portable_ntt_inv_ntt_step(&vec, zeta0, (size_t)1U,
                                                  (size_t)5U);
  libcrux_ml_kem_vector_portable_ntt_inv_ntt_step(&vec, zeta0, (size_t)2U,
                                                  (size_t)6U);
  libcrux_ml_kem_vector_portable_ntt_inv_ntt_step(&vec, zeta0, (size_t)3U,
                                                  (size_t)7U);
  libcrux_ml_kem_vector_portable_ntt_inv_ntt_step(&vec, zeta1, (size_t)8U,
                                                  (size_t)12U);
  libcrux_ml_kem_vector_portable_ntt_inv_ntt_step(&vec, zeta1, (size_t)9U,
                                                  (size_t)13U);
  libcrux_ml_kem_vector_portable_ntt_inv_ntt_step(&vec, zeta1, (size_t)10U,
                                                  (size_t)14U);
  libcrux_ml_kem_vector_portable_ntt_inv_ntt_step(&vec, zeta1, (size_t)11U,
                                                  (size_t)15U);
  return vec;
}

/**
This function found in impl {(libcrux_ml_kem::vector::traits::Operations for
libcrux_ml_kem::vector::portable::vector_type::PortableVector)}
*/
libcrux_ml_kem_vector_portable_vector_type_PortableVector
libcrux_ml_kem_vector_portable_inv_ntt_layer_2_step_0d(
    libcrux_ml_kem_vector_portable_vector_type_PortableVector a, int16_t zeta0,
    int16_t zeta1) {
  return libcrux_ml_kem_vector_portable_ntt_inv_ntt_layer_2_step(a, zeta0,
                                                                 zeta1);
}

KRML_MUSTINLINE libcrux_ml_kem_vector_portable_vector_type_PortableVector
libcrux_ml_kem_vector_portable_ntt_inv_ntt_layer_3_step(
    libcrux_ml_kem_vector_portable_vector_type_PortableVector vec,
    int16_t zeta) {
  libcrux_ml_kem_vector_portable_ntt_inv_ntt_step(&vec, zeta, (size_t)0U,
                                                  (size_t)8U);
  libcrux_ml_kem_vector_portable_ntt_inv_ntt_step(&vec, zeta, (size_t)1U,
                                                  (size_t)9U);
  libcrux_ml_kem_vector_portable_ntt_inv_ntt_step(&vec, zeta, (size_t)2U,
                                                  (size_t)10U);
  libcrux_ml_kem_vector_portable_ntt_inv_ntt_step(&vec, zeta, (size_t)3U,
                                                  (size_t)11U);
  libcrux_ml_kem_vector_portable_ntt_inv_ntt_step(&vec, zeta, (size_t)4U,
                                                  (size_t)12U);
  libcrux_ml_kem_vector_portable_ntt_inv_ntt_step(&vec, zeta, (size_t)5U,
                                                  (size_t)13U);
  libcrux_ml_kem_vector_portable_ntt_inv_ntt_step(&vec, zeta, (size_t)6U,
                                                  (size_t)14U);
  libcrux_ml_kem_vector_portable_ntt_inv_ntt_step(&vec, zeta, (size_t)7U,
                                                  (size_t)15U);
  return vec;
}

/**
This function found in impl {(libcrux_ml_kem::vector::traits::Operations for
libcrux_ml_kem::vector::portable::vector_type::PortableVector)}
*/
libcrux_ml_kem_vector_portable_vector_type_PortableVector
libcrux_ml_kem_vector_portable_inv_ntt_layer_3_step_0d(
    libcrux_ml_kem_vector_portable_vector_type_PortableVector a, int16_t zeta) {
  return libcrux_ml_kem_vector_portable_ntt_inv_ntt_layer_3_step(a, zeta);
}

/**
 Compute the product of two Kyber binomials with respect to the
 modulus `X² - zeta`.

 This function almost implements <strong>Algorithm 11</strong> of the
 NIST FIPS 203 standard, which is reproduced below:

 ```plaintext
 Input:  a₀, a₁, b₀, b₁ ∈ ℤq.
 Input: γ ∈ ℤq.
 Output: c₀, c₁ ∈ ℤq.

 c₀ ← a₀·b₀ + a₁·b₁·γ
 c₁ ← a₀·b₁ + a₁·b₀
 return c₀, c₁
 ```
 We say "almost" because the coefficients output by this function are in
 the Montgomery domain (unlike in the specification).

 The NIST FIPS 203 standard can be found at
 <https://csrc.nist.gov/pubs/fips/203/ipd>.
*/
KRML_MUSTINLINE void libcrux_ml_kem_vector_portable_ntt_ntt_multiply_binomials(
    libcrux_ml_kem_vector_portable_vector_type_PortableVector *a,
    libcrux_ml_kem_vector_portable_vector_type_PortableVector *b, int16_t zeta,
    size_t i, libcrux_ml_kem_vector_portable_vector_type_PortableVector *out) {
  int16_t ai = a->elements[(size_t)2U * i];
  int16_t bi = b->elements[(size_t)2U * i];
  int16_t aj = a->elements[(size_t)2U * i + (size_t)1U];
  int16_t bj = b->elements[(size_t)2U * i + (size_t)1U];
  int32_t ai_bi = (int32_t)ai * (int32_t)bi;
  int32_t aj_bj_ = (int32_t)aj * (int32_t)bj;
  int16_t aj_bj =
      libcrux_ml_kem_vector_portable_arithmetic_montgomery_reduce_element(
          aj_bj_);
  int32_t aj_bj_zeta = (int32_t)aj_bj * (int32_t)zeta;
  int32_t ai_bi_aj_bj = ai_bi + aj_bj_zeta;
  int16_t o0 =
      libcrux_ml_kem_vector_portable_arithmetic_montgomery_reduce_element(
          ai_bi_aj_bj);
  int32_t ai_bj = (int32_t)ai * (int32_t)bj;
  int32_t aj_bi = (int32_t)aj * (int32_t)bi;
  int32_t ai_bj_aj_bi = ai_bj + aj_bi;
  int16_t o1 =
      libcrux_ml_kem_vector_portable_arithmetic_montgomery_reduce_element(
          ai_bj_aj_bi);
  int16_t _out0[16U];
  memcpy(_out0, out->elements, (size_t)16U * sizeof(int16_t));
  out->elements[(size_t)2U * i] = o0;
  out->elements[(size_t)2U * i + (size_t)1U] = o1;
}

KRML_MUSTINLINE libcrux_ml_kem_vector_portable_vector_type_PortableVector
libcrux_ml_kem_vector_portable_ntt_ntt_multiply(
    libcrux_ml_kem_vector_portable_vector_type_PortableVector *lhs,
    libcrux_ml_kem_vector_portable_vector_type_PortableVector *rhs,
    int16_t zeta0, int16_t zeta1, int16_t zeta2, int16_t zeta3) {
  int16_t nzeta0 = -zeta0;
  int16_t nzeta1 = -zeta1;
  int16_t nzeta2 = -zeta2;
  int16_t nzeta3 = -zeta3;
  libcrux_ml_kem_vector_portable_vector_type_PortableVector out =
      libcrux_ml_kem_vector_portable_vector_type_zero();
  libcrux_ml_kem_vector_portable_ntt_ntt_multiply_binomials(lhs, rhs, zeta0,
                                                            (size_t)0U, &out);
  libcrux_ml_kem_vector_portable_ntt_ntt_multiply_binomials(lhs, rhs, nzeta0,
                                                            (size_t)1U, &out);
  libcrux_ml_kem_vector_portable_ntt_ntt_multiply_binomials(lhs, rhs, zeta1,
                                                            (size_t)2U, &out);
  libcrux_ml_kem_vector_portable_ntt_ntt_multiply_binomials(lhs, rhs, nzeta1,
                                                            (size_t)3U, &out);
  libcrux_ml_kem_vector_portable_ntt_ntt_multiply_binomials(lhs, rhs, zeta2,
                                                            (size_t)4U, &out);
  libcrux_ml_kem_vector_portable_ntt_ntt_multiply_binomials(lhs, rhs, nzeta2,
                                                            (size_t)5U, &out);
  libcrux_ml_kem_vector_portable_ntt_ntt_multiply_binomials(lhs, rhs, zeta3,
                                                            (size_t)6U, &out);
  libcrux_ml_kem_vector_portable_ntt_ntt_multiply_binomials(lhs, rhs, nzeta3,
                                                            (size_t)7U, &out);
  return out;
}

/**
This function found in impl {(libcrux_ml_kem::vector::traits::Operations for
libcrux_ml_kem::vector::portable::vector_type::PortableVector)}
*/
libcrux_ml_kem_vector_portable_vector_type_PortableVector
libcrux_ml_kem_vector_portable_ntt_multiply_0d(
    libcrux_ml_kem_vector_portable_vector_type_PortableVector *lhs,
    libcrux_ml_kem_vector_portable_vector_type_PortableVector *rhs,
    int16_t zeta0, int16_t zeta1, int16_t zeta2, int16_t zeta3) {
  return libcrux_ml_kem_vector_portable_ntt_ntt_multiply(lhs, rhs, zeta0, zeta1,
                                                         zeta2, zeta3);
}

KRML_MUSTINLINE void libcrux_ml_kem_vector_portable_serialize_serialize_1(
    libcrux_ml_kem_vector_portable_vector_type_PortableVector v,
    uint8_t ret[2U]) {
  uint8_t result0 = (((((((uint32_t)(uint8_t)v.elements[0U] |
                          (uint32_t)(uint8_t)v.elements[1U] << 1U) |
                         (uint32_t)(uint8_t)v.elements[2U] << 2U) |
                        (uint32_t)(uint8_t)v.elements[3U] << 3U) |
                       (uint32_t)(uint8_t)v.elements[4U] << 4U) |
                      (uint32_t)(uint8_t)v.elements[5U] << 5U) |
                     (uint32_t)(uint8_t)v.elements[6U] << 6U) |
                    (uint32_t)(uint8_t)v.elements[7U] << 7U;
  uint8_t result1 = (((((((uint32_t)(uint8_t)v.elements[8U] |
                          (uint32_t)(uint8_t)v.elements[9U] << 1U) |
                         (uint32_t)(uint8_t)v.elements[10U] << 2U) |
                        (uint32_t)(uint8_t)v.elements[11U] << 3U) |
                       (uint32_t)(uint8_t)v.elements[12U] << 4U) |
                      (uint32_t)(uint8_t)v.elements[13U] << 5U) |
                     (uint32_t)(uint8_t)v.elements[14U] << 6U) |
                    (uint32_t)(uint8_t)v.elements[15U] << 7U;
  ret[0U] = result0;
  ret[1U] = result1;
}

void libcrux_ml_kem_vector_portable_serialize_1(
    libcrux_ml_kem_vector_portable_vector_type_PortableVector a,
    uint8_t ret[2U]) {
  libcrux_ml_kem_vector_portable_serialize_serialize_1(a, ret);
}

/**
This function found in impl {(libcrux_ml_kem::vector::traits::Operations for
libcrux_ml_kem::vector::portable::vector_type::PortableVector)}
*/
void libcrux_ml_kem_vector_portable_serialize_1_0d(
    libcrux_ml_kem_vector_portable_vector_type_PortableVector a,
    uint8_t ret[2U]) {
  libcrux_ml_kem_vector_portable_serialize_1(a, ret);
}

KRML_MUSTINLINE libcrux_ml_kem_vector_portable_vector_type_PortableVector
libcrux_ml_kem_vector_portable_serialize_deserialize_1(Eurydice_slice v) {
  int16_t result0 = (int16_t)((uint32_t)Eurydice_slice_index(
                                  v, (size_t)0U, uint8_t, uint8_t *) &
                              1U);
  int16_t result1 = (int16_t)((uint32_t)Eurydice_slice_index(
                                  v, (size_t)0U, uint8_t, uint8_t *) >>
                                  1U &
                              1U);
  int16_t result2 = (int16_t)((uint32_t)Eurydice_slice_index(
                                  v, (size_t)0U, uint8_t, uint8_t *) >>
                                  2U &
                              1U);
  int16_t result3 = (int16_t)((uint32_t)Eurydice_slice_index(
                                  v, (size_t)0U, uint8_t, uint8_t *) >>
                                  3U &
                              1U);
  int16_t result4 = (int16_t)((uint32_t)Eurydice_slice_index(
                                  v, (size_t)0U, uint8_t, uint8_t *) >>
                                  4U &
                              1U);
  int16_t result5 = (int16_t)((uint32_t)Eurydice_slice_index(
                                  v, (size_t)0U, uint8_t, uint8_t *) >>
                                  5U &
                              1U);
  int16_t result6 = (int16_t)((uint32_t)Eurydice_slice_index(
                                  v, (size_t)0U, uint8_t, uint8_t *) >>
                                  6U &
                              1U);
  int16_t result7 = (int16_t)((uint32_t)Eurydice_slice_index(
                                  v, (size_t)0U, uint8_t, uint8_t *) >>
                                  7U &
                              1U);
  int16_t result8 = (int16_t)((uint32_t)Eurydice_slice_index(
                                  v, (size_t)1U, uint8_t, uint8_t *) &
                              1U);
  int16_t result9 = (int16_t)((uint32_t)Eurydice_slice_index(
                                  v, (size_t)1U, uint8_t, uint8_t *) >>
                                  1U &
                              1U);
  int16_t result10 = (int16_t)((uint32_t)Eurydice_slice_index(
                                   v, (size_t)1U, uint8_t, uint8_t *) >>
                                   2U &
                               1U);
  int16_t result11 = (int16_t)((uint32_t)Eurydice_slice_index(
                                   v, (size_t)1U, uint8_t, uint8_t *) >>
                                   3U &
                               1U);
  int16_t result12 = (int16_t)((uint32_t)Eurydice_slice_index(
                                   v, (size_t)1U, uint8_t, uint8_t *) >>
                                   4U &
                               1U);
  int16_t result13 = (int16_t)((uint32_t)Eurydice_slice_index(
                                   v, (size_t)1U, uint8_t, uint8_t *) >>
                                   5U &
                               1U);
  int16_t result14 = (int16_t)((uint32_t)Eurydice_slice_index(
                                   v, (size_t)1U, uint8_t, uint8_t *) >>
                                   6U &
                               1U);
  int16_t result15 = (int16_t)((uint32_t)Eurydice_slice_index(
                                   v, (size_t)1U, uint8_t, uint8_t *) >>
                                   7U &
                               1U);
  libcrux_ml_kem_vector_portable_vector_type_PortableVector lit;
  lit.elements[0U] = result0;
  lit.elements[1U] = result1;
  lit.elements[2U] = result2;
  lit.elements[3U] = result3;
  lit.elements[4U] = result4;
  lit.elements[5U] = result5;
  lit.elements[6U] = result6;
  lit.elements[7U] = result7;
  lit.elements[8U] = result8;
  lit.elements[9U] = result9;
  lit.elements[10U] = result10;
  lit.elements[11U] = result11;
  lit.elements[12U] = result12;
  lit.elements[13U] = result13;
  lit.elements[14U] = result14;
  lit.elements[15U] = result15;
  return lit;
}

libcrux_ml_kem_vector_portable_vector_type_PortableVector
libcrux_ml_kem_vector_portable_deserialize_1(Eurydice_slice a) {
  return libcrux_ml_kem_vector_portable_serialize_deserialize_1(a);
}

/**
This function found in impl {(libcrux_ml_kem::vector::traits::Operations for
libcrux_ml_kem::vector::portable::vector_type::PortableVector)}
*/
libcrux_ml_kem_vector_portable_vector_type_PortableVector
libcrux_ml_kem_vector_portable_deserialize_1_0d(Eurydice_slice a) {
  return libcrux_ml_kem_vector_portable_deserialize_1(a);
}

KRML_MUSTINLINE uint8_t_x4
libcrux_ml_kem_vector_portable_serialize_serialize_4_int(Eurydice_slice v) {
  uint8_t result0 =
      (uint32_t)(uint8_t)Eurydice_slice_index(v, (size_t)1U, int16_t, int16_t *)
          << 4U |
      (uint32_t)(uint8_t)Eurydice_slice_index(v, (size_t)0U, int16_t,
                                              int16_t *);
  uint8_t result1 =
      (uint32_t)(uint8_t)Eurydice_slice_index(v, (size_t)3U, int16_t, int16_t *)
          << 4U |
      (uint32_t)(uint8_t)Eurydice_slice_index(v, (size_t)2U, int16_t,
                                              int16_t *);
  uint8_t result2 =
      (uint32_t)(uint8_t)Eurydice_slice_index(v, (size_t)5U, int16_t, int16_t *)
          << 4U |
      (uint32_t)(uint8_t)Eurydice_slice_index(v, (size_t)4U, int16_t,
                                              int16_t *);
  uint8_t result3 =
      (uint32_t)(uint8_t)Eurydice_slice_index(v, (size_t)7U, int16_t, int16_t *)
          << 4U |
      (uint32_t)(uint8_t)Eurydice_slice_index(v, (size_t)6U, int16_t,
                                              int16_t *);
  return (CLITERAL(uint8_t_x4){
      .fst = result0, .snd = result1, .thd = result2, .f3 = result3});
}

KRML_MUSTINLINE void libcrux_ml_kem_vector_portable_serialize_serialize_4(
    libcrux_ml_kem_vector_portable_vector_type_PortableVector v,
    uint8_t ret[8U]) {
  uint8_t_x4 result0_3 =
      libcrux_ml_kem_vector_portable_serialize_serialize_4_int(
          Eurydice_array_to_subslice2(v.elements, (size_t)0U, (size_t)8U,
                                      int16_t));
  uint8_t_x4 result4_7 =
      libcrux_ml_kem_vector_portable_serialize_serialize_4_int(
          Eurydice_array_to_subslice2(v.elements, (size_t)8U, (size_t)16U,
                                      int16_t));
  ret[0U] = result0_3.fst;
  ret[1U] = result0_3.snd;
  ret[2U] = result0_3.thd;
  ret[3U] = result0_3.f3;
  ret[4U] = result4_7.fst;
  ret[5U] = result4_7.snd;
  ret[6U] = result4_7.thd;
  ret[7U] = result4_7.f3;
}

void libcrux_ml_kem_vector_portable_serialize_4(
    libcrux_ml_kem_vector_portable_vector_type_PortableVector a,
    uint8_t ret[8U]) {
  libcrux_ml_kem_vector_portable_serialize_serialize_4(a, ret);
}

/**
This function found in impl {(libcrux_ml_kem::vector::traits::Operations for
libcrux_ml_kem::vector::portable::vector_type::PortableVector)}
*/
void libcrux_ml_kem_vector_portable_serialize_4_0d(
    libcrux_ml_kem_vector_portable_vector_type_PortableVector a,
    uint8_t ret[8U]) {
  libcrux_ml_kem_vector_portable_serialize_4(a, ret);
}

KRML_MUSTINLINE int16_t_x8
libcrux_ml_kem_vector_portable_serialize_deserialize_4_int(
    Eurydice_slice bytes) {
  int16_t v0 = (int16_t)((uint32_t)Eurydice_slice_index(bytes, (size_t)0U,
                                                        uint8_t, uint8_t *) &
                         15U);
  int16_t v1 = (int16_t)((uint32_t)Eurydice_slice_index(bytes, (size_t)0U,
                                                        uint8_t, uint8_t *) >>
                             4U &
                         15U);
  int16_t v2 = (int16_t)((uint32_t)Eurydice_slice_index(bytes, (size_t)1U,
                                                        uint8_t, uint8_t *) &
                         15U);
  int16_t v3 = (int16_t)((uint32_t)Eurydice_slice_index(bytes, (size_t)1U,
                                                        uint8_t, uint8_t *) >>
                             4U &
                         15U);
  int16_t v4 = (int16_t)((uint32_t)Eurydice_slice_index(bytes, (size_t)2U,
                                                        uint8_t, uint8_t *) &
                         15U);
  int16_t v5 = (int16_t)((uint32_t)Eurydice_slice_index(bytes, (size_t)2U,
                                                        uint8_t, uint8_t *) >>
                             4U &
                         15U);
  int16_t v6 = (int16_t)((uint32_t)Eurydice_slice_index(bytes, (size_t)3U,
                                                        uint8_t, uint8_t *) &
                         15U);
  int16_t v7 = (int16_t)((uint32_t)Eurydice_slice_index(bytes, (size_t)3U,
                                                        uint8_t, uint8_t *) >>
                             4U &
                         15U);
  return (CLITERAL(int16_t_x8){.fst = v0,
                               .snd = v1,
                               .thd = v2,
                               .f3 = v3,
                               .f4 = v4,
                               .f5 = v5,
                               .f6 = v6,
                               .f7 = v7});
}

KRML_MUSTINLINE libcrux_ml_kem_vector_portable_vector_type_PortableVector
libcrux_ml_kem_vector_portable_serialize_deserialize_4(Eurydice_slice bytes) {
  int16_t_x8 v0_7 = libcrux_ml_kem_vector_portable_serialize_deserialize_4_int(
      Eurydice_slice_subslice2(bytes, (size_t)0U, (size_t)4U, uint8_t));
  int16_t_x8 v8_15 = libcrux_ml_kem_vector_portable_serialize_deserialize_4_int(
      Eurydice_slice_subslice2(bytes, (size_t)4U, (size_t)8U, uint8_t));
  libcrux_ml_kem_vector_portable_vector_type_PortableVector lit;
  lit.elements[0U] = v0_7.fst;
  lit.elements[1U] = v0_7.snd;
  lit.elements[2U] = v0_7.thd;
  lit.elements[3U] = v0_7.f3;
  lit.elements[4U] = v0_7.f4;
  lit.elements[5U] = v0_7.f5;
  lit.elements[6U] = v0_7.f6;
  lit.elements[7U] = v0_7.f7;
  lit.elements[8U] = v8_15.fst;
  lit.elements[9U] = v8_15.snd;
  lit.elements[10U] = v8_15.thd;
  lit.elements[11U] = v8_15.f3;
  lit.elements[12U] = v8_15.f4;
  lit.elements[13U] = v8_15.f5;
  lit.elements[14U] = v8_15.f6;
  lit.elements[15U] = v8_15.f7;
  return lit;
}

libcrux_ml_kem_vector_portable_vector_type_PortableVector
libcrux_ml_kem_vector_portable_deserialize_4(Eurydice_slice a) {
  return libcrux_ml_kem_vector_portable_serialize_deserialize_4(a);
}

/**
This function found in impl {(libcrux_ml_kem::vector::traits::Operations for
libcrux_ml_kem::vector::portable::vector_type::PortableVector)}
*/
libcrux_ml_kem_vector_portable_vector_type_PortableVector
libcrux_ml_kem_vector_portable_deserialize_4_0d(Eurydice_slice a) {
  return libcrux_ml_kem_vector_portable_deserialize_4(a);
}

KRML_MUSTINLINE uint8_t_x5
libcrux_ml_kem_vector_portable_serialize_serialize_5_int(Eurydice_slice v) {
  uint8_t r0 =
      (uint8_t)(Eurydice_slice_index(v, (size_t)0U, int16_t, int16_t *) |
                Eurydice_slice_index(v, (size_t)1U, int16_t, int16_t *) << 5U);
  uint8_t r1 =
      (uint8_t)((Eurydice_slice_index(v, (size_t)1U, int16_t, int16_t *) >> 3U |
                 Eurydice_slice_index(v, (size_t)2U, int16_t, int16_t *)
                     << 2U) |
                Eurydice_slice_index(v, (size_t)3U, int16_t, int16_t *) << 7U);
  uint8_t r2 =
      (uint8_t)(Eurydice_slice_index(v, (size_t)3U, int16_t, int16_t *) >> 1U |
                Eurydice_slice_index(v, (size_t)4U, int16_t, int16_t *) << 4U);
  uint8_t r3 =
      (uint8_t)((Eurydice_slice_index(v, (size_t)4U, int16_t, int16_t *) >> 4U |
                 Eurydice_slice_index(v, (size_t)5U, int16_t, int16_t *)
                     << 1U) |
                Eurydice_slice_index(v, (size_t)6U, int16_t, int16_t *) << 6U);
  uint8_t r4 =
      (uint8_t)(Eurydice_slice_index(v, (size_t)6U, int16_t, int16_t *) >> 2U |
                Eurydice_slice_index(v, (size_t)7U, int16_t, int16_t *) << 3U);
  return (CLITERAL(uint8_t_x5){
      .fst = r0, .snd = r1, .thd = r2, .f3 = r3, .f4 = r4});
}

KRML_MUSTINLINE void libcrux_ml_kem_vector_portable_serialize_serialize_5(
    libcrux_ml_kem_vector_portable_vector_type_PortableVector v,
    uint8_t ret[10U]) {
  uint8_t_x5 r0_4 = libcrux_ml_kem_vector_portable_serialize_serialize_5_int(
      Eurydice_array_to_subslice2(v.elements, (size_t)0U, (size_t)8U, int16_t));
  uint8_t_x5 r5_9 = libcrux_ml_kem_vector_portable_serialize_serialize_5_int(
      Eurydice_array_to_subslice2(v.elements, (size_t)8U, (size_t)16U,
                                  int16_t));
  ret[0U] = r0_4.fst;
  ret[1U] = r0_4.snd;
  ret[2U] = r0_4.thd;
  ret[3U] = r0_4.f3;
  ret[4U] = r0_4.f4;
  ret[5U] = r5_9.fst;
  ret[6U] = r5_9.snd;
  ret[7U] = r5_9.thd;
  ret[8U] = r5_9.f3;
  ret[9U] = r5_9.f4;
}

void libcrux_ml_kem_vector_portable_serialize_5(
    libcrux_ml_kem_vector_portable_vector_type_PortableVector a,
    uint8_t ret[10U]) {
  libcrux_ml_kem_vector_portable_serialize_serialize_5(a, ret);
}

/**
This function found in impl {(libcrux_ml_kem::vector::traits::Operations for
libcrux_ml_kem::vector::portable::vector_type::PortableVector)}
*/
void libcrux_ml_kem_vector_portable_serialize_5_0d(
    libcrux_ml_kem_vector_portable_vector_type_PortableVector a,
    uint8_t ret[10U]) {
  libcrux_ml_kem_vector_portable_serialize_5(a, ret);
}

KRML_MUSTINLINE int16_t_x8
libcrux_ml_kem_vector_portable_serialize_deserialize_5_int(
    Eurydice_slice bytes) {
  int16_t v0 = (int16_t)((uint32_t)Eurydice_slice_index(bytes, (size_t)0U,
                                                        uint8_t, uint8_t *) &
                         31U);
  int16_t v1 = (int16_t)(((uint32_t)Eurydice_slice_index(bytes, (size_t)1U,
                                                         uint8_t, uint8_t *) &
                          3U) << 3U |
                         (uint32_t)Eurydice_slice_index(bytes, (size_t)0U,
                                                        uint8_t, uint8_t *) >>
                             5U);
  int16_t v2 = (int16_t)((uint32_t)Eurydice_slice_index(bytes, (size_t)1U,
                                                        uint8_t, uint8_t *) >>
                             2U &
                         31U);
  int16_t v3 = (int16_t)(((uint32_t)Eurydice_slice_index(bytes, (size_t)2U,
                                                         uint8_t, uint8_t *) &
                          15U)
                             << 1U |
                         (uint32_t)Eurydice_slice_index(bytes, (size_t)1U,
                                                        uint8_t, uint8_t *) >>
                             7U);
  int16_t v4 = (int16_t)(((uint32_t)Eurydice_slice_index(bytes, (size_t)3U,
                                                         uint8_t, uint8_t *) &
                          1U) << 4U |
                         (uint32_t)Eurydice_slice_index(bytes, (size_t)2U,
                                                        uint8_t, uint8_t *) >>
                             4U);
  int16_t v5 = (int16_t)((uint32_t)Eurydice_slice_index(bytes, (size_t)3U,
                                                        uint8_t, uint8_t *) >>
                             1U &
                         31U);
  int16_t v6 = (int16_t)(((uint32_t)Eurydice_slice_index(bytes, (size_t)4U,
                                                         uint8_t, uint8_t *) &
                          7U) << 2U |
                         (uint32_t)Eurydice_slice_index(bytes, (size_t)3U,
                                                        uint8_t, uint8_t *) >>
                             6U);
  int16_t v7 = (int16_t)((uint32_t)Eurydice_slice_index(bytes, (size_t)4U,
                                                        uint8_t, uint8_t *) >>
                         3U);
  return (CLITERAL(int16_t_x8){.fst = v0,
                               .snd = v1,
                               .thd = v2,
                               .f3 = v3,
                               .f4 = v4,
                               .f5 = v5,
                               .f6 = v6,
                               .f7 = v7});
}

KRML_MUSTINLINE libcrux_ml_kem_vector_portable_vector_type_PortableVector
libcrux_ml_kem_vector_portable_serialize_deserialize_5(Eurydice_slice bytes) {
  int16_t_x8 v0_7 = libcrux_ml_kem_vector_portable_serialize_deserialize_5_int(
      Eurydice_slice_subslice2(bytes, (size_t)0U, (size_t)5U, uint8_t));
  int16_t_x8 v8_15 = libcrux_ml_kem_vector_portable_serialize_deserialize_5_int(
      Eurydice_slice_subslice2(bytes, (size_t)5U, (size_t)10U, uint8_t));
  libcrux_ml_kem_vector_portable_vector_type_PortableVector lit;
  lit.elements[0U] = v0_7.fst;
  lit.elements[1U] = v0_7.snd;
  lit.elements[2U] = v0_7.thd;
  lit.elements[3U] = v0_7.f3;
  lit.elements[4U] = v0_7.f4;
  lit.elements[5U] = v0_7.f5;
  lit.elements[6U] = v0_7.f6;
  lit.elements[7U] = v0_7.f7;
  lit.elements[8U] = v8_15.fst;
  lit.elements[9U] = v8_15.snd;
  lit.elements[10U] = v8_15.thd;
  lit.elements[11U] = v8_15.f3;
  lit.elements[12U] = v8_15.f4;
  lit.elements[13U] = v8_15.f5;
  lit.elements[14U] = v8_15.f6;
  lit.elements[15U] = v8_15.f7;
  return lit;
}

libcrux_ml_kem_vector_portable_vector_type_PortableVector
libcrux_ml_kem_vector_portable_deserialize_5(Eurydice_slice a) {
  return libcrux_ml_kem_vector_portable_serialize_deserialize_5(a);
}

/**
This function found in impl {(libcrux_ml_kem::vector::traits::Operations for
libcrux_ml_kem::vector::portable::vector_type::PortableVector)}
*/
libcrux_ml_kem_vector_portable_vector_type_PortableVector
libcrux_ml_kem_vector_portable_deserialize_5_0d(Eurydice_slice a) {
  return libcrux_ml_kem_vector_portable_deserialize_5(a);
}

KRML_MUSTINLINE uint8_t_x5
libcrux_ml_kem_vector_portable_serialize_serialize_10_int(Eurydice_slice v) {
  uint8_t r0 =
      (uint8_t)(Eurydice_slice_index(v, (size_t)0U, int16_t, int16_t *) &
                (int16_t)255);
  uint8_t r1 = (uint32_t)(uint8_t)(Eurydice_slice_index(v, (size_t)1U, int16_t,
                                                        int16_t *) &
                                   (int16_t)63)
                   << 2U |
               (uint32_t)(uint8_t)(Eurydice_slice_index(v, (size_t)0U, int16_t,
                                                        int16_t *) >>
                                       8U &
                                   (int16_t)3);
  uint8_t r2 = (uint32_t)(uint8_t)(Eurydice_slice_index(v, (size_t)2U, int16_t,
                                                        int16_t *) &
                                   (int16_t)15)
                   << 4U |
               (uint32_t)(uint8_t)(Eurydice_slice_index(v, (size_t)1U, int16_t,
                                                        int16_t *) >>
                                       6U &
                                   (int16_t)15);
  uint8_t r3 = (uint32_t)(uint8_t)(Eurydice_slice_index(v, (size_t)3U, int16_t,
                                                        int16_t *) &
                                   (int16_t)3)
                   << 6U |
               (uint32_t)(uint8_t)(Eurydice_slice_index(v, (size_t)2U, int16_t,
                                                        int16_t *) >>
                                       4U &
                                   (int16_t)63);
  uint8_t r4 =
      (uint8_t)(Eurydice_slice_index(v, (size_t)3U, int16_t, int16_t *) >> 2U &
                (int16_t)255);
  return (CLITERAL(uint8_t_x5){
      .fst = r0, .snd = r1, .thd = r2, .f3 = r3, .f4 = r4});
}

KRML_MUSTINLINE void libcrux_ml_kem_vector_portable_serialize_serialize_10(
    libcrux_ml_kem_vector_portable_vector_type_PortableVector v,
    uint8_t ret[20U]) {
  uint8_t_x5 r0_4 = libcrux_ml_kem_vector_portable_serialize_serialize_10_int(
      Eurydice_array_to_subslice2(v.elements, (size_t)0U, (size_t)4U, int16_t));
  uint8_t_x5 r5_9 = libcrux_ml_kem_vector_portable_serialize_serialize_10_int(
      Eurydice_array_to_subslice2(v.elements, (size_t)4U, (size_t)8U, int16_t));
  uint8_t_x5 r10_14 = libcrux_ml_kem_vector_portable_serialize_serialize_10_int(
      Eurydice_array_to_subslice2(v.elements, (size_t)8U, (size_t)12U,
                                  int16_t));
  uint8_t_x5 r15_19 = libcrux_ml_kem_vector_portable_serialize_serialize_10_int(
      Eurydice_array_to_subslice2(v.elements, (size_t)12U, (size_t)16U,
                                  int16_t));
  ret[0U] = r0_4.fst;
  ret[1U] = r0_4.snd;
  ret[2U] = r0_4.thd;
  ret[3U] = r0_4.f3;
  ret[4U] = r0_4.f4;
  ret[5U] = r5_9.fst;
  ret[6U] = r5_9.snd;
  ret[7U] = r5_9.thd;
  ret[8U] = r5_9.f3;
  ret[9U] = r5_9.f4;
  ret[10U] = r10_14.fst;
  ret[11U] = r10_14.snd;
  ret[12U] = r10_14.thd;
  ret[13U] = r10_14.f3;
  ret[14U] = r10_14.f4;
  ret[15U] = r15_19.fst;
  ret[16U] = r15_19.snd;
  ret[17U] = r15_19.thd;
  ret[18U] = r15_19.f3;
  ret[19U] = r15_19.f4;
}

void libcrux_ml_kem_vector_portable_serialize_10(
    libcrux_ml_kem_vector_portable_vector_type_PortableVector a,
    uint8_t ret[20U]) {
  libcrux_ml_kem_vector_portable_serialize_serialize_10(a, ret);
}

/**
This function found in impl {(libcrux_ml_kem::vector::traits::Operations for
libcrux_ml_kem::vector::portable::vector_type::PortableVector)}
*/
void libcrux_ml_kem_vector_portable_serialize_10_0d(
    libcrux_ml_kem_vector_portable_vector_type_PortableVector a,
    uint8_t ret[20U]) {
  libcrux_ml_kem_vector_portable_serialize_10(a, ret);
}

KRML_MUSTINLINE int16_t_x8
libcrux_ml_kem_vector_portable_serialize_deserialize_10_int(
    Eurydice_slice bytes) {
  int16_t r0 =
      ((int16_t)Eurydice_slice_index(bytes, (size_t)1U, uint8_t, uint8_t *) &
       (int16_t)3)
          << 8U |
      ((int16_t)Eurydice_slice_index(bytes, (size_t)0U, uint8_t, uint8_t *) &
       (int16_t)255);
  int16_t r1 =
      ((int16_t)Eurydice_slice_index(bytes, (size_t)2U, uint8_t, uint8_t *) &
       (int16_t)15)
          << 6U |
      (int16_t)Eurydice_slice_index(bytes, (size_t)1U, uint8_t, uint8_t *) >>
          2U;
  int16_t r2 =
      ((int16_t)Eurydice_slice_index(bytes, (size_t)3U, uint8_t, uint8_t *) &
       (int16_t)63)
          << 4U |
      (int16_t)Eurydice_slice_index(bytes, (size_t)2U, uint8_t, uint8_t *) >>
          4U;
  int16_t r3 =
      (int16_t)Eurydice_slice_index(bytes, (size_t)4U, uint8_t, uint8_t *)
          << 2U |
      (int16_t)Eurydice_slice_index(bytes, (size_t)3U, uint8_t, uint8_t *) >>
          6U;
  int16_t r4 =
      ((int16_t)Eurydice_slice_index(bytes, (size_t)6U, uint8_t, uint8_t *) &
       (int16_t)3)
          << 8U |
      ((int16_t)Eurydice_slice_index(bytes, (size_t)5U, uint8_t, uint8_t *) &
       (int16_t)255);
  int16_t r5 =
      ((int16_t)Eurydice_slice_index(bytes, (size_t)7U, uint8_t, uint8_t *) &
       (int16_t)15)
          << 6U |
      (int16_t)Eurydice_slice_index(bytes, (size_t)6U, uint8_t, uint8_t *) >>
          2U;
  int16_t r6 =
      ((int16_t)Eurydice_slice_index(bytes, (size_t)8U, uint8_t, uint8_t *) &
       (int16_t)63)
          << 4U |
      (int16_t)Eurydice_slice_index(bytes, (size_t)7U, uint8_t, uint8_t *) >>
          4U;
  int16_t r7 =
      (int16_t)Eurydice_slice_index(bytes, (size_t)9U, uint8_t, uint8_t *)
          << 2U |
      (int16_t)Eurydice_slice_index(bytes, (size_t)8U, uint8_t, uint8_t *) >>
          6U;
  return (CLITERAL(int16_t_x8){.fst = r0,
                               .snd = r1,
                               .thd = r2,
                               .f3 = r3,
                               .f4 = r4,
                               .f5 = r5,
                               .f6 = r6,
                               .f7 = r7});
}

KRML_MUSTINLINE libcrux_ml_kem_vector_portable_vector_type_PortableVector
libcrux_ml_kem_vector_portable_serialize_deserialize_10(Eurydice_slice bytes) {
  int16_t_x8 v0_7 = libcrux_ml_kem_vector_portable_serialize_deserialize_10_int(
      Eurydice_slice_subslice2(bytes, (size_t)0U, (size_t)10U, uint8_t));
  int16_t_x8 v8_15 =
      libcrux_ml_kem_vector_portable_serialize_deserialize_10_int(
          Eurydice_slice_subslice2(bytes, (size_t)10U, (size_t)20U, uint8_t));
  libcrux_ml_kem_vector_portable_vector_type_PortableVector lit;
  lit.elements[0U] = v0_7.fst;
  lit.elements[1U] = v0_7.snd;
  lit.elements[2U] = v0_7.thd;
  lit.elements[3U] = v0_7.f3;
  lit.elements[4U] = v0_7.f4;
  lit.elements[5U] = v0_7.f5;
  lit.elements[6U] = v0_7.f6;
  lit.elements[7U] = v0_7.f7;
  lit.elements[8U] = v8_15.fst;
  lit.elements[9U] = v8_15.snd;
  lit.elements[10U] = v8_15.thd;
  lit.elements[11U] = v8_15.f3;
  lit.elements[12U] = v8_15.f4;
  lit.elements[13U] = v8_15.f5;
  lit.elements[14U] = v8_15.f6;
  lit.elements[15U] = v8_15.f7;
  return lit;
}

libcrux_ml_kem_vector_portable_vector_type_PortableVector
libcrux_ml_kem_vector_portable_deserialize_10(Eurydice_slice a) {
  return libcrux_ml_kem_vector_portable_serialize_deserialize_10(a);
}

/**
This function found in impl {(libcrux_ml_kem::vector::traits::Operations for
libcrux_ml_kem::vector::portable::vector_type::PortableVector)}
*/
libcrux_ml_kem_vector_portable_vector_type_PortableVector
libcrux_ml_kem_vector_portable_deserialize_10_0d(Eurydice_slice a) {
  return libcrux_ml_kem_vector_portable_deserialize_10(a);
}

KRML_MUSTINLINE uint8_t_x3
libcrux_ml_kem_vector_portable_serialize_serialize_12_int(Eurydice_slice v) {
  uint8_t r0 =
      (uint8_t)(Eurydice_slice_index(v, (size_t)0U, int16_t, int16_t *) &
                (int16_t)255);
  uint8_t r1 =
      (uint8_t)(Eurydice_slice_index(v, (size_t)0U, int16_t, int16_t *) >> 8U |
                (Eurydice_slice_index(v, (size_t)1U, int16_t, int16_t *) &
                 (int16_t)15)
                    << 4U);
  uint8_t r2 =
      (uint8_t)(Eurydice_slice_index(v, (size_t)1U, int16_t, int16_t *) >> 4U &
                (int16_t)255);
  return (CLITERAL(uint8_t_x3){.fst = r0, .snd = r1, .thd = r2});
}

KRML_MUSTINLINE void libcrux_ml_kem_vector_portable_serialize_serialize_12(
    libcrux_ml_kem_vector_portable_vector_type_PortableVector v,
    uint8_t ret[24U]) {
  uint8_t_x3 r0_2 = libcrux_ml_kem_vector_portable_serialize_serialize_12_int(
      Eurydice_array_to_subslice2(v.elements, (size_t)0U, (size_t)2U, int16_t));
  uint8_t_x3 r3_5 = libcrux_ml_kem_vector_portable_serialize_serialize_12_int(
      Eurydice_array_to_subslice2(v.elements, (size_t)2U, (size_t)4U, int16_t));
  uint8_t_x3 r6_8 = libcrux_ml_kem_vector_portable_serialize_serialize_12_int(
      Eurydice_array_to_subslice2(v.elements, (size_t)4U, (size_t)6U, int16_t));
  uint8_t_x3 r9_11 = libcrux_ml_kem_vector_portable_serialize_serialize_12_int(
      Eurydice_array_to_subslice2(v.elements, (size_t)6U, (size_t)8U, int16_t));
  uint8_t_x3 r12_14 = libcrux_ml_kem_vector_portable_serialize_serialize_12_int(
      Eurydice_array_to_subslice2(v.elements, (size_t)8U, (size_t)10U,
                                  int16_t));
  uint8_t_x3 r15_17 = libcrux_ml_kem_vector_portable_serialize_serialize_12_int(
      Eurydice_array_to_subslice2(v.elements, (size_t)10U, (size_t)12U,
                                  int16_t));
  uint8_t_x3 r18_20 = libcrux_ml_kem_vector_portable_serialize_serialize_12_int(
      Eurydice_array_to_subslice2(v.elements, (size_t)12U, (size_t)14U,
                                  int16_t));
  uint8_t_x3 r21_23 = libcrux_ml_kem_vector_portable_serialize_serialize_12_int(
      Eurydice_array_to_subslice2(v.elements, (size_t)14U, (size_t)16U,
                                  int16_t));
  ret[0U] = r0_2.fst;
  ret[1U] = r0_2.snd;
  ret[2U] = r0_2.thd;
  ret[3U] = r3_5.fst;
  ret[4U] = r3_5.snd;
  ret[5U] = r3_5.thd;
  ret[6U] = r6_8.fst;
  ret[7U] = r6_8.snd;
  ret[8U] = r6_8.thd;
  ret[9U] = r9_11.fst;
  ret[10U] = r9_11.snd;
  ret[11U] = r9_11.thd;
  ret[12U] = r12_14.fst;
  ret[13U] = r12_14.snd;
  ret[14U] = r12_14.thd;
  ret[15U] = r15_17.fst;
  ret[16U] = r15_17.snd;
  ret[17U] = r15_17.thd;
  ret[18U] = r18_20.fst;
  ret[19U] = r18_20.snd;
  ret[20U] = r18_20.thd;
  ret[21U] = r21_23.fst;
  ret[22U] = r21_23.snd;
  ret[23U] = r21_23.thd;
}

void libcrux_ml_kem_vector_portable_serialize_12(
    libcrux_ml_kem_vector_portable_vector_type_PortableVector a,
    uint8_t ret[24U]) {
  libcrux_ml_kem_vector_portable_serialize_serialize_12(a, ret);
}

/**
This function found in impl {(libcrux_ml_kem::vector::traits::Operations for
libcrux_ml_kem::vector::portable::vector_type::PortableVector)}
*/
void libcrux_ml_kem_vector_portable_serialize_12_0d(
    libcrux_ml_kem_vector_portable_vector_type_PortableVector a,
    uint8_t ret[24U]) {
  libcrux_ml_kem_vector_portable_serialize_12(a, ret);
}

KRML_MUSTINLINE int16_t_x2
libcrux_ml_kem_vector_portable_serialize_deserialize_12_int(
    Eurydice_slice bytes) {
  int16_t byte0 =
      (int16_t)Eurydice_slice_index(bytes, (size_t)0U, uint8_t, uint8_t *);
  int16_t byte1 =
      (int16_t)Eurydice_slice_index(bytes, (size_t)1U, uint8_t, uint8_t *);
  int16_t byte2 =
      (int16_t)Eurydice_slice_index(bytes, (size_t)2U, uint8_t, uint8_t *);
  int16_t r0 = (byte1 & (int16_t)15) << 8U | (byte0 & (int16_t)255);
  int16_t r1 = byte2 << 4U | (byte1 >> 4U & (int16_t)15);
  return (CLITERAL(int16_t_x2){.fst = r0, .snd = r1});
}

KRML_MUSTINLINE libcrux_ml_kem_vector_portable_vector_type_PortableVector
libcrux_ml_kem_vector_portable_serialize_deserialize_12(Eurydice_slice bytes) {
  int16_t_x2 v0_1 = libcrux_ml_kem_vector_portable_serialize_deserialize_12_int(
      Eurydice_slice_subslice2(bytes, (size_t)0U, (size_t)3U, uint8_t));
  int16_t_x2 v2_3 = libcrux_ml_kem_vector_portable_serialize_deserialize_12_int(
      Eurydice_slice_subslice2(bytes, (size_t)3U, (size_t)6U, uint8_t));
  int16_t_x2 v4_5 = libcrux_ml_kem_vector_portable_serialize_deserialize_12_int(
      Eurydice_slice_subslice2(bytes, (size_t)6U, (size_t)9U, uint8_t));
  int16_t_x2 v6_7 = libcrux_ml_kem_vector_portable_serialize_deserialize_12_int(
      Eurydice_slice_subslice2(bytes, (size_t)9U, (size_t)12U, uint8_t));
  int16_t_x2 v8_9 = libcrux_ml_kem_vector_portable_serialize_deserialize_12_int(
      Eurydice_slice_subslice2(bytes, (size_t)12U, (size_t)15U, uint8_t));
  int16_t_x2 v10_11 =
      libcrux_ml_kem_vector_portable_serialize_deserialize_12_int(
          Eurydice_slice_subslice2(bytes, (size_t)15U, (size_t)18U, uint8_t));
  int16_t_x2 v12_13 =
      libcrux_ml_kem_vector_portable_serialize_deserialize_12_int(
          Eurydice_slice_subslice2(bytes, (size_t)18U, (size_t)21U, uint8_t));
  int16_t_x2 v14_15 =
      libcrux_ml_kem_vector_portable_serialize_deserialize_12_int(
          Eurydice_slice_subslice2(bytes, (size_t)21U, (size_t)24U, uint8_t));
  libcrux_ml_kem_vector_portable_vector_type_PortableVector lit;
  lit.elements[0U] = v0_1.fst;
  lit.elements[1U] = v0_1.snd;
  lit.elements[2U] = v2_3.fst;
  lit.elements[3U] = v2_3.snd;
  lit.elements[4U] = v4_5.fst;
  lit.elements[5U] = v4_5.snd;
  lit.elements[6U] = v6_7.fst;
  lit.elements[7U] = v6_7.snd;
  lit.elements[8U] = v8_9.fst;
  lit.elements[9U] = v8_9.snd;
  lit.elements[10U] = v10_11.fst;
  lit.elements[11U] = v10_11.snd;
  lit.elements[12U] = v12_13.fst;
  lit.elements[13U] = v12_13.snd;
  lit.elements[14U] = v14_15.fst;
  lit.elements[15U] = v14_15.snd;
  return lit;
}

libcrux_ml_kem_vector_portable_vector_type_PortableVector
libcrux_ml_kem_vector_portable_deserialize_12(Eurydice_slice a) {
  return libcrux_ml_kem_vector_portable_serialize_deserialize_12(a);
}

/**
This function found in impl {(libcrux_ml_kem::vector::traits::Operations for
libcrux_ml_kem::vector::portable::vector_type::PortableVector)}
*/
libcrux_ml_kem_vector_portable_vector_type_PortableVector
libcrux_ml_kem_vector_portable_deserialize_12_0d(Eurydice_slice a) {
  return libcrux_ml_kem_vector_portable_deserialize_12(a);
}

KRML_MUSTINLINE size_t libcrux_ml_kem_vector_portable_sampling_rej_sample(
    Eurydice_slice a, Eurydice_slice result) {
  size_t sampled = (size_t)0U;
  for (size_t i = (size_t)0U; i < Eurydice_slice_len(a, uint8_t) / (size_t)3U;
       i++) {
    size_t i0 = i;
    int16_t b1 = (int16_t)Eurydice_slice_index(a, i0 * (size_t)3U + (size_t)0U,
                                               uint8_t, uint8_t *);
    int16_t b2 = (int16_t)Eurydice_slice_index(a, i0 * (size_t)3U + (size_t)1U,
                                               uint8_t, uint8_t *);
    int16_t b3 = (int16_t)Eurydice_slice_index(a, i0 * (size_t)3U + (size_t)2U,
                                               uint8_t, uint8_t *);
    int16_t d1 = (b2 & (int16_t)15) << 8U | b1;
    int16_t d2 = b3 << 4U | b2 >> 4U;
    bool uu____0;
    int16_t uu____1;
    bool uu____2;
    size_t uu____3;
    int16_t uu____4;
    size_t uu____5;
    int16_t uu____6;
    if (d1 < LIBCRUX_ML_KEM_VECTOR_TRAITS_FIELD_MODULUS) {
      if (sampled < (size_t)16U) {
        Eurydice_slice_index(result, sampled, int16_t, int16_t *) = d1;
        sampled++;
        uu____1 = d2;
        uu____6 = LIBCRUX_ML_KEM_VECTOR_TRAITS_FIELD_MODULUS;
        uu____0 = uu____1 < uu____6;
        if (uu____0) {
          uu____3 = sampled;
          uu____2 = uu____3 < (size_t)16U;
          if (uu____2) {
            uu____4 = d2;
            uu____5 = sampled;
            Eurydice_slice_index(result, uu____5, int16_t, int16_t *) = uu____4;
            sampled++;
            continue;
          }
        }
        continue;
      }
    }
    uu____1 = d2;
    uu____6 = LIBCRUX_ML_KEM_VECTOR_TRAITS_FIELD_MODULUS;
    uu____0 = uu____1 < uu____6;
    if (uu____0) {
      uu____3 = sampled;
      uu____2 = uu____3 < (size_t)16U;
      if (uu____2) {
        uu____4 = d2;
        uu____5 = sampled;
        Eurydice_slice_index(result, uu____5, int16_t, int16_t *) = uu____4;
        sampled++;
        continue;
      }
    }
  }
  return sampled;
}

/**
This function found in impl {(libcrux_ml_kem::vector::traits::Operations for
libcrux_ml_kem::vector::portable::vector_type::PortableVector)}
*/
size_t libcrux_ml_kem_vector_portable_rej_sample_0d(Eurydice_slice a,
                                                    Eurydice_slice out) {
  return libcrux_ml_kem_vector_portable_sampling_rej_sample(a, out);
}

/**
This function found in impl {(core::clone::Clone for
libcrux_ml_kem::vector::portable::vector_type::PortableVector)}
*/
inline libcrux_ml_kem_vector_portable_vector_type_PortableVector
libcrux_ml_kem_vector_portable_vector_type_clone_3b(
    libcrux_ml_kem_vector_portable_vector_type_PortableVector *self) {
  return self[0U];
}

/**
This function found in impl
{libcrux_ml_kem::polynomial::PolynomialRingElement<Vector>[TraitClause@0,
TraitClause@1]#2}
*/
/**
A monomorphic instance of libcrux_ml_kem.polynomial.ZERO_ef
with types libcrux_ml_kem_vector_portable_vector_type_PortableVector
with const generics

*/
static libcrux_ml_kem_polynomial_PolynomialRingElement_1d ZERO_ef_8c(void) {
  libcrux_ml_kem_polynomial_PolynomialRingElement_1d lit;
  lit.coefficients[0U] = libcrux_ml_kem_vector_portable_ZERO_0d();
  lit.coefficients[1U] = libcrux_ml_kem_vector_portable_ZERO_0d();
  lit.coefficients[2U] = libcrux_ml_kem_vector_portable_ZERO_0d();
  lit.coefficients[3U] = libcrux_ml_kem_vector_portable_ZERO_0d();
  lit.coefficients[4U] = libcrux_ml_kem_vector_portable_ZERO_0d();
  lit.coefficients[5U] = libcrux_ml_kem_vector_portable_ZERO_0d();
  lit.coefficients[6U] = libcrux_ml_kem_vector_portable_ZERO_0d();
  lit.coefficients[7U] = libcrux_ml_kem_vector_portable_ZERO_0d();
  lit.coefficients[8U] = libcrux_ml_kem_vector_portable_ZERO_0d();
  lit.coefficients[9U] = libcrux_ml_kem_vector_portable_ZERO_0d();
  lit.coefficients[10U] = libcrux_ml_kem_vector_portable_ZERO_0d();
  lit.coefficients[11U] = libcrux_ml_kem_vector_portable_ZERO_0d();
  lit.coefficients[12U] = libcrux_ml_kem_vector_portable_ZERO_0d();
  lit.coefficients[13U] = libcrux_ml_kem_vector_portable_ZERO_0d();
  lit.coefficients[14U] = libcrux_ml_kem_vector_portable_ZERO_0d();
  lit.coefficients[15U] = libcrux_ml_kem_vector_portable_ZERO_0d();
  return lit;
}

/**
 Only use with public values.

 This MUST NOT be used with secret inputs, like its caller
 `deserialize_ring_elements_reduced`.
*/
/**
A monomorphic instance of
libcrux_ml_kem.serialize.deserialize_to_reduced_ring_element with types
libcrux_ml_kem_vector_portable_vector_type_PortableVector with const generics

*/
static KRML_MUSTINLINE libcrux_ml_kem_polynomial_PolynomialRingElement_1d
deserialize_to_reduced_ring_element_8c(Eurydice_slice serialized) {
  libcrux_ml_kem_polynomial_PolynomialRingElement_1d re = ZERO_ef_8c();
  for (size_t i = (size_t)0U;
       i < Eurydice_slice_len(serialized, uint8_t) / (size_t)24U; i++) {
    size_t i0 = i;
    Eurydice_slice bytes = Eurydice_slice_subslice2(
        serialized, i0 * (size_t)24U, i0 * (size_t)24U + (size_t)24U, uint8_t);
    libcrux_ml_kem_vector_portable_vector_type_PortableVector coefficient =
        libcrux_ml_kem_vector_portable_deserialize_12_0d(bytes);
    libcrux_ml_kem_vector_portable_vector_type_PortableVector uu____0 =
        libcrux_ml_kem_vector_portable_cond_subtract_3329_0d(coefficient);
    re.coefficients[i0] = uu____0;
  }
  return re;
}

/**
 See [deserialize_ring_elements_reduced_out].
*/
/**
A monomorphic instance of
libcrux_ml_kem.serialize.deserialize_ring_elements_reduced with types
libcrux_ml_kem_vector_portable_vector_type_PortableVector with const generics
- K= 4
*/
static KRML_MUSTINLINE void deserialize_ring_elements_reduced_d0(
    Eurydice_slice public_key,
    libcrux_ml_kem_polynomial_PolynomialRingElement_1d *deserialized_pk) {
  for (size_t i = (size_t)0U;
       i < Eurydice_slice_len(public_key, uint8_t) /
               LIBCRUX_ML_KEM_CONSTANTS_BYTES_PER_RING_ELEMENT;
       i++) {
    size_t i0 = i;
    Eurydice_slice ring_element = Eurydice_slice_subslice2(
        public_key, i0 * LIBCRUX_ML_KEM_CONSTANTS_BYTES_PER_RING_ELEMENT,
        i0 * LIBCRUX_ML_KEM_CONSTANTS_BYTES_PER_RING_ELEMENT +
            LIBCRUX_ML_KEM_CONSTANTS_BYTES_PER_RING_ELEMENT,
        uint8_t);
    libcrux_ml_kem_polynomial_PolynomialRingElement_1d uu____0 =
        deserialize_to_reduced_ring_element_8c(ring_element);
    deserialized_pk[i0] = uu____0;
  }
}

/**
 This function deserializes ring elements and reduces the result by the field
 modulus.

 This function MUST NOT be used on secret inputs.
*/
/**
A monomorphic instance of
libcrux_ml_kem.serialize.deserialize_ring_elements_reduced_out with types
libcrux_ml_kem_vector_portable_vector_type_PortableVector with const generics
- K= 4
*/
static KRML_MUSTINLINE void deserialize_ring_elements_reduced_out_d0(
    Eurydice_slice public_key,
    libcrux_ml_kem_polynomial_PolynomialRingElement_1d ret[4U]) {
  libcrux_ml_kem_polynomial_PolynomialRingElement_1d deserialized_pk[4U];
  KRML_MAYBE_FOR4(i, (size_t)0U, (size_t)4U, (size_t)1U,
                  deserialized_pk[i] = ZERO_ef_8c(););
  deserialize_ring_elements_reduced_d0(public_key, deserialized_pk);
  memcpy(
      ret, deserialized_pk,
      (size_t)4U * sizeof(libcrux_ml_kem_polynomial_PolynomialRingElement_1d));
}

/**
A monomorphic instance of libcrux_ml_kem.vector.portable.arithmetic.shift_right
with const generics
- SHIFT_BY= 15
*/
static KRML_MUSTINLINE libcrux_ml_kem_vector_portable_vector_type_PortableVector
shift_right_ef(libcrux_ml_kem_vector_portable_vector_type_PortableVector vec) {
  for (size_t i = (size_t)0U;
       i < LIBCRUX_ML_KEM_VECTOR_TRAITS_FIELD_ELEMENTS_IN_VECTOR; i++) {
    size_t i0 = i;
    vec.elements[i0] = vec.elements[i0] >> (uint32_t)(int32_t)15;
  }
  return vec;
}

/**
This function found in impl {(libcrux_ml_kem::vector::traits::Operations for
libcrux_ml_kem::vector::portable::vector_type::PortableVector)}
*/
/**
A monomorphic instance of libcrux_ml_kem.vector.portable.shift_right_0d
with const generics
- SHIFT_BY= 15
*/
static libcrux_ml_kem_vector_portable_vector_type_PortableVector
shift_right_0d_ef(libcrux_ml_kem_vector_portable_vector_type_PortableVector v) {
  return shift_right_ef(v);
}

/**
A monomorphic instance of
libcrux_ml_kem.vector.traits.to_unsigned_representative with types
libcrux_ml_kem_vector_portable_vector_type_PortableVector with const generics

*/
static KRML_MUSTINLINE libcrux_ml_kem_vector_portable_vector_type_PortableVector
to_unsigned_representative_8c(
    libcrux_ml_kem_vector_portable_vector_type_PortableVector a) {
  libcrux_ml_kem_vector_portable_vector_type_PortableVector t =
      shift_right_0d_ef(a);
  libcrux_ml_kem_vector_portable_vector_type_PortableVector fm =
      libcrux_ml_kem_vector_portable_bitwise_and_with_constant_0d(
          t, LIBCRUX_ML_KEM_VECTOR_TRAITS_FIELD_MODULUS);
  return libcrux_ml_kem_vector_portable_add_0d(a, &fm);
}

/**
A monomorphic instance of libcrux_ml_kem.serialize.to_unsigned_field_modulus
with types libcrux_ml_kem_vector_portable_vector_type_PortableVector
with const generics

*/
static KRML_MUSTINLINE libcrux_ml_kem_vector_portable_vector_type_PortableVector
to_unsigned_field_modulus_8c(
    libcrux_ml_kem_vector_portable_vector_type_PortableVector a) {
  return to_unsigned_representative_8c(a);
}

/**
A monomorphic instance of
libcrux_ml_kem.serialize.serialize_uncompressed_ring_element with types
libcrux_ml_kem_vector_portable_vector_type_PortableVector with const generics

*/
static KRML_MUSTINLINE void serialize_uncompressed_ring_element_8c(
    libcrux_ml_kem_polynomial_PolynomialRingElement_1d *re, uint8_t ret[384U]) {
  uint8_t serialized[384U] = {0U};
  for (size_t i = (size_t)0U;
       i < LIBCRUX_ML_KEM_POLYNOMIAL_VECTORS_IN_RING_ELEMENT; i++) {
    size_t i0 = i;
    libcrux_ml_kem_vector_portable_vector_type_PortableVector coefficient =
        to_unsigned_field_modulus_8c(re->coefficients[i0]);
    uint8_t bytes[24U];
    libcrux_ml_kem_vector_portable_serialize_12_0d(coefficient, bytes);
    Eurydice_slice uu____0 = Eurydice_array_to_subslice2(
        serialized, (size_t)24U * i0, (size_t)24U * i0 + (size_t)24U, uint8_t);
    Eurydice_slice_copy(
        uu____0, Eurydice_array_to_slice((size_t)24U, bytes, uint8_t), uint8_t);
  }
  memcpy(ret, serialized, (size_t)384U * sizeof(uint8_t));
}

/**
 Call [`serialize_uncompressed_ring_element`] for each ring element.
*/
/**
A monomorphic instance of libcrux_ml_kem.ind_cpa.serialize_secret_key
with types libcrux_ml_kem_vector_portable_vector_type_PortableVector
with const generics
- K= 4
- OUT_LEN= 1536
*/
static KRML_MUSTINLINE void serialize_secret_key_ff(
    libcrux_ml_kem_polynomial_PolynomialRingElement_1d *key,
    uint8_t ret[1536U]) {
  uint8_t out[1536U] = {0U};
  for (size_t i = (size_t)0U;
       i < Eurydice_slice_len(
               Eurydice_array_to_slice(
                   (size_t)4U, key,
                   libcrux_ml_kem_polynomial_PolynomialRingElement_1d),
               libcrux_ml_kem_polynomial_PolynomialRingElement_1d);
       i++) {
    size_t i0 = i;
    libcrux_ml_kem_polynomial_PolynomialRingElement_1d re = key[i0];
    Eurydice_slice uu____0 = Eurydice_array_to_subslice2(
        out, i0 * LIBCRUX_ML_KEM_CONSTANTS_BYTES_PER_RING_ELEMENT,
        (i0 + (size_t)1U) * LIBCRUX_ML_KEM_CONSTANTS_BYTES_PER_RING_ELEMENT,
        uint8_t);
    uint8_t ret0[384U];
    serialize_uncompressed_ring_element_8c(&re, ret0);
    Eurydice_slice_copy(
        uu____0, Eurydice_array_to_slice((size_t)384U, ret0, uint8_t), uint8_t);
  }
  memcpy(ret, out, (size_t)1536U * sizeof(uint8_t));
}

/**
 Concatenate `t` and `ρ` into the public key.
*/
/**
A monomorphic instance of libcrux_ml_kem.ind_cpa.serialize_public_key_mut
with types libcrux_ml_kem_vector_portable_vector_type_PortableVector
with const generics
- K= 4
- RANKED_BYTES_PER_RING_ELEMENT= 1536
- PUBLIC_KEY_SIZE= 1568
*/
static KRML_MUSTINLINE void serialize_public_key_mut_00(
    libcrux_ml_kem_polynomial_PolynomialRingElement_1d *t_as_ntt,
    Eurydice_slice seed_for_a, uint8_t *serialized) {
  Eurydice_slice uu____0 = Eurydice_array_to_subslice2(serialized, (size_t)0U,
                                                       (size_t)1536U, uint8_t);
  uint8_t ret[1536U];
  serialize_secret_key_ff(t_as_ntt, ret);
  Eurydice_slice_copy(
      uu____0, Eurydice_array_to_slice((size_t)1536U, ret, uint8_t), uint8_t);
  Eurydice_slice_copy(
      Eurydice_array_to_subslice_from((size_t)1568U, serialized, (size_t)1536U,
                                      uint8_t, size_t),
      seed_for_a, uint8_t);
}

/**
 Concatenate `t` and `ρ` into the public key.
*/
/**
A monomorphic instance of libcrux_ml_kem.ind_cpa.serialize_public_key
with types libcrux_ml_kem_vector_portable_vector_type_PortableVector
with const generics
- K= 4
- RANKED_BYTES_PER_RING_ELEMENT= 1536
- PUBLIC_KEY_SIZE= 1568
*/
static KRML_MUSTINLINE void serialize_public_key_00(
    libcrux_ml_kem_polynomial_PolynomialRingElement_1d *t_as_ntt,
    Eurydice_slice seed_for_a, uint8_t ret[1568U]) {
  uint8_t public_key_serialized[1568U] = {0U};
  serialize_public_key_mut_00(t_as_ntt, seed_for_a, public_key_serialized);
  memcpy(ret, public_key_serialized, (size_t)1568U * sizeof(uint8_t));
}

/**
 Validate an ML-KEM public key.

 This implements the Modulus check in 7.2 2.
 Note that the size check in 7.2 1 is covered by the `PUBLIC_KEY_SIZE` in the
 `public_key` type.
*/
/**
A monomorphic instance of libcrux_ml_kem.ind_cca.validate_public_key
with types libcrux_ml_kem_vector_portable_vector_type_PortableVector
with const generics
- K= 4
- RANKED_BYTES_PER_RING_ELEMENT= 1536
- PUBLIC_KEY_SIZE= 1568
*/
bool libcrux_ml_kem_ind_cca_validate_public_key_00(uint8_t *public_key) {
  libcrux_ml_kem_polynomial_PolynomialRingElement_1d deserialized_pk[4U];
  deserialize_ring_elements_reduced_out_d0(
      Eurydice_array_to_subslice_to((size_t)1568U, public_key, (size_t)1536U,
                                    uint8_t, size_t),
      deserialized_pk);
  libcrux_ml_kem_polynomial_PolynomialRingElement_1d *uu____0 = deserialized_pk;
  uint8_t public_key_serialized[1568U];
  serialize_public_key_00(
      uu____0,
      Eurydice_array_to_subslice_from((size_t)1568U, public_key, (size_t)1536U,
                                      uint8_t, size_t),
      public_key_serialized);
  return core_array_equality___core__cmp__PartialEq__Array_U__N___for__Array_T__N____eq(
      (size_t)1568U, public_key, public_key_serialized, uint8_t, uint8_t, bool);
}

/**
This function found in impl {(libcrux_ml_kem::hash_functions::Hash<K> for
libcrux_ml_kem::hash_functions::portable::PortableHash<K>)}
*/
/**
A monomorphic instance of libcrux_ml_kem.hash_functions.portable.H_f1
with const generics
- K= 4
*/
static KRML_MUSTINLINE void H_f1_ac(Eurydice_slice input, uint8_t ret[32U]) {
  libcrux_ml_kem_hash_functions_portable_H(input, ret);
}

/**
 Validate an ML-KEM private key.

 This implements the Hash check in 7.3 3.
*/
/**
A monomorphic instance of libcrux_ml_kem.ind_cca.validate_private_key_only
with types libcrux_ml_kem_hash_functions_portable_PortableHash[[$4size_t]]
with const generics
- K= 4
- SECRET_KEY_SIZE= 3168
*/
bool libcrux_ml_kem_ind_cca_validate_private_key_only_60(
    libcrux_ml_kem_types_MlKemPrivateKey_83 *private_key) {
  uint8_t t[32U];
  H_f1_ac(Eurydice_array_to_subslice2(
              private_key->value, (size_t)384U * (size_t)4U,
              (size_t)768U * (size_t)4U + (size_t)32U, uint8_t),
          t);
  Eurydice_slice expected = Eurydice_array_to_subslice2(
      private_key->value, (size_t)768U * (size_t)4U + (size_t)32U,
      (size_t)768U * (size_t)4U + (size_t)64U, uint8_t);
  return core_array_equality___core__cmp__PartialEq__0___Slice_U____for__Array_T__N___3__eq(
      (size_t)32U, t, &expected, uint8_t, uint8_t, bool);
}

/**
 Validate an ML-KEM private key.

 This implements the Hash check in 7.3 3.
 Note that the size checks in 7.2 1 and 2 are covered by the `SECRET_KEY_SIZE`
 and `CIPHERTEXT_SIZE` in the `private_key` and `ciphertext` types.
*/
/**
A monomorphic instance of libcrux_ml_kem.ind_cca.validate_private_key
with types libcrux_ml_kem_hash_functions_portable_PortableHash[[$4size_t]]
with const generics
- K= 4
- SECRET_KEY_SIZE= 3168
- CIPHERTEXT_SIZE= 1568
*/
bool libcrux_ml_kem_ind_cca_validate_private_key_b5(
    libcrux_ml_kem_types_MlKemPrivateKey_83 *private_key,
    libcrux_ml_kem_types_MlKemCiphertext_64 *_ciphertext) {
  return libcrux_ml_kem_ind_cca_validate_private_key_only_60(private_key);
}

/**
A monomorphic instance of
libcrux_ml_kem.ind_cpa.unpacked.IndCpaPrivateKeyUnpacked with types
libcrux_ml_kem_vector_portable_vector_type_PortableVector with const generics
- $4size_t
*/
typedef struct IndCpaPrivateKeyUnpacked_af_s {
  libcrux_ml_kem_polynomial_PolynomialRingElement_1d secret_as_ntt[4U];
} IndCpaPrivateKeyUnpacked_af;

/**
This function found in impl {(core::default::Default for
libcrux_ml_kem::ind_cpa::unpacked::IndCpaPrivateKeyUnpacked<Vector,
K>[TraitClause@0, TraitClause@1])}
*/
/**
A monomorphic instance of libcrux_ml_kem.ind_cpa.unpacked.default_1a
with types libcrux_ml_kem_vector_portable_vector_type_PortableVector
with const generics
- K= 4
*/
static IndCpaPrivateKeyUnpacked_af default_1a_d0(void) {
  IndCpaPrivateKeyUnpacked_af lit;
  lit.secret_as_ntt[0U] = ZERO_ef_8c();
  lit.secret_as_ntt[1U] = ZERO_ef_8c();
  lit.secret_as_ntt[2U] = ZERO_ef_8c();
  lit.secret_as_ntt[3U] = ZERO_ef_8c();
  return lit;
}

/**
A monomorphic instance of
libcrux_ml_kem.ind_cpa.unpacked.IndCpaPublicKeyUnpacked with types
libcrux_ml_kem_vector_portable_vector_type_PortableVector with const generics
- $4size_t
*/
typedef struct IndCpaPublicKeyUnpacked_af_s {
  libcrux_ml_kem_polynomial_PolynomialRingElement_1d t_as_ntt[4U];
  uint8_t seed_for_A[32U];
  libcrux_ml_kem_polynomial_PolynomialRingElement_1d A[4U][4U];
} IndCpaPublicKeyUnpacked_af;

/**
This function found in impl {(core::default::Default for
libcrux_ml_kem::ind_cpa::unpacked::IndCpaPublicKeyUnpacked<Vector,
K>[TraitClause@0, TraitClause@1])#1}
*/
/**
A monomorphic instance of libcrux_ml_kem.ind_cpa.unpacked.default_8d
with types libcrux_ml_kem_vector_portable_vector_type_PortableVector
with const generics
- K= 4
*/
static IndCpaPublicKeyUnpacked_af default_8d_d0(void) {
  libcrux_ml_kem_polynomial_PolynomialRingElement_1d uu____0[4U];
  KRML_MAYBE_FOR4(i, (size_t)0U, (size_t)4U, (size_t)1U,
                  uu____0[i] = ZERO_ef_8c(););
  uint8_t uu____1[32U] = {0U};
  IndCpaPublicKeyUnpacked_af lit;
  memcpy(
      lit.t_as_ntt, uu____0,
      (size_t)4U * sizeof(libcrux_ml_kem_polynomial_PolynomialRingElement_1d));
  memcpy(lit.seed_for_A, uu____1, (size_t)32U * sizeof(uint8_t));
  lit.A[0U][0U] = ZERO_ef_8c();
  lit.A[0U][1U] = ZERO_ef_8c();
  lit.A[0U][2U] = ZERO_ef_8c();
  lit.A[0U][3U] = ZERO_ef_8c();
  lit.A[1U][0U] = ZERO_ef_8c();
  lit.A[1U][1U] = ZERO_ef_8c();
  lit.A[1U][2U] = ZERO_ef_8c();
  lit.A[1U][3U] = ZERO_ef_8c();
  lit.A[2U][0U] = ZERO_ef_8c();
  lit.A[2U][1U] = ZERO_ef_8c();
  lit.A[2U][2U] = ZERO_ef_8c();
  lit.A[2U][3U] = ZERO_ef_8c();
  lit.A[3U][0U] = ZERO_ef_8c();
  lit.A[3U][1U] = ZERO_ef_8c();
  lit.A[3U][2U] = ZERO_ef_8c();
  lit.A[3U][3U] = ZERO_ef_8c();
  return lit;
}

/**
This function found in impl {(libcrux_ml_kem::hash_functions::Hash<K> for
libcrux_ml_kem::hash_functions::portable::PortableHash<K>)}
*/
/**
A monomorphic instance of libcrux_ml_kem.hash_functions.portable.G_f1
with const generics
- K= 4
*/
static KRML_MUSTINLINE void G_f1_ac(Eurydice_slice input, uint8_t ret[64U]) {
  libcrux_ml_kem_hash_functions_portable_G(input, ret);
}

/**
This function found in impl {(libcrux_ml_kem::variant::Variant for
libcrux_ml_kem::variant::MlKem)}
*/
/**
A monomorphic instance of libcrux_ml_kem.variant.cpa_keygen_seed_d8
with types libcrux_ml_kem_hash_functions_portable_PortableHash[[$4size_t]]
with const generics
- K= 4
*/
static KRML_MUSTINLINE void cpa_keygen_seed_d8_03(
    Eurydice_slice key_generation_seed, uint8_t ret[64U]) {
  uint8_t seed[33U] = {0U};
  Eurydice_slice_copy(
      Eurydice_array_to_subslice2(
          seed, (size_t)0U,
          LIBCRUX_ML_KEM_CONSTANTS_CPA_PKE_KEY_GENERATION_SEED_SIZE, uint8_t),
      key_generation_seed, uint8_t);
  seed[LIBCRUX_ML_KEM_CONSTANTS_CPA_PKE_KEY_GENERATION_SEED_SIZE] =
      (uint8_t)(size_t)4U;
  uint8_t ret0[64U];
  G_f1_ac(Eurydice_array_to_slice((size_t)33U, seed, uint8_t), ret0);
  memcpy(ret, ret0, (size_t)64U * sizeof(uint8_t));
}

/**
A monomorphic instance of libcrux_ml_kem.hash_functions.portable.PortableHash
with const generics
- $4size_t
*/
typedef struct PortableHash_44_s {
  libcrux_sha3_generic_keccak_KeccakState_17 shake128_state[4U];
} PortableHash_44;

/**
A monomorphic instance of
libcrux_ml_kem.hash_functions.portable.shake128_init_absorb_final with const
generics
- K= 4
*/
static KRML_MUSTINLINE PortableHash_44
shake128_init_absorb_final_ac(uint8_t input[4U][34U]) {
  libcrux_sha3_generic_keccak_KeccakState_17 shake128_state[4U];
  KRML_MAYBE_FOR4(
      i, (size_t)0U, (size_t)4U, (size_t)1U,
      shake128_state[i] = libcrux_sha3_portable_incremental_shake128_init(););
  KRML_MAYBE_FOR4(
      i, (size_t)0U, (size_t)4U, (size_t)1U, size_t i0 = i;
      libcrux_sha3_portable_incremental_shake128_absorb_final(
          &shake128_state[i0],
          Eurydice_array_to_slice((size_t)34U, input[i0], uint8_t)););
  /* Passing arrays by value in Rust generates a copy in C */
  libcrux_sha3_generic_keccak_KeccakState_17 copy_of_shake128_state[4U];
  memcpy(copy_of_shake128_state, shake128_state,
         (size_t)4U * sizeof(libcrux_sha3_generic_keccak_KeccakState_17));
  PortableHash_44 lit;
  memcpy(lit.shake128_state, copy_of_shake128_state,
         (size_t)4U * sizeof(libcrux_sha3_generic_keccak_KeccakState_17));
  return lit;
}

/**
This function found in impl {(libcrux_ml_kem::hash_functions::Hash<K> for
libcrux_ml_kem::hash_functions::portable::PortableHash<K>)}
*/
/**
A monomorphic instance of
libcrux_ml_kem.hash_functions.portable.shake128_init_absorb_final_f1 with const
generics
- K= 4
*/
static KRML_MUSTINLINE PortableHash_44
shake128_init_absorb_final_f1_ac(uint8_t input[4U][34U]) {
  /* Passing arrays by value in Rust generates a copy in C */
  uint8_t copy_of_input[4U][34U];
  memcpy(copy_of_input, input, (size_t)4U * sizeof(uint8_t[34U]));
  return shake128_init_absorb_final_ac(copy_of_input);
}

/**
A monomorphic instance of
libcrux_ml_kem.hash_functions.portable.shake128_squeeze_first_three_blocks with
const generics
- K= 4
*/
static KRML_MUSTINLINE void shake128_squeeze_first_three_blocks_ac(
    PortableHash_44 *st, uint8_t ret[4U][504U]) {
  uint8_t out[4U][504U] = {{0U}};
  KRML_MAYBE_FOR4(
      i, (size_t)0U, (size_t)4U, (size_t)1U, size_t i0 = i;
      libcrux_sha3_portable_incremental_shake128_squeeze_first_three_blocks(
          &st->shake128_state[i0],
          Eurydice_array_to_slice((size_t)504U, out[i0], uint8_t)););
  memcpy(ret, out, (size_t)4U * sizeof(uint8_t[504U]));
}

/**
This function found in impl {(libcrux_ml_kem::hash_functions::Hash<K> for
libcrux_ml_kem::hash_functions::portable::PortableHash<K>)}
*/
/**
A monomorphic instance of
libcrux_ml_kem.hash_functions.portable.shake128_squeeze_first_three_blocks_f1
with const generics
- K= 4
*/
static KRML_MUSTINLINE void shake128_squeeze_first_three_blocks_f1_ac(
    PortableHash_44 *self, uint8_t ret[4U][504U]) {
  shake128_squeeze_first_three_blocks_ac(self, ret);
}

/**
 If `bytes` contains a set of uniformly random bytes, this function
 uniformly samples a ring element `â` that is treated as being the NTT
 representation of the corresponding polynomial `a`.

 Since rejection sampling is used, it is possible the supplied bytes are
 not enough to sample the element, in which case an `Err` is returned and the
 caller must try again with a fresh set of bytes.

 This function <strong>partially</strong> implements <strong>Algorithm
 6</strong> of the NIST FIPS 203 standard, We say "partially" because this
 implementation only accepts a finite set of bytes as input and returns an error
 if the set is not enough; Algorithm 6 of the FIPS 203 standard on the other
 hand samples from an infinite stream of bytes until the ring element is filled.
 Algorithm 6 is reproduced below:

 ```plaintext
 Input: byte stream B ∈ 𝔹*.
 Output: array â ∈ ℤ₂₅₆.

 i ← 0
 j ← 0
 while j < 256 do
     d₁ ← B[i] + 256·(B[i+1] mod 16)
     d₂ ← ⌊B[i+1]/16⌋ + 16·B[i+2]
     if d₁ < q then
         â[j] ← d₁
         j ← j + 1
     end if
     if d₂ < q and j < 256 then
         â[j] ← d₂
         j ← j + 1
     end if
     i ← i + 3
 end while
 return â
 ```

 The NIST FIPS 203 standard can be found at
 <https://csrc.nist.gov/pubs/fips/203/ipd>.
*/
/**
A monomorphic instance of
libcrux_ml_kem.sampling.sample_from_uniform_distribution_next with types
libcrux_ml_kem_vector_portable_vector_type_PortableVector with const generics
- K= 4
- N= 504
*/
static KRML_MUSTINLINE bool sample_from_uniform_distribution_next_ff(
    uint8_t randomness[4U][504U], size_t *sampled_coefficients,
    int16_t (*out)[272U]) {
  KRML_MAYBE_FOR4(
      i0, (size_t)0U, (size_t)4U, (size_t)1U, size_t i1 = i0;
      for (size_t i = (size_t)0U; i < (size_t)504U / (size_t)24U; i++) {
        size_t r = i;
        if (sampled_coefficients[i1] <
            LIBCRUX_ML_KEM_CONSTANTS_COEFFICIENTS_IN_RING_ELEMENT) {
          Eurydice_slice uu____0 = Eurydice_array_to_subslice2(
              randomness[i1], r * (size_t)24U, r * (size_t)24U + (size_t)24U,
              uint8_t);
          size_t sampled = libcrux_ml_kem_vector_portable_rej_sample_0d(
              uu____0, Eurydice_array_to_subslice2(
                           out[i1], sampled_coefficients[i1],
                           sampled_coefficients[i1] + (size_t)16U, int16_t));
          size_t uu____1 = i1;
          sampled_coefficients[uu____1] =
              sampled_coefficients[uu____1] + sampled;
        }
      });
  bool done = true;
  KRML_MAYBE_FOR4(
      i, (size_t)0U, (size_t)4U, (size_t)1U, size_t i0 = i;
      if (sampled_coefficients[i0] >=
          LIBCRUX_ML_KEM_CONSTANTS_COEFFICIENTS_IN_RING_ELEMENT) {
        sampled_coefficients[i0] =
            LIBCRUX_ML_KEM_CONSTANTS_COEFFICIENTS_IN_RING_ELEMENT;
      } else { done = false; });
  return done;
}

/**
A monomorphic instance of
libcrux_ml_kem.hash_functions.portable.shake128_squeeze_next_block with const
generics
- K= 4
*/
static KRML_MUSTINLINE void shake128_squeeze_next_block_ac(
    PortableHash_44 *st, uint8_t ret[4U][168U]) {
  uint8_t out[4U][168U] = {{0U}};
  KRML_MAYBE_FOR4(
      i, (size_t)0U, (size_t)4U, (size_t)1U, size_t i0 = i;
      libcrux_sha3_portable_incremental_shake128_squeeze_next_block(
          &st->shake128_state[i0],
          Eurydice_array_to_slice((size_t)168U, out[i0], uint8_t)););
  memcpy(ret, out, (size_t)4U * sizeof(uint8_t[168U]));
}

/**
This function found in impl {(libcrux_ml_kem::hash_functions::Hash<K> for
libcrux_ml_kem::hash_functions::portable::PortableHash<K>)}
*/
/**
A monomorphic instance of
libcrux_ml_kem.hash_functions.portable.shake128_squeeze_next_block_f1 with const
generics
- K= 4
*/
static KRML_MUSTINLINE void shake128_squeeze_next_block_f1_ac(
    PortableHash_44 *self, uint8_t ret[4U][168U]) {
  shake128_squeeze_next_block_ac(self, ret);
}

/**
 If `bytes` contains a set of uniformly random bytes, this function
 uniformly samples a ring element `â` that is treated as being the NTT
 representation of the corresponding polynomial `a`.

 Since rejection sampling is used, it is possible the supplied bytes are
 not enough to sample the element, in which case an `Err` is returned and the
 caller must try again with a fresh set of bytes.

 This function <strong>partially</strong> implements <strong>Algorithm
 6</strong> of the NIST FIPS 203 standard, We say "partially" because this
 implementation only accepts a finite set of bytes as input and returns an error
 if the set is not enough; Algorithm 6 of the FIPS 203 standard on the other
 hand samples from an infinite stream of bytes until the ring element is filled.
 Algorithm 6 is reproduced below:

 ```plaintext
 Input: byte stream B ∈ 𝔹*.
 Output: array â ∈ ℤ₂₅₆.

 i ← 0
 j ← 0
 while j < 256 do
     d₁ ← B[i] + 256·(B[i+1] mod 16)
     d₂ ← ⌊B[i+1]/16⌋ + 16·B[i+2]
     if d₁ < q then
         â[j] ← d₁
         j ← j + 1
     end if
     if d₂ < q and j < 256 then
         â[j] ← d₂
         j ← j + 1
     end if
     i ← i + 3
 end while
 return â
 ```

 The NIST FIPS 203 standard can be found at
 <https://csrc.nist.gov/pubs/fips/203/ipd>.
*/
/**
A monomorphic instance of
libcrux_ml_kem.sampling.sample_from_uniform_distribution_next with types
libcrux_ml_kem_vector_portable_vector_type_PortableVector with const generics
- K= 4
- N= 168
*/
static KRML_MUSTINLINE bool sample_from_uniform_distribution_next_ff0(
    uint8_t randomness[4U][168U], size_t *sampled_coefficients,
    int16_t (*out)[272U]) {
  KRML_MAYBE_FOR4(
      i0, (size_t)0U, (size_t)4U, (size_t)1U, size_t i1 = i0;
      for (size_t i = (size_t)0U; i < (size_t)168U / (size_t)24U; i++) {
        size_t r = i;
        if (sampled_coefficients[i1] <
            LIBCRUX_ML_KEM_CONSTANTS_COEFFICIENTS_IN_RING_ELEMENT) {
          Eurydice_slice uu____0 = Eurydice_array_to_subslice2(
              randomness[i1], r * (size_t)24U, r * (size_t)24U + (size_t)24U,
              uint8_t);
          size_t sampled = libcrux_ml_kem_vector_portable_rej_sample_0d(
              uu____0, Eurydice_array_to_subslice2(
                           out[i1], sampled_coefficients[i1],
                           sampled_coefficients[i1] + (size_t)16U, int16_t));
          size_t uu____1 = i1;
          sampled_coefficients[uu____1] =
              sampled_coefficients[uu____1] + sampled;
        }
      });
  bool done = true;
  KRML_MAYBE_FOR4(
      i, (size_t)0U, (size_t)4U, (size_t)1U, size_t i0 = i;
      if (sampled_coefficients[i0] >=
          LIBCRUX_ML_KEM_CONSTANTS_COEFFICIENTS_IN_RING_ELEMENT) {
        sampled_coefficients[i0] =
            LIBCRUX_ML_KEM_CONSTANTS_COEFFICIENTS_IN_RING_ELEMENT;
      } else { done = false; });
  return done;
}

/**
A monomorphic instance of libcrux_ml_kem.polynomial.ZERO
with types libcrux_ml_kem_vector_portable_vector_type_PortableVector
with const generics

*/
static libcrux_ml_kem_polynomial_PolynomialRingElement_1d ZERO_8c(void) {
  libcrux_ml_kem_polynomial_PolynomialRingElement_1d lit;
  lit.coefficients[0U] = libcrux_ml_kem_vector_portable_ZERO_0d();
  lit.coefficients[1U] = libcrux_ml_kem_vector_portable_ZERO_0d();
  lit.coefficients[2U] = libcrux_ml_kem_vector_portable_ZERO_0d();
  lit.coefficients[3U] = libcrux_ml_kem_vector_portable_ZERO_0d();
  lit.coefficients[4U] = libcrux_ml_kem_vector_portable_ZERO_0d();
  lit.coefficients[5U] = libcrux_ml_kem_vector_portable_ZERO_0d();
  lit.coefficients[6U] = libcrux_ml_kem_vector_portable_ZERO_0d();
  lit.coefficients[7U] = libcrux_ml_kem_vector_portable_ZERO_0d();
  lit.coefficients[8U] = libcrux_ml_kem_vector_portable_ZERO_0d();
  lit.coefficients[9U] = libcrux_ml_kem_vector_portable_ZERO_0d();
  lit.coefficients[10U] = libcrux_ml_kem_vector_portable_ZERO_0d();
  lit.coefficients[11U] = libcrux_ml_kem_vector_portable_ZERO_0d();
  lit.coefficients[12U] = libcrux_ml_kem_vector_portable_ZERO_0d();
  lit.coefficients[13U] = libcrux_ml_kem_vector_portable_ZERO_0d();
  lit.coefficients[14U] = libcrux_ml_kem_vector_portable_ZERO_0d();
  lit.coefficients[15U] = libcrux_ml_kem_vector_portable_ZERO_0d();
  return lit;
}

/**
A monomorphic instance of libcrux_ml_kem.polynomial.from_i16_array
with types libcrux_ml_kem_vector_portable_vector_type_PortableVector
with const generics

*/
static KRML_MUSTINLINE libcrux_ml_kem_polynomial_PolynomialRingElement_1d
from_i16_array_8c(Eurydice_slice a) {
  libcrux_ml_kem_polynomial_PolynomialRingElement_1d result = ZERO_8c();
  for (size_t i = (size_t)0U;
       i < LIBCRUX_ML_KEM_POLYNOMIAL_VECTORS_IN_RING_ELEMENT; i++) {
    size_t i0 = i;
    libcrux_ml_kem_vector_portable_vector_type_PortableVector uu____0 =
        libcrux_ml_kem_vector_portable_from_i16_array_0d(
            Eurydice_slice_subslice2(a, i0 * (size_t)16U,
                                     (i0 + (size_t)1U) * (size_t)16U, int16_t));
    result.coefficients[i0] = uu____0;
  }
  return result;
}

/**
This function found in impl
{libcrux_ml_kem::polynomial::PolynomialRingElement<Vector>[TraitClause@0,
TraitClause@1]#2}
*/
/**
A monomorphic instance of libcrux_ml_kem.polynomial.from_i16_array_ef
with types libcrux_ml_kem_vector_portable_vector_type_PortableVector
with const generics

*/
static KRML_MUSTINLINE libcrux_ml_kem_polynomial_PolynomialRingElement_1d
from_i16_array_ef_8c(Eurydice_slice a) {
  return from_i16_array_8c(a);
}

/**
A monomorphic instance of libcrux_ml_kem.sampling.sample_from_xof.closure
with types libcrux_ml_kem_vector_portable_vector_type_PortableVector,
libcrux_ml_kem_hash_functions_portable_PortableHash[[$4size_t]] with const
generics
- K= 4
*/
static libcrux_ml_kem_polynomial_PolynomialRingElement_1d closure_2b(
    int16_t s[272U]) {
  return from_i16_array_ef_8c(
      Eurydice_array_to_subslice2(s, (size_t)0U, (size_t)256U, int16_t));
}

/**
A monomorphic instance of libcrux_ml_kem.sampling.sample_from_xof
with types libcrux_ml_kem_vector_portable_vector_type_PortableVector,
libcrux_ml_kem_hash_functions_portable_PortableHash[[$4size_t]] with const
generics
- K= 4
*/
static KRML_MUSTINLINE void sample_from_xof_2b(
    uint8_t seeds[4U][34U],
    libcrux_ml_kem_polynomial_PolynomialRingElement_1d ret[4U]) {
  size_t sampled_coefficients[4U] = {0U};
  int16_t out[4U][272U] = {{0U}};
  /* Passing arrays by value in Rust generates a copy in C */
  uint8_t copy_of_seeds[4U][34U];
  memcpy(copy_of_seeds, seeds, (size_t)4U * sizeof(uint8_t[34U]));
  PortableHash_44 xof_state = shake128_init_absorb_final_f1_ac(copy_of_seeds);
  uint8_t randomness0[4U][504U];
  shake128_squeeze_first_three_blocks_f1_ac(&xof_state, randomness0);
  /* Passing arrays by value in Rust generates a copy in C */
  uint8_t copy_of_randomness0[4U][504U];
  memcpy(copy_of_randomness0, randomness0, (size_t)4U * sizeof(uint8_t[504U]));
  bool done = sample_from_uniform_distribution_next_ff(
      copy_of_randomness0, sampled_coefficients, out);
  while (true) {
    if (done) {
      break;
    } else {
      uint8_t randomness[4U][168U];
      shake128_squeeze_next_block_f1_ac(&xof_state, randomness);
      /* Passing arrays by value in Rust generates a copy in C */
      uint8_t copy_of_randomness[4U][168U];
      memcpy(copy_of_randomness, randomness,
             (size_t)4U * sizeof(uint8_t[168U]));
      done = sample_from_uniform_distribution_next_ff0(
          copy_of_randomness, sampled_coefficients, out);
    }
  }
  /* Passing arrays by value in Rust generates a copy in C */
  int16_t copy_of_out[4U][272U];
  memcpy(copy_of_out, out, (size_t)4U * sizeof(int16_t[272U]));
  libcrux_ml_kem_polynomial_PolynomialRingElement_1d ret0[4U];
  KRML_MAYBE_FOR4(i, (size_t)0U, (size_t)4U, (size_t)1U,
                  ret0[i] = closure_2b(copy_of_out[i]););
  memcpy(
      ret, ret0,
      (size_t)4U * sizeof(libcrux_ml_kem_polynomial_PolynomialRingElement_1d));
}

/**
A monomorphic instance of libcrux_ml_kem.matrix.sample_matrix_A
with types libcrux_ml_kem_vector_portable_vector_type_PortableVector,
libcrux_ml_kem_hash_functions_portable_PortableHash[[$4size_t]] with const
generics
- K= 4
*/
static KRML_MUSTINLINE void sample_matrix_A_2b(
    libcrux_ml_kem_polynomial_PolynomialRingElement_1d (*A_transpose)[4U],
    uint8_t seed[34U], bool transpose) {
  KRML_MAYBE_FOR4(
      i0, (size_t)0U, (size_t)4U, (size_t)1U, size_t i1 = i0;
      /* Passing arrays by value in Rust generates a copy in C */
      uint8_t copy_of_seed[34U];
      memcpy(copy_of_seed, seed, (size_t)34U * sizeof(uint8_t));
      uint8_t seeds[4U][34U]; KRML_MAYBE_FOR4(
          i, (size_t)0U, (size_t)4U, (size_t)1U,
          memcpy(seeds[i], copy_of_seed, (size_t)34U * sizeof(uint8_t)););
      KRML_MAYBE_FOR4(i, (size_t)0U, (size_t)4U, (size_t)1U, size_t j = i;
                      seeds[j][32U] = (uint8_t)i1; seeds[j][33U] = (uint8_t)j;);
      /* Passing arrays by value in Rust generates a copy in C */
      uint8_t copy_of_seeds[4U][34U];
      memcpy(copy_of_seeds, seeds, (size_t)4U * sizeof(uint8_t[34U]));
      libcrux_ml_kem_polynomial_PolynomialRingElement_1d sampled[4U];
      sample_from_xof_2b(copy_of_seeds, sampled);
      for (size_t i = (size_t)0U;
           i < Eurydice_slice_len(
                   Eurydice_array_to_slice(
                       (size_t)4U, sampled,
                       libcrux_ml_kem_polynomial_PolynomialRingElement_1d),
                   libcrux_ml_kem_polynomial_PolynomialRingElement_1d);
           i++) {
        size_t j = i;
        libcrux_ml_kem_polynomial_PolynomialRingElement_1d sample = sampled[j];
        if (transpose) {
          A_transpose[j][i1] = sample;
        } else {
          A_transpose[i1][j] = sample;
        }
      });
}

/**
A monomorphic instance of libcrux_ml_kem.hash_functions.portable.PRFxN
with const generics
- K= 4
- LEN= 128
*/
static KRML_MUSTINLINE void PRFxN_44(uint8_t (*input)[33U],
                                     uint8_t ret[4U][128U]) {
  uint8_t out[4U][128U] = {{0U}};
  KRML_MAYBE_FOR4(
      i, (size_t)0U, (size_t)4U, (size_t)1U, size_t i0 = i;
      libcrux_sha3_portable_shake256(
          Eurydice_array_to_slice((size_t)128U, out[i0], uint8_t),
          Eurydice_array_to_slice((size_t)33U, input[i0], uint8_t)););
  memcpy(ret, out, (size_t)4U * sizeof(uint8_t[128U]));
}

/**
This function found in impl {(libcrux_ml_kem::hash_functions::Hash<K> for
libcrux_ml_kem::hash_functions::portable::PortableHash<K>)}
*/
/**
A monomorphic instance of libcrux_ml_kem.hash_functions.portable.PRFxN_f1
with const generics
- K= 4
- LEN= 128
*/
static KRML_MUSTINLINE void PRFxN_f1_44(uint8_t (*input)[33U],
                                        uint8_t ret[4U][128U]) {
  PRFxN_44(input, ret);
}

/**
 Given a series of uniformly random bytes in `randomness`, for some number
 `eta`, the `sample_from_binomial_distribution_{eta}` functions sample a ring
 element from a binomial distribution centered at 0 that uses two sets of `eta`
 coin flips. If, for example, `eta = ETA`, each ring coefficient is a value `v`
 such such that `v ∈ {-ETA, -ETA + 1, ..., 0, ..., ETA + 1, ETA}` and:

 ```plaintext
 - If v < 0, Pr[v] = Pr[-v]
 - If v >= 0, Pr[v] = BINOMIAL_COEFFICIENT(2 * ETA; ETA - v) / 2 ^ (2 * ETA)
 ```

 The values `v < 0` are mapped to the appropriate `KyberFieldElement`.

 The expected value is:

 ```plaintext
 E[X] = (-ETA)Pr[-ETA] + (-(ETA - 1))Pr[-(ETA - 1)] + ... + (ETA - 1)Pr[ETA - 1]
 + (ETA)Pr[ETA] = 0 since Pr[-v] = Pr[v] when v < 0.
 ```

 And the variance is:

 ```plaintext
 Var(X) = E[(X - E[X])^2]
        = E[X^2]
        = sum_(v=-ETA to ETA)v^2 * (BINOMIAL_COEFFICIENT(2 * ETA; ETA - v) /
 2^(2 * ETA)) = ETA / 2
 ```

 This function implements <strong>Algorithm 7</strong> of the NIST FIPS 203
 standard, which is reproduced below:

 ```plaintext
 Input: byte array B ∈ 𝔹^{64η}.
 Output: array f ∈ ℤ₂₅₆.

 b ← BytesToBits(B)
 for (i ← 0; i < 256; i++)
     x ← ∑(j=0 to η - 1) b[2iη + j]
     y ← ∑(j=0 to η - 1) b[2iη + η + j]
     f[i] ← x−y mod q
 end for
 return f
 ```

 The NIST FIPS 203 standard can be found at
 <https://csrc.nist.gov/pubs/fips/203/ipd>.
*/
/**
A monomorphic instance of
libcrux_ml_kem.sampling.sample_from_binomial_distribution_2 with types
libcrux_ml_kem_vector_portable_vector_type_PortableVector with const generics

*/
static KRML_MUSTINLINE libcrux_ml_kem_polynomial_PolynomialRingElement_1d
sample_from_binomial_distribution_2_8c(Eurydice_slice randomness) {
  int16_t sampled_i16s[256U] = {0U};
  for (size_t i0 = (size_t)0U;
       i0 < Eurydice_slice_len(randomness, uint8_t) / (size_t)4U; i0++) {
    size_t chunk_number = i0;
    Eurydice_slice byte_chunk = Eurydice_slice_subslice2(
        randomness, chunk_number * (size_t)4U,
        chunk_number * (size_t)4U + (size_t)4U, uint8_t);
    uint32_t random_bits_as_u32 =
        (((uint32_t)Eurydice_slice_index(byte_chunk, (size_t)0U, uint8_t,
                                         uint8_t *) |
          (uint32_t)Eurydice_slice_index(byte_chunk, (size_t)1U, uint8_t,
                                         uint8_t *)
              << 8U) |
         (uint32_t)Eurydice_slice_index(byte_chunk, (size_t)2U, uint8_t,
                                        uint8_t *)
             << 16U) |
        (uint32_t)Eurydice_slice_index(byte_chunk, (size_t)3U, uint8_t,
                                       uint8_t *)
            << 24U;
    uint32_t even_bits = random_bits_as_u32 & 1431655765U;
    uint32_t odd_bits = random_bits_as_u32 >> 1U & 1431655765U;
    uint32_t coin_toss_outcomes = even_bits + odd_bits;
    for (uint32_t i = 0U; i < CORE_NUM__U32_8__BITS / 4U; i++) {
      uint32_t outcome_set = i;
      uint32_t outcome_set0 = outcome_set * 4U;
      int16_t outcome_1 =
          (int16_t)(coin_toss_outcomes >> (uint32_t)outcome_set0 & 3U);
      int16_t outcome_2 =
          (int16_t)(coin_toss_outcomes >> (uint32_t)(outcome_set0 + 2U) & 3U);
      size_t offset = (size_t)(outcome_set0 >> 2U);
      sampled_i16s[(size_t)8U * chunk_number + offset] = outcome_1 - outcome_2;
    }
  }
  return from_i16_array_ef_8c(
      Eurydice_array_to_slice((size_t)256U, sampled_i16s, int16_t));
}

/**
A monomorphic instance of
libcrux_ml_kem.sampling.sample_from_binomial_distribution_3 with types
libcrux_ml_kem_vector_portable_vector_type_PortableVector with const generics

*/
static KRML_MUSTINLINE libcrux_ml_kem_polynomial_PolynomialRingElement_1d
sample_from_binomial_distribution_3_8c(Eurydice_slice randomness) {
  int16_t sampled_i16s[256U] = {0U};
  for (size_t i0 = (size_t)0U;
       i0 < Eurydice_slice_len(randomness, uint8_t) / (size_t)3U; i0++) {
    size_t chunk_number = i0;
    Eurydice_slice byte_chunk = Eurydice_slice_subslice2(
        randomness, chunk_number * (size_t)3U,
        chunk_number * (size_t)3U + (size_t)3U, uint8_t);
    uint32_t random_bits_as_u24 =
        ((uint32_t)Eurydice_slice_index(byte_chunk, (size_t)0U, uint8_t,
                                        uint8_t *) |
         (uint32_t)Eurydice_slice_index(byte_chunk, (size_t)1U, uint8_t,
                                        uint8_t *)
             << 8U) |
        (uint32_t)Eurydice_slice_index(byte_chunk, (size_t)2U, uint8_t,
                                       uint8_t *)
            << 16U;
    uint32_t first_bits = random_bits_as_u24 & 2396745U;
    uint32_t second_bits = random_bits_as_u24 >> 1U & 2396745U;
    uint32_t third_bits = random_bits_as_u24 >> 2U & 2396745U;
    uint32_t coin_toss_outcomes = first_bits + second_bits + third_bits;
    for (int32_t i = (int32_t)0; i < (int32_t)24 / (int32_t)6; i++) {
      int32_t outcome_set = i;
      int32_t outcome_set0 = outcome_set * (int32_t)6;
      int16_t outcome_1 =
          (int16_t)(coin_toss_outcomes >> (uint32_t)outcome_set0 & 7U);
      int16_t outcome_2 = (int16_t)(coin_toss_outcomes >>
                                        (uint32_t)(outcome_set0 + (int32_t)3) &
                                    7U);
      size_t offset = (size_t)(outcome_set0 / (int32_t)6);
      sampled_i16s[(size_t)4U * chunk_number + offset] = outcome_1 - outcome_2;
    }
  }
  return from_i16_array_ef_8c(
      Eurydice_array_to_slice((size_t)256U, sampled_i16s, int16_t));
}

/**
A monomorphic instance of
libcrux_ml_kem.sampling.sample_from_binomial_distribution with types
libcrux_ml_kem_vector_portable_vector_type_PortableVector with const generics
- ETA= 2
*/
static KRML_MUSTINLINE libcrux_ml_kem_polynomial_PolynomialRingElement_1d
sample_from_binomial_distribution_a0(Eurydice_slice randomness) {
  return sample_from_binomial_distribution_2_8c(randomness);
}

/**
A monomorphic instance of libcrux_ml_kem.ntt.ntt_at_layer_7
with types libcrux_ml_kem_vector_portable_vector_type_PortableVector
with const generics

*/
static KRML_MUSTINLINE void ntt_at_layer_7_8c(
    libcrux_ml_kem_polynomial_PolynomialRingElement_1d *re) {
  size_t step = LIBCRUX_ML_KEM_POLYNOMIAL_VECTORS_IN_RING_ELEMENT / (size_t)2U;
  for (size_t i = (size_t)0U; i < step; i++) {
    size_t j = i;
    libcrux_ml_kem_vector_portable_vector_type_PortableVector t =
        libcrux_ml_kem_vector_portable_multiply_by_constant_0d(
            re->coefficients[j + step], (int16_t)-1600);
    re->coefficients[j + step] =
        libcrux_ml_kem_vector_portable_sub_0d(re->coefficients[j], &t);
    libcrux_ml_kem_vector_portable_vector_type_PortableVector uu____1 =
        libcrux_ml_kem_vector_portable_add_0d(re->coefficients[j], &t);
    re->coefficients[j] = uu____1;
  }
}

typedef struct libcrux_ml_kem_vector_portable_vector_type_PortableVector_x2_s {
  libcrux_ml_kem_vector_portable_vector_type_PortableVector fst;
  libcrux_ml_kem_vector_portable_vector_type_PortableVector snd;
} libcrux_ml_kem_vector_portable_vector_type_PortableVector_x2;

/**
A monomorphic instance of libcrux_ml_kem.vector.traits.montgomery_multiply_fe
with types libcrux_ml_kem_vector_portable_vector_type_PortableVector
with const generics

*/
static KRML_MUSTINLINE libcrux_ml_kem_vector_portable_vector_type_PortableVector
montgomery_multiply_fe_8c(
    libcrux_ml_kem_vector_portable_vector_type_PortableVector v, int16_t fer) {
  return libcrux_ml_kem_vector_portable_montgomery_multiply_by_constant_0d(v,
                                                                           fer);
}

/**
A monomorphic instance of libcrux_ml_kem.ntt.ntt_layer_int_vec_step
with types libcrux_ml_kem_vector_portable_vector_type_PortableVector
with const generics

*/
static KRML_MUSTINLINE
    libcrux_ml_kem_vector_portable_vector_type_PortableVector_x2
    ntt_layer_int_vec_step_8c(
        libcrux_ml_kem_vector_portable_vector_type_PortableVector a,
        libcrux_ml_kem_vector_portable_vector_type_PortableVector b,
        int16_t zeta_r) {
  libcrux_ml_kem_vector_portable_vector_type_PortableVector t =
      montgomery_multiply_fe_8c(b, zeta_r);
  b = libcrux_ml_kem_vector_portable_sub_0d(a, &t);
  a = libcrux_ml_kem_vector_portable_add_0d(a, &t);
  return (
      CLITERAL(libcrux_ml_kem_vector_portable_vector_type_PortableVector_x2){
          .fst = a, .snd = b});
}

/**
A monomorphic instance of libcrux_ml_kem.ntt.ntt_at_layer_4_plus
with types libcrux_ml_kem_vector_portable_vector_type_PortableVector
with const generics

*/
static KRML_MUSTINLINE void ntt_at_layer_4_plus_8c(
    size_t *zeta_i, libcrux_ml_kem_polynomial_PolynomialRingElement_1d *re,
    size_t layer) {
  size_t step = (size_t)1U << (uint32_t)layer;
  for (size_t i0 = (size_t)0U; i0 < (size_t)128U >> (uint32_t)layer; i0++) {
    size_t round = i0;
    zeta_i[0U] = zeta_i[0U] + (size_t)1U;
    size_t offset = round * step * (size_t)2U;
    size_t offset_vec = offset / (size_t)16U;
    size_t step_vec = step / (size_t)16U;
    for (size_t i = offset_vec; i < offset_vec + step_vec; i++) {
      size_t j = i;
      libcrux_ml_kem_vector_portable_vector_type_PortableVector_x2 uu____0 =
          ntt_layer_int_vec_step_8c(re->coefficients[j],
                                    re->coefficients[j + step_vec],
                                    libcrux_ml_kem_polynomial_zeta(zeta_i[0U]));
      libcrux_ml_kem_vector_portable_vector_type_PortableVector x = uu____0.fst;
      libcrux_ml_kem_vector_portable_vector_type_PortableVector y = uu____0.snd;
      re->coefficients[j] = x;
      re->coefficients[j + step_vec] = y;
    }
  }
}

/**
A monomorphic instance of libcrux_ml_kem.ntt.ntt_at_layer_3
with types libcrux_ml_kem_vector_portable_vector_type_PortableVector
with const generics

*/
static KRML_MUSTINLINE void ntt_at_layer_3_8c(
    size_t *zeta_i, libcrux_ml_kem_polynomial_PolynomialRingElement_1d *re) {
  KRML_MAYBE_FOR16(
      i, (size_t)0U, (size_t)16U, (size_t)1U, size_t round = i;
      zeta_i[0U] = zeta_i[0U] + (size_t)1U;
      libcrux_ml_kem_vector_portable_vector_type_PortableVector uu____0 =
          libcrux_ml_kem_vector_portable_ntt_layer_3_step_0d(
              re->coefficients[round],
              libcrux_ml_kem_polynomial_zeta(zeta_i[0U]));
      re->coefficients[round] = uu____0;);
}

/**
A monomorphic instance of libcrux_ml_kem.ntt.ntt_at_layer_2
with types libcrux_ml_kem_vector_portable_vector_type_PortableVector
with const generics

*/
static KRML_MUSTINLINE void ntt_at_layer_2_8c(
    size_t *zeta_i, libcrux_ml_kem_polynomial_PolynomialRingElement_1d *re) {
  KRML_MAYBE_FOR16(
      i, (size_t)0U, (size_t)16U, (size_t)1U, size_t round = i;
      zeta_i[0U] = zeta_i[0U] + (size_t)1U;
      re->coefficients[round] =
          libcrux_ml_kem_vector_portable_ntt_layer_2_step_0d(
              re->coefficients[round],
              libcrux_ml_kem_polynomial_zeta(zeta_i[0U]),
              libcrux_ml_kem_polynomial_zeta(zeta_i[0U] + (size_t)1U));
      zeta_i[0U] = zeta_i[0U] + (size_t)1U;);
}

/**
A monomorphic instance of libcrux_ml_kem.ntt.ntt_at_layer_1
with types libcrux_ml_kem_vector_portable_vector_type_PortableVector
with const generics

*/
static KRML_MUSTINLINE void ntt_at_layer_1_8c(
    size_t *zeta_i, libcrux_ml_kem_polynomial_PolynomialRingElement_1d *re) {
  KRML_MAYBE_FOR16(
      i, (size_t)0U, (size_t)16U, (size_t)1U, size_t round = i;
      zeta_i[0U] = zeta_i[0U] + (size_t)1U;
      re->coefficients[round] =
          libcrux_ml_kem_vector_portable_ntt_layer_1_step_0d(
              re->coefficients[round],
              libcrux_ml_kem_polynomial_zeta(zeta_i[0U]),
              libcrux_ml_kem_polynomial_zeta(zeta_i[0U] + (size_t)1U),
              libcrux_ml_kem_polynomial_zeta(zeta_i[0U] + (size_t)2U),
              libcrux_ml_kem_polynomial_zeta(zeta_i[0U] + (size_t)3U));
      zeta_i[0U] = zeta_i[0U] + (size_t)3U;);
}

/**
A monomorphic instance of libcrux_ml_kem.polynomial.poly_barrett_reduce
with types libcrux_ml_kem_vector_portable_vector_type_PortableVector
with const generics

*/
static KRML_MUSTINLINE void poly_barrett_reduce_8c(
    libcrux_ml_kem_polynomial_PolynomialRingElement_1d *myself) {
  for (size_t i = (size_t)0U;
       i < LIBCRUX_ML_KEM_POLYNOMIAL_VECTORS_IN_RING_ELEMENT; i++) {
    size_t i0 = i;
    libcrux_ml_kem_vector_portable_vector_type_PortableVector uu____0 =
        libcrux_ml_kem_vector_portable_barrett_reduce_0d(
            myself->coefficients[i0]);
    myself->coefficients[i0] = uu____0;
  }
}

/**
This function found in impl
{libcrux_ml_kem::polynomial::PolynomialRingElement<Vector>[TraitClause@0,
TraitClause@1]#2}
*/
/**
A monomorphic instance of libcrux_ml_kem.polynomial.poly_barrett_reduce_ef
with types libcrux_ml_kem_vector_portable_vector_type_PortableVector
with const generics

*/
static KRML_MUSTINLINE void poly_barrett_reduce_ef_8c(
    libcrux_ml_kem_polynomial_PolynomialRingElement_1d *self) {
  poly_barrett_reduce_8c(self);
}

/**
A monomorphic instance of libcrux_ml_kem.ntt.ntt_binomially_sampled_ring_element
with types libcrux_ml_kem_vector_portable_vector_type_PortableVector
with const generics

*/
static KRML_MUSTINLINE void ntt_binomially_sampled_ring_element_8c(
    libcrux_ml_kem_polynomial_PolynomialRingElement_1d *re) {
  ntt_at_layer_7_8c(re);
  size_t zeta_i = (size_t)1U;
  ntt_at_layer_4_plus_8c(&zeta_i, re, (size_t)6U);
  ntt_at_layer_4_plus_8c(&zeta_i, re, (size_t)5U);
  ntt_at_layer_4_plus_8c(&zeta_i, re, (size_t)4U);
  ntt_at_layer_3_8c(&zeta_i, re);
  ntt_at_layer_2_8c(&zeta_i, re);
  ntt_at_layer_1_8c(&zeta_i, re);
  poly_barrett_reduce_ef_8c(re);
}

/**
 Sample a vector of ring elements from a centered binomial distribution and
 convert them into their NTT representations.
*/
/**
A monomorphic instance of libcrux_ml_kem.ind_cpa.sample_vector_cbd_then_ntt
with types libcrux_ml_kem_vector_portable_vector_type_PortableVector,
libcrux_ml_kem_hash_functions_portable_PortableHash[[$4size_t]] with const
generics
- K= 4
- ETA= 2
- ETA_RANDOMNESS_SIZE= 128
*/
static KRML_MUSTINLINE uint8_t sample_vector_cbd_then_ntt_3b(
    libcrux_ml_kem_polynomial_PolynomialRingElement_1d *re_as_ntt,
    uint8_t prf_input[33U], uint8_t domain_separator) {
  /* Passing arrays by value in Rust generates a copy in C */
  uint8_t copy_of_prf_input[33U];
  memcpy(copy_of_prf_input, prf_input, (size_t)33U * sizeof(uint8_t));
  uint8_t prf_inputs[4U][33U];
  KRML_MAYBE_FOR4(
      i, (size_t)0U, (size_t)4U, (size_t)1U,
      memcpy(prf_inputs[i], copy_of_prf_input, (size_t)33U * sizeof(uint8_t)););
  domain_separator =
      libcrux_ml_kem_utils_prf_input_inc_ac(prf_inputs, domain_separator);
  uint8_t prf_outputs[4U][128U];
  PRFxN_f1_44(prf_inputs, prf_outputs);
  KRML_MAYBE_FOR4(
      i, (size_t)0U, (size_t)4U, (size_t)1U, size_t i0 = i;
      re_as_ntt[i0] = sample_from_binomial_distribution_a0(
          Eurydice_array_to_slice((size_t)128U, prf_outputs[i0], uint8_t));
      ntt_binomially_sampled_ring_element_8c(&re_as_ntt[i0]););
  return domain_separator;
}

/**
A monomorphic instance of K.
with types libcrux_ml_kem_polynomial_PolynomialRingElement
libcrux_ml_kem_vector_portable_vector_type_PortableVector[4size_t], uint8_t

*/
typedef struct tuple_dd0_s {
  libcrux_ml_kem_polynomial_PolynomialRingElement_1d fst[4U];
  uint8_t snd;
} tuple_dd0;

/**
A monomorphic instance of libcrux_ml_kem.ind_cpa.sample_vector_cbd_then_ntt_out
with types libcrux_ml_kem_vector_portable_vector_type_PortableVector,
libcrux_ml_kem_hash_functions_portable_PortableHash[[$4size_t]] with const
generics
- K= 4
- ETA= 2
- ETA_RANDOMNESS_SIZE= 128
*/
static KRML_MUSTINLINE tuple_dd0 sample_vector_cbd_then_ntt_out_3b(
    uint8_t prf_input[33U], uint8_t domain_separator) {
  libcrux_ml_kem_polynomial_PolynomialRingElement_1d re_as_ntt[4U];
  KRML_MAYBE_FOR4(i, (size_t)0U, (size_t)4U, (size_t)1U,
                  re_as_ntt[i] = ZERO_ef_8c(););
  libcrux_ml_kem_polynomial_PolynomialRingElement_1d *uu____0 = re_as_ntt;
  uint8_t uu____1[33U];
  memcpy(uu____1, prf_input, (size_t)33U * sizeof(uint8_t));
  domain_separator =
      sample_vector_cbd_then_ntt_3b(uu____0, uu____1, domain_separator);
  /* Passing arrays by value in Rust generates a copy in C */
  libcrux_ml_kem_polynomial_PolynomialRingElement_1d copy_of_re_as_ntt[4U];
  memcpy(
      copy_of_re_as_ntt, re_as_ntt,
      (size_t)4U * sizeof(libcrux_ml_kem_polynomial_PolynomialRingElement_1d));
  tuple_dd0 lit;
  memcpy(
      lit.fst, copy_of_re_as_ntt,
      (size_t)4U * sizeof(libcrux_ml_kem_polynomial_PolynomialRingElement_1d));
  lit.snd = domain_separator;
  return lit;
}

/**
 Given two `KyberPolynomialRingElement`s in their NTT representations,
 compute their product. Given two polynomials in the NTT domain `f^` and `ĵ`,
 the `iᵗʰ` coefficient of the product `k̂` is determined by the calculation:

 ```plaintext
 ĥ[2·i] + ĥ[2·i + 1]X = (f^[2·i] + f^[2·i + 1]X)·(ĝ[2·i] + ĝ[2·i + 1]X) mod (X²
 - ζ^(2·BitRev₇(i) + 1))
 ```

 This function almost implements <strong>Algorithm 10</strong> of the
 NIST FIPS 203 standard, which is reproduced below:

 ```plaintext
 Input: Two arrays fˆ ∈ ℤ₂₅₆ and ĝ ∈ ℤ₂₅₆.
 Output: An array ĥ ∈ ℤq.

 for(i ← 0; i < 128; i++)
     (ĥ[2i], ĥ[2i+1]) ← BaseCaseMultiply(fˆ[2i], fˆ[2i+1], ĝ[2i], ĝ[2i+1],
 ζ^(2·BitRev₇(i) + 1)) end for return ĥ
 ```
 We say "almost" because the coefficients of the ring element output by
 this function are in the Montgomery domain.

 The NIST FIPS 203 standard can be found at
 <https://csrc.nist.gov/pubs/fips/203/ipd>.
*/
/**
A monomorphic instance of libcrux_ml_kem.polynomial.ntt_multiply
with types libcrux_ml_kem_vector_portable_vector_type_PortableVector
with const generics

*/
static KRML_MUSTINLINE libcrux_ml_kem_polynomial_PolynomialRingElement_1d
ntt_multiply_8c(libcrux_ml_kem_polynomial_PolynomialRingElement_1d *myself,
                libcrux_ml_kem_polynomial_PolynomialRingElement_1d *rhs) {
  libcrux_ml_kem_polynomial_PolynomialRingElement_1d out = ZERO_8c();
  for (size_t i = (size_t)0U;
       i < LIBCRUX_ML_KEM_POLYNOMIAL_VECTORS_IN_RING_ELEMENT; i++) {
    size_t i0 = i;
    libcrux_ml_kem_vector_portable_vector_type_PortableVector uu____0 =
        libcrux_ml_kem_vector_portable_ntt_multiply_0d(
            &myself->coefficients[i0], &rhs->coefficients[i0],
            libcrux_ml_kem_polynomial_zeta((size_t)64U + (size_t)4U * i0),
            libcrux_ml_kem_polynomial_zeta((size_t)64U + (size_t)4U * i0 +
                                           (size_t)1U),
            libcrux_ml_kem_polynomial_zeta((size_t)64U + (size_t)4U * i0 +
                                           (size_t)2U),
            libcrux_ml_kem_polynomial_zeta((size_t)64U + (size_t)4U * i0 +
                                           (size_t)3U));
    out.coefficients[i0] = uu____0;
  }
  return out;
}

/**
This function found in impl
{libcrux_ml_kem::polynomial::PolynomialRingElement<Vector>[TraitClause@0,
TraitClause@1]#2}
*/
/**
A monomorphic instance of libcrux_ml_kem.polynomial.ntt_multiply_ef
with types libcrux_ml_kem_vector_portable_vector_type_PortableVector
with const generics

*/
static KRML_MUSTINLINE libcrux_ml_kem_polynomial_PolynomialRingElement_1d
ntt_multiply_ef_8c(libcrux_ml_kem_polynomial_PolynomialRingElement_1d *self,
                   libcrux_ml_kem_polynomial_PolynomialRingElement_1d *rhs) {
  return ntt_multiply_8c(self, rhs);
}

/**
 Given two polynomial ring elements `lhs` and `rhs`, compute the pointwise
 sum of their constituent coefficients.
*/
/**
A monomorphic instance of libcrux_ml_kem.polynomial.add_to_ring_element
with types libcrux_ml_kem_vector_portable_vector_type_PortableVector
with const generics
- K= 4
*/
static KRML_MUSTINLINE void add_to_ring_element_d0(
    libcrux_ml_kem_polynomial_PolynomialRingElement_1d *myself,
    libcrux_ml_kem_polynomial_PolynomialRingElement_1d *rhs) {
  for (size_t i = (size_t)0U;
       i < Eurydice_slice_len(
               Eurydice_array_to_slice(
                   (size_t)16U, myself->coefficients,
                   libcrux_ml_kem_vector_portable_vector_type_PortableVector),
               libcrux_ml_kem_vector_portable_vector_type_PortableVector);
       i++) {
    size_t i0 = i;
    libcrux_ml_kem_vector_portable_vector_type_PortableVector uu____0 =
        libcrux_ml_kem_vector_portable_add_0d(myself->coefficients[i0],
                                              &rhs->coefficients[i0]);
    myself->coefficients[i0] = uu____0;
  }
}

/**
This function found in impl
{libcrux_ml_kem::polynomial::PolynomialRingElement<Vector>[TraitClause@0,
TraitClause@1]#2}
*/
/**
A monomorphic instance of libcrux_ml_kem.polynomial.add_to_ring_element_ef
with types libcrux_ml_kem_vector_portable_vector_type_PortableVector
with const generics
- K= 4
*/
static KRML_MUSTINLINE void add_to_ring_element_ef_d0(
    libcrux_ml_kem_polynomial_PolynomialRingElement_1d *self,
    libcrux_ml_kem_polynomial_PolynomialRingElement_1d *rhs) {
  add_to_ring_element_d0(self, rhs);
}

/**
A monomorphic instance of libcrux_ml_kem.vector.traits.to_standard_domain
with types libcrux_ml_kem_vector_portable_vector_type_PortableVector
with const generics

*/
static KRML_MUSTINLINE libcrux_ml_kem_vector_portable_vector_type_PortableVector
to_standard_domain_8c(
    libcrux_ml_kem_vector_portable_vector_type_PortableVector v) {
  return libcrux_ml_kem_vector_portable_montgomery_multiply_by_constant_0d(
      v, LIBCRUX_ML_KEM_VECTOR_TRAITS_MONTGOMERY_R_SQUARED_MOD_FIELD_MODULUS);
}

/**
A monomorphic instance of libcrux_ml_kem.polynomial.add_standard_error_reduce
with types libcrux_ml_kem_vector_portable_vector_type_PortableVector
with const generics

*/
static KRML_MUSTINLINE void add_standard_error_reduce_8c(
    libcrux_ml_kem_polynomial_PolynomialRingElement_1d *myself,
    libcrux_ml_kem_polynomial_PolynomialRingElement_1d *error) {
  for (size_t i = (size_t)0U;
       i < LIBCRUX_ML_KEM_POLYNOMIAL_VECTORS_IN_RING_ELEMENT; i++) {
    size_t j = i;
    libcrux_ml_kem_vector_portable_vector_type_PortableVector
        coefficient_normal_form =
            to_standard_domain_8c(myself->coefficients[j]);
    libcrux_ml_kem_vector_portable_vector_type_PortableVector uu____0 =
        libcrux_ml_kem_vector_portable_barrett_reduce_0d(
            libcrux_ml_kem_vector_portable_add_0d(coefficient_normal_form,
                                                  &error->coefficients[j]));
    myself->coefficients[j] = uu____0;
  }
}

/**
This function found in impl
{libcrux_ml_kem::polynomial::PolynomialRingElement<Vector>[TraitClause@0,
TraitClause@1]#2}
*/
/**
A monomorphic instance of libcrux_ml_kem.polynomial.add_standard_error_reduce_ef
with types libcrux_ml_kem_vector_portable_vector_type_PortableVector
with const generics

*/
static KRML_MUSTINLINE void add_standard_error_reduce_ef_8c(
    libcrux_ml_kem_polynomial_PolynomialRingElement_1d *self,
    libcrux_ml_kem_polynomial_PolynomialRingElement_1d *error) {
  add_standard_error_reduce_8c(self, error);
}

/**
 Compute Â ◦ ŝ + ê
*/
/**
A monomorphic instance of libcrux_ml_kem.matrix.compute_As_plus_e
with types libcrux_ml_kem_vector_portable_vector_type_PortableVector
with const generics
- K= 4
*/
static KRML_MUSTINLINE void compute_As_plus_e_d0(
    libcrux_ml_kem_polynomial_PolynomialRingElement_1d *t_as_ntt,
    libcrux_ml_kem_polynomial_PolynomialRingElement_1d (*matrix_A)[4U],
    libcrux_ml_kem_polynomial_PolynomialRingElement_1d *s_as_ntt,
    libcrux_ml_kem_polynomial_PolynomialRingElement_1d *error_as_ntt) {
  for (size_t i = (size_t)0U;
       i < Eurydice_slice_len(
               Eurydice_array_to_slice(
                   (size_t)4U, matrix_A,
                   libcrux_ml_kem_polynomial_PolynomialRingElement_1d[4U]),
               libcrux_ml_kem_polynomial_PolynomialRingElement_1d[4U]);
       i++) {
    size_t i0 = i;
    libcrux_ml_kem_polynomial_PolynomialRingElement_1d *row = matrix_A[i0];
    libcrux_ml_kem_polynomial_PolynomialRingElement_1d uu____0 = ZERO_ef_8c();
    t_as_ntt[i0] = uu____0;
    for (size_t i1 = (size_t)0U;
         i1 < Eurydice_slice_len(
                  Eurydice_array_to_slice(
                      (size_t)4U, row,
                      libcrux_ml_kem_polynomial_PolynomialRingElement_1d),
                  libcrux_ml_kem_polynomial_PolynomialRingElement_1d);
         i1++) {
      size_t j = i1;
      libcrux_ml_kem_polynomial_PolynomialRingElement_1d *matrix_element =
          &row[j];
      libcrux_ml_kem_polynomial_PolynomialRingElement_1d product =
          ntt_multiply_ef_8c(matrix_element, &s_as_ntt[j]);
      add_to_ring_element_ef_d0(&t_as_ntt[i0], &product);
    }
    add_standard_error_reduce_ef_8c(&t_as_ntt[i0], &error_as_ntt[i0]);
  }
}

/**
 This function implements most of <strong>Algorithm 12</strong> of the
 NIST FIPS 203 specification; this is the Kyber CPA-PKE key generation
 algorithm.

 We say "most of" since Algorithm 12 samples the required randomness within
 the function itself, whereas this implementation expects it to be provided
 through the `key_generation_seed` parameter.

 Algorithm 12 is reproduced below:

 ```plaintext
 Output: encryption key ekₚₖₑ ∈ 𝔹^{384k+32}.
 Output: decryption key dkₚₖₑ ∈ 𝔹^{384k}.

 d ←$ B
 (ρ,σ) ← G(d)
 N ← 0
 for (i ← 0; i < k; i++)
     for(j ← 0; j < k; j++)
         Â[i,j] ← SampleNTT(XOF(ρ, i, j))
     end for
 end for
 for(i ← 0; i < k; i++)
     s[i] ← SamplePolyCBD_{η₁}(PRF_{η₁}(σ,N))
     N ← N + 1
 end for
 for(i ← 0; i < k; i++)
     e[i] ← SamplePolyCBD_{η₂}(PRF_{η₂}(σ,N))
     N ← N + 1
 end for
 ŝ ← NTT(s)
 ê ← NTT(e)
 t̂ ← Â◦ŝ + ê
 ekₚₖₑ ← ByteEncode₁₂(t̂) ‖ ρ
 dkₚₖₑ ← ByteEncode₁₂(ŝ)
 ```

 The NIST FIPS 203 standard can be found at
 <https://csrc.nist.gov/pubs/fips/203/ipd>.
*/
/**
A monomorphic instance of libcrux_ml_kem.ind_cpa.generate_keypair_unpacked
with types libcrux_ml_kem_vector_portable_vector_type_PortableVector,
libcrux_ml_kem_hash_functions_portable_PortableHash[[$4size_t]],
libcrux_ml_kem_variant_MlKem with const generics
- K= 4
- ETA1= 2
- ETA1_RANDOMNESS_SIZE= 128
*/
static KRML_MUSTINLINE void generate_keypair_unpacked_1c(
    Eurydice_slice key_generation_seed,
    IndCpaPrivateKeyUnpacked_af *private_key,
    IndCpaPublicKeyUnpacked_af *public_key) {
  uint8_t hashed[64U];
  cpa_keygen_seed_d8_03(key_generation_seed, hashed);
  Eurydice_slice_uint8_t_x2 uu____0 = Eurydice_slice_split_at(
      Eurydice_array_to_slice((size_t)64U, hashed, uint8_t), (size_t)32U,
      uint8_t, Eurydice_slice_uint8_t_x2);
  Eurydice_slice seed_for_A = uu____0.fst;
  Eurydice_slice seed_for_secret_and_error = uu____0.snd;
  libcrux_ml_kem_polynomial_PolynomialRingElement_1d(*uu____1)[4U] =
      public_key->A;
  uint8_t ret[34U];
  libcrux_ml_kem_utils_into_padded_array_b6(seed_for_A, ret);
  sample_matrix_A_2b(uu____1, ret, true);
  uint8_t prf_input[33U];
  libcrux_ml_kem_utils_into_padded_array_c8(seed_for_secret_and_error,
                                            prf_input);
  libcrux_ml_kem_polynomial_PolynomialRingElement_1d *uu____2 =
      private_key->secret_as_ntt;
  /* Passing arrays by value in Rust generates a copy in C */
  uint8_t copy_of_prf_input0[33U];
  memcpy(copy_of_prf_input0, prf_input, (size_t)33U * sizeof(uint8_t));
  uint8_t domain_separator =
      sample_vector_cbd_then_ntt_3b(uu____2, copy_of_prf_input0, 0U);
  /* Passing arrays by value in Rust generates a copy in C */
  uint8_t copy_of_prf_input[33U];
  memcpy(copy_of_prf_input, prf_input, (size_t)33U * sizeof(uint8_t));
  libcrux_ml_kem_polynomial_PolynomialRingElement_1d error_as_ntt[4U];
  memcpy(
      error_as_ntt,
      sample_vector_cbd_then_ntt_out_3b(copy_of_prf_input, domain_separator)
          .fst,
      (size_t)4U * sizeof(libcrux_ml_kem_polynomial_PolynomialRingElement_1d));
  compute_As_plus_e_d0(public_key->t_as_ntt, public_key->A,
                       private_key->secret_as_ntt, error_as_ntt);
  uint8_t uu____5[32U];
  core_result_Result_fb dst;
  Eurydice_slice_to_array2(&dst, seed_for_A, Eurydice_slice, uint8_t[32U]);
  core_result_unwrap_26_b3(dst, uu____5);
  memcpy(public_key->seed_for_A, uu____5, (size_t)32U * sizeof(uint8_t));
}

/**
 Serialize the secret key from the unpacked key pair generation.
*/
/**
A monomorphic instance of libcrux_ml_kem.ind_cpa.serialize_unpacked_secret_key
with types libcrux_ml_kem_vector_portable_vector_type_PortableVector
with const generics
- K= 4
- PRIVATE_KEY_SIZE= 1536
- PUBLIC_KEY_SIZE= 1568
- RANKED_BYTES_PER_RING_ELEMENT= 1536
*/
static libcrux_ml_kem_utils_extraction_helper_Keypair1024
serialize_unpacked_secret_key_2f(IndCpaPublicKeyUnpacked_af *public_key,
                                 IndCpaPrivateKeyUnpacked_af *private_key) {
  uint8_t public_key_serialized[1568U];
  serialize_public_key_00(
      public_key->t_as_ntt,
      Eurydice_array_to_slice((size_t)32U, public_key->seed_for_A, uint8_t),
      public_key_serialized);
  uint8_t secret_key_serialized[1536U];
  serialize_secret_key_ff(private_key->secret_as_ntt, secret_key_serialized);
  /* Passing arrays by value in Rust generates a copy in C */
  uint8_t copy_of_secret_key_serialized[1536U];
  memcpy(copy_of_secret_key_serialized, secret_key_serialized,
         (size_t)1536U * sizeof(uint8_t));
  /* Passing arrays by value in Rust generates a copy in C */
  uint8_t copy_of_public_key_serialized[1568U];
  memcpy(copy_of_public_key_serialized, public_key_serialized,
         (size_t)1568U * sizeof(uint8_t));
  libcrux_ml_kem_utils_extraction_helper_Keypair1024 lit;
  memcpy(lit.fst, copy_of_secret_key_serialized,
         (size_t)1536U * sizeof(uint8_t));
  memcpy(lit.snd, copy_of_public_key_serialized,
         (size_t)1568U * sizeof(uint8_t));
  return lit;
}

/**
A monomorphic instance of libcrux_ml_kem.ind_cpa.generate_keypair
with types libcrux_ml_kem_vector_portable_vector_type_PortableVector,
libcrux_ml_kem_hash_functions_portable_PortableHash[[$4size_t]],
libcrux_ml_kem_variant_MlKem with const generics
- K= 4
- PRIVATE_KEY_SIZE= 1536
- PUBLIC_KEY_SIZE= 1568
- RANKED_BYTES_PER_RING_ELEMENT= 1536
- ETA1= 2
- ETA1_RANDOMNESS_SIZE= 128
*/
static KRML_MUSTINLINE libcrux_ml_kem_utils_extraction_helper_Keypair1024
generate_keypair_151(Eurydice_slice key_generation_seed) {
  IndCpaPrivateKeyUnpacked_af private_key = default_1a_d0();
  IndCpaPublicKeyUnpacked_af public_key = default_8d_d0();
  generate_keypair_unpacked_1c(key_generation_seed, &private_key, &public_key);
  return serialize_unpacked_secret_key_2f(&public_key, &private_key);
}

/**
 Serialize the secret key.
*/
/**
A monomorphic instance of libcrux_ml_kem.ind_cca.serialize_kem_secret_key_mut
with types libcrux_ml_kem_hash_functions_portable_PortableHash[[$4size_t]]
with const generics
- K= 4
- SERIALIZED_KEY_LEN= 3168
*/
static KRML_MUSTINLINE void serialize_kem_secret_key_mut_60(
    Eurydice_slice private_key, Eurydice_slice public_key,
    Eurydice_slice implicit_rejection_value, uint8_t *serialized) {
  size_t pointer = (size_t)0U;
  uint8_t *uu____0 = serialized;
  size_t uu____1 = pointer;
  size_t uu____2 = pointer;
  Eurydice_slice_copy(
      Eurydice_array_to_subslice2(
          uu____0, uu____1, uu____2 + Eurydice_slice_len(private_key, uint8_t),
          uint8_t),
      private_key, uint8_t);
  pointer = pointer + Eurydice_slice_len(private_key, uint8_t);
  uint8_t *uu____3 = serialized;
  size_t uu____4 = pointer;
  size_t uu____5 = pointer;
  Eurydice_slice_copy(
      Eurydice_array_to_subslice2(
          uu____3, uu____4, uu____5 + Eurydice_slice_len(public_key, uint8_t),
          uint8_t),
      public_key, uint8_t);
  pointer = pointer + Eurydice_slice_len(public_key, uint8_t);
  Eurydice_slice uu____6 = Eurydice_array_to_subslice2(
      serialized, pointer, pointer + LIBCRUX_ML_KEM_CONSTANTS_H_DIGEST_SIZE,
      uint8_t);
  uint8_t ret[32U];
  H_f1_ac(public_key, ret);
  Eurydice_slice_copy(
      uu____6, Eurydice_array_to_slice((size_t)32U, ret, uint8_t), uint8_t);
  pointer = pointer + LIBCRUX_ML_KEM_CONSTANTS_H_DIGEST_SIZE;
  uint8_t *uu____7 = serialized;
  size_t uu____8 = pointer;
  size_t uu____9 = pointer;
  Eurydice_slice_copy(
      Eurydice_array_to_subslice2(
          uu____7, uu____8,
          uu____9 + Eurydice_slice_len(implicit_rejection_value, uint8_t),
          uint8_t),
      implicit_rejection_value, uint8_t);
}

/**
A monomorphic instance of libcrux_ml_kem.ind_cca.serialize_kem_secret_key
with types libcrux_ml_kem_hash_functions_portable_PortableHash[[$4size_t]]
with const generics
- K= 4
- SERIALIZED_KEY_LEN= 3168
*/
static KRML_MUSTINLINE void serialize_kem_secret_key_60(
    Eurydice_slice private_key, Eurydice_slice public_key,
    Eurydice_slice implicit_rejection_value, uint8_t ret[3168U]) {
  uint8_t out[3168U] = {0U};
  serialize_kem_secret_key_mut_60(private_key, public_key,
                                  implicit_rejection_value, out);
  memcpy(ret, out, (size_t)3168U * sizeof(uint8_t));
}

/**
 Packed API

 Generate a key pair.

 Depending on the `Vector` and `Hasher` used, this requires different hardware
 features
*/
/**
A monomorphic instance of libcrux_ml_kem.ind_cca.generate_keypair
with types libcrux_ml_kem_vector_portable_vector_type_PortableVector,
libcrux_ml_kem_hash_functions_portable_PortableHash[[$4size_t]],
libcrux_ml_kem_variant_MlKem with const generics
- K= 4
- CPA_PRIVATE_KEY_SIZE= 1536
- PRIVATE_KEY_SIZE= 3168
- PUBLIC_KEY_SIZE= 1568
- RANKED_BYTES_PER_RING_ELEMENT= 1536
- ETA1= 2
- ETA1_RANDOMNESS_SIZE= 128
*/
libcrux_ml_kem_mlkem1024_MlKem1024KeyPair
libcrux_ml_kem_ind_cca_generate_keypair_f81(uint8_t randomness[64U]) {
  Eurydice_slice ind_cpa_keypair_randomness = Eurydice_array_to_subslice2(
      randomness, (size_t)0U,
      LIBCRUX_ML_KEM_CONSTANTS_CPA_PKE_KEY_GENERATION_SEED_SIZE, uint8_t);
  Eurydice_slice implicit_rejection_value = Eurydice_array_to_subslice_from(
      (size_t)64U, randomness,
      LIBCRUX_ML_KEM_CONSTANTS_CPA_PKE_KEY_GENERATION_SEED_SIZE, uint8_t,
      size_t);
  libcrux_ml_kem_utils_extraction_helper_Keypair1024 uu____0 =
      generate_keypair_151(ind_cpa_keypair_randomness);
  uint8_t ind_cpa_private_key[1536U];
  memcpy(ind_cpa_private_key, uu____0.fst, (size_t)1536U * sizeof(uint8_t));
  uint8_t public_key[1568U];
  memcpy(public_key, uu____0.snd, (size_t)1568U * sizeof(uint8_t));
  uint8_t secret_key_serialized[3168U];
  serialize_kem_secret_key_60(
      Eurydice_array_to_slice((size_t)1536U, ind_cpa_private_key, uint8_t),
      Eurydice_array_to_slice((size_t)1568U, public_key, uint8_t),
      implicit_rejection_value, secret_key_serialized);
  /* Passing arrays by value in Rust generates a copy in C */
  uint8_t copy_of_secret_key_serialized[3168U];
  memcpy(copy_of_secret_key_serialized, secret_key_serialized,
         (size_t)3168U * sizeof(uint8_t));
  libcrux_ml_kem_types_MlKemPrivateKey_83 private_key =
      libcrux_ml_kem_types_from_9a_39(copy_of_secret_key_serialized);
  libcrux_ml_kem_types_MlKemPrivateKey_83 uu____2 = private_key;
  /* Passing arrays by value in Rust generates a copy in C */
  uint8_t copy_of_public_key[1568U];
  memcpy(copy_of_public_key, public_key, (size_t)1568U * sizeof(uint8_t));
  return libcrux_ml_kem_types_from_3a_94(
      uu____2, libcrux_ml_kem_types_from_5f_af(copy_of_public_key));
}

/**
This function found in impl {(libcrux_ml_kem::variant::Variant for
libcrux_ml_kem::variant::MlKem)}
*/
/**
A monomorphic instance of libcrux_ml_kem.variant.entropy_preprocess_d8
with types libcrux_ml_kem_hash_functions_portable_PortableHash[[$4size_t]]
with const generics
- K= 4
*/
static KRML_MUSTINLINE void entropy_preprocess_d8_03(Eurydice_slice randomness,
                                                     uint8_t ret[32U]) {
  uint8_t out[32U] = {0U};
  Eurydice_slice_copy(Eurydice_array_to_slice((size_t)32U, out, uint8_t),
                      randomness, uint8_t);
  memcpy(ret, out, (size_t)32U * sizeof(uint8_t));
}

/**
A monomorphic instance of libcrux_ml_kem.ind_cpa.build_unpacked_public_key_mut
with types libcrux_ml_kem_vector_portable_vector_type_PortableVector,
libcrux_ml_kem_hash_functions_portable_PortableHash[[$4size_t]] with const
generics
- K= 4
- T_AS_NTT_ENCODED_SIZE= 1536
*/
static KRML_MUSTINLINE void build_unpacked_public_key_mut_3f(
    Eurydice_slice public_key,
    IndCpaPublicKeyUnpacked_af *unpacked_public_key) {
  Eurydice_slice uu____0 =
      Eurydice_slice_subslice_to(public_key, (size_t)1536U, uint8_t, size_t);
  deserialize_ring_elements_reduced_d0(uu____0, unpacked_public_key->t_as_ntt);
  Eurydice_slice seed =
      Eurydice_slice_subslice_from(public_key, (size_t)1536U, uint8_t, size_t);
  libcrux_ml_kem_polynomial_PolynomialRingElement_1d(*uu____1)[4U] =
      unpacked_public_key->A;
  uint8_t ret[34U];
  libcrux_ml_kem_utils_into_padded_array_b6(seed, ret);
  sample_matrix_A_2b(uu____1, ret, false);
}

/**
A monomorphic instance of libcrux_ml_kem.ind_cpa.build_unpacked_public_key
with types libcrux_ml_kem_vector_portable_vector_type_PortableVector,
libcrux_ml_kem_hash_functions_portable_PortableHash[[$4size_t]] with const
generics
- K= 4
- T_AS_NTT_ENCODED_SIZE= 1536
*/
static KRML_MUSTINLINE IndCpaPublicKeyUnpacked_af
build_unpacked_public_key_3f1(Eurydice_slice public_key) {
  IndCpaPublicKeyUnpacked_af unpacked_public_key = default_8d_d0();
  build_unpacked_public_key_mut_3f(public_key, &unpacked_public_key);
  return unpacked_public_key;
}

/**
 Sample a vector of ring elements from a centered binomial distribution.
*/
/**
A monomorphic instance of libcrux_ml_kem.ind_cpa.sample_ring_element_cbd
with types libcrux_ml_kem_vector_portable_vector_type_PortableVector,
libcrux_ml_kem_hash_functions_portable_PortableHash[[$4size_t]] with const
generics
- K= 4
- ETA2_RANDOMNESS_SIZE= 128
- ETA2= 2
*/
static KRML_MUSTINLINE tuple_dd0
sample_ring_element_cbd_3b(uint8_t prf_input[33U], uint8_t domain_separator) {
  libcrux_ml_kem_polynomial_PolynomialRingElement_1d error_1[4U];
  KRML_MAYBE_FOR4(i, (size_t)0U, (size_t)4U, (size_t)1U,
                  error_1[i] = ZERO_ef_8c(););
  /* Passing arrays by value in Rust generates a copy in C */
  uint8_t copy_of_prf_input[33U];
  memcpy(copy_of_prf_input, prf_input, (size_t)33U * sizeof(uint8_t));
  uint8_t prf_inputs[4U][33U];
  KRML_MAYBE_FOR4(
      i, (size_t)0U, (size_t)4U, (size_t)1U,
      memcpy(prf_inputs[i], copy_of_prf_input, (size_t)33U * sizeof(uint8_t)););
  domain_separator =
      libcrux_ml_kem_utils_prf_input_inc_ac(prf_inputs, domain_separator);
  uint8_t prf_outputs[4U][128U];
  PRFxN_f1_44(prf_inputs, prf_outputs);
  KRML_MAYBE_FOR4(
      i, (size_t)0U, (size_t)4U, (size_t)1U, size_t i0 = i;
      libcrux_ml_kem_polynomial_PolynomialRingElement_1d uu____1 =
          sample_from_binomial_distribution_a0(
              Eurydice_array_to_slice((size_t)128U, prf_outputs[i0], uint8_t));
      error_1[i0] = uu____1;);
  /* Passing arrays by value in Rust generates a copy in C */
  libcrux_ml_kem_polynomial_PolynomialRingElement_1d copy_of_error_1[4U];
  memcpy(
      copy_of_error_1, error_1,
      (size_t)4U * sizeof(libcrux_ml_kem_polynomial_PolynomialRingElement_1d));
  tuple_dd0 lit;
  memcpy(
      lit.fst, copy_of_error_1,
      (size_t)4U * sizeof(libcrux_ml_kem_polynomial_PolynomialRingElement_1d));
  lit.snd = domain_separator;
  return lit;
}

/**
A monomorphic instance of libcrux_ml_kem.hash_functions.portable.PRF
with const generics
- LEN= 128
*/
static KRML_MUSTINLINE void PRF_a6(Eurydice_slice input, uint8_t ret[128U]) {
  uint8_t digest[128U] = {0U};
  libcrux_sha3_portable_shake256(
      Eurydice_array_to_slice((size_t)128U, digest, uint8_t), input);
  memcpy(ret, digest, (size_t)128U * sizeof(uint8_t));
}

/**
This function found in impl {(libcrux_ml_kem::hash_functions::Hash<K> for
libcrux_ml_kem::hash_functions::portable::PortableHash<K>)}
*/
/**
A monomorphic instance of libcrux_ml_kem.hash_functions.portable.PRF_f1
with const generics
- K= 4
- LEN= 128
*/
static KRML_MUSTINLINE void PRF_f1_440(Eurydice_slice input,
                                       uint8_t ret[128U]) {
  PRF_a6(input, ret);
}

/**
A monomorphic instance of libcrux_ml_kem.invert_ntt.invert_ntt_at_layer_1
with types libcrux_ml_kem_vector_portable_vector_type_PortableVector
with const generics

*/
static KRML_MUSTINLINE void invert_ntt_at_layer_1_8c(
    size_t *zeta_i, libcrux_ml_kem_polynomial_PolynomialRingElement_1d *re) {
  KRML_MAYBE_FOR16(
      i, (size_t)0U, (size_t)16U, (size_t)1U, size_t round = i;
      zeta_i[0U] = zeta_i[0U] - (size_t)1U;
      re->coefficients[round] =
          libcrux_ml_kem_vector_portable_inv_ntt_layer_1_step_0d(
              re->coefficients[round],
              libcrux_ml_kem_polynomial_zeta(zeta_i[0U]),
              libcrux_ml_kem_polynomial_zeta(zeta_i[0U] - (size_t)1U),
              libcrux_ml_kem_polynomial_zeta(zeta_i[0U] - (size_t)2U),
              libcrux_ml_kem_polynomial_zeta(zeta_i[0U] - (size_t)3U));
      zeta_i[0U] = zeta_i[0U] - (size_t)3U;);
}

/**
A monomorphic instance of libcrux_ml_kem.invert_ntt.invert_ntt_at_layer_2
with types libcrux_ml_kem_vector_portable_vector_type_PortableVector
with const generics

*/
static KRML_MUSTINLINE void invert_ntt_at_layer_2_8c(
    size_t *zeta_i, libcrux_ml_kem_polynomial_PolynomialRingElement_1d *re) {
  KRML_MAYBE_FOR16(
      i, (size_t)0U, (size_t)16U, (size_t)1U, size_t round = i;
      zeta_i[0U] = zeta_i[0U] - (size_t)1U;
      re->coefficients[round] =
          libcrux_ml_kem_vector_portable_inv_ntt_layer_2_step_0d(
              re->coefficients[round],
              libcrux_ml_kem_polynomial_zeta(zeta_i[0U]),
              libcrux_ml_kem_polynomial_zeta(zeta_i[0U] - (size_t)1U));
      zeta_i[0U] = zeta_i[0U] - (size_t)1U;);
}

/**
A monomorphic instance of libcrux_ml_kem.invert_ntt.invert_ntt_at_layer_3
with types libcrux_ml_kem_vector_portable_vector_type_PortableVector
with const generics

*/
static KRML_MUSTINLINE void invert_ntt_at_layer_3_8c(
    size_t *zeta_i, libcrux_ml_kem_polynomial_PolynomialRingElement_1d *re) {
  KRML_MAYBE_FOR16(
      i, (size_t)0U, (size_t)16U, (size_t)1U, size_t round = i;
      zeta_i[0U] = zeta_i[0U] - (size_t)1U;
      libcrux_ml_kem_vector_portable_vector_type_PortableVector uu____0 =
          libcrux_ml_kem_vector_portable_inv_ntt_layer_3_step_0d(
              re->coefficients[round],
              libcrux_ml_kem_polynomial_zeta(zeta_i[0U]));
      re->coefficients[round] = uu____0;);
}

/**
A monomorphic instance of
libcrux_ml_kem.invert_ntt.inv_ntt_layer_int_vec_step_reduce with types
libcrux_ml_kem_vector_portable_vector_type_PortableVector with const generics

*/
static KRML_MUSTINLINE
    libcrux_ml_kem_vector_portable_vector_type_PortableVector_x2
    inv_ntt_layer_int_vec_step_reduce_8c(
        libcrux_ml_kem_vector_portable_vector_type_PortableVector a,
        libcrux_ml_kem_vector_portable_vector_type_PortableVector b,
        int16_t zeta_r) {
  libcrux_ml_kem_vector_portable_vector_type_PortableVector a_minus_b =
      libcrux_ml_kem_vector_portable_sub_0d(b, &a);
  a = libcrux_ml_kem_vector_portable_barrett_reduce_0d(
      libcrux_ml_kem_vector_portable_add_0d(a, &b));
  b = montgomery_multiply_fe_8c(a_minus_b, zeta_r);
  return (
      CLITERAL(libcrux_ml_kem_vector_portable_vector_type_PortableVector_x2){
          .fst = a, .snd = b});
}

/**
A monomorphic instance of libcrux_ml_kem.invert_ntt.invert_ntt_at_layer_4_plus
with types libcrux_ml_kem_vector_portable_vector_type_PortableVector
with const generics

*/
static KRML_MUSTINLINE void invert_ntt_at_layer_4_plus_8c(
    size_t *zeta_i, libcrux_ml_kem_polynomial_PolynomialRingElement_1d *re,
    size_t layer) {
  size_t step = (size_t)1U << (uint32_t)layer;
  for (size_t i0 = (size_t)0U; i0 < (size_t)128U >> (uint32_t)layer; i0++) {
    size_t round = i0;
    zeta_i[0U] = zeta_i[0U] - (size_t)1U;
    size_t offset = round * step * (size_t)2U;
    size_t offset_vec =
        offset / LIBCRUX_ML_KEM_VECTOR_TRAITS_FIELD_ELEMENTS_IN_VECTOR;
    size_t step_vec =
        step / LIBCRUX_ML_KEM_VECTOR_TRAITS_FIELD_ELEMENTS_IN_VECTOR;
    for (size_t i = offset_vec; i < offset_vec + step_vec; i++) {
      size_t j = i;
      libcrux_ml_kem_vector_portable_vector_type_PortableVector_x2 uu____0 =
          inv_ntt_layer_int_vec_step_reduce_8c(
              re->coefficients[j], re->coefficients[j + step_vec],
              libcrux_ml_kem_polynomial_zeta(zeta_i[0U]));
      libcrux_ml_kem_vector_portable_vector_type_PortableVector x = uu____0.fst;
      libcrux_ml_kem_vector_portable_vector_type_PortableVector y = uu____0.snd;
      re->coefficients[j] = x;
      re->coefficients[j + step_vec] = y;
    }
  }
}

/**
A monomorphic instance of libcrux_ml_kem.invert_ntt.invert_ntt_montgomery
with types libcrux_ml_kem_vector_portable_vector_type_PortableVector
with const generics
- K= 4
*/
static KRML_MUSTINLINE void invert_ntt_montgomery_d0(
    libcrux_ml_kem_polynomial_PolynomialRingElement_1d *re) {
  size_t zeta_i =
      LIBCRUX_ML_KEM_CONSTANTS_COEFFICIENTS_IN_RING_ELEMENT / (size_t)2U;
  invert_ntt_at_layer_1_8c(&zeta_i, re);
  invert_ntt_at_layer_2_8c(&zeta_i, re);
  invert_ntt_at_layer_3_8c(&zeta_i, re);
  invert_ntt_at_layer_4_plus_8c(&zeta_i, re, (size_t)4U);
  invert_ntt_at_layer_4_plus_8c(&zeta_i, re, (size_t)5U);
  invert_ntt_at_layer_4_plus_8c(&zeta_i, re, (size_t)6U);
  invert_ntt_at_layer_4_plus_8c(&zeta_i, re, (size_t)7U);
  poly_barrett_reduce_ef_8c(re);
}

/**
A monomorphic instance of libcrux_ml_kem.polynomial.add_error_reduce
with types libcrux_ml_kem_vector_portable_vector_type_PortableVector
with const generics

*/
static KRML_MUSTINLINE void add_error_reduce_8c(
    libcrux_ml_kem_polynomial_PolynomialRingElement_1d *myself,
    libcrux_ml_kem_polynomial_PolynomialRingElement_1d *error) {
  for (size_t i = (size_t)0U;
       i < LIBCRUX_ML_KEM_POLYNOMIAL_VECTORS_IN_RING_ELEMENT; i++) {
    size_t j = i;
    libcrux_ml_kem_vector_portable_vector_type_PortableVector
        coefficient_normal_form =
            libcrux_ml_kem_vector_portable_montgomery_multiply_by_constant_0d(
                myself->coefficients[j], (int16_t)1441);
    libcrux_ml_kem_vector_portable_vector_type_PortableVector uu____0 =
        libcrux_ml_kem_vector_portable_barrett_reduce_0d(
            libcrux_ml_kem_vector_portable_add_0d(coefficient_normal_form,
                                                  &error->coefficients[j]));
    myself->coefficients[j] = uu____0;
  }
}

/**
This function found in impl
{libcrux_ml_kem::polynomial::PolynomialRingElement<Vector>[TraitClause@0,
TraitClause@1]#2}
*/
/**
A monomorphic instance of libcrux_ml_kem.polynomial.add_error_reduce_ef
with types libcrux_ml_kem_vector_portable_vector_type_PortableVector
with const generics

*/
static KRML_MUSTINLINE void add_error_reduce_ef_8c(
    libcrux_ml_kem_polynomial_PolynomialRingElement_1d *self,
    libcrux_ml_kem_polynomial_PolynomialRingElement_1d *error) {
  add_error_reduce_8c(self, error);
}

/**
 Compute u := InvertNTT(Aᵀ ◦ r̂) + e₁
*/
/**
A monomorphic instance of libcrux_ml_kem.matrix.compute_vector_u
with types libcrux_ml_kem_vector_portable_vector_type_PortableVector
with const generics
- K= 4
*/
static KRML_MUSTINLINE void compute_vector_u_d0(
    libcrux_ml_kem_polynomial_PolynomialRingElement_1d (*a_as_ntt)[4U],
    libcrux_ml_kem_polynomial_PolynomialRingElement_1d *r_as_ntt,
    libcrux_ml_kem_polynomial_PolynomialRingElement_1d *error_1,
    libcrux_ml_kem_polynomial_PolynomialRingElement_1d ret[4U]) {
  libcrux_ml_kem_polynomial_PolynomialRingElement_1d result[4U];
  KRML_MAYBE_FOR4(i, (size_t)0U, (size_t)4U, (size_t)1U,
                  result[i] = ZERO_ef_8c(););
  for (size_t i0 = (size_t)0U;
       i0 < Eurydice_slice_len(
                Eurydice_array_to_slice(
                    (size_t)4U, a_as_ntt,
                    libcrux_ml_kem_polynomial_PolynomialRingElement_1d[4U]),
                libcrux_ml_kem_polynomial_PolynomialRingElement_1d[4U]);
       i0++) {
    size_t i1 = i0;
    libcrux_ml_kem_polynomial_PolynomialRingElement_1d *row = a_as_ntt[i1];
    for (size_t i = (size_t)0U;
         i < Eurydice_slice_len(
                 Eurydice_array_to_slice(
                     (size_t)4U, row,
                     libcrux_ml_kem_polynomial_PolynomialRingElement_1d),
                 libcrux_ml_kem_polynomial_PolynomialRingElement_1d);
         i++) {
      size_t j = i;
      libcrux_ml_kem_polynomial_PolynomialRingElement_1d *a_element = &row[j];
      libcrux_ml_kem_polynomial_PolynomialRingElement_1d product =
          ntt_multiply_ef_8c(a_element, &r_as_ntt[j]);
      add_to_ring_element_ef_d0(&result[i1], &product);
    }
    invert_ntt_montgomery_d0(&result[i1]);
    add_error_reduce_ef_8c(&result[i1], &error_1[i1]);
  }
  memcpy(
      ret, result,
      (size_t)4U * sizeof(libcrux_ml_kem_polynomial_PolynomialRingElement_1d));
}

/**
A monomorphic instance of libcrux_ml_kem.vector.traits.decompress_1
with types libcrux_ml_kem_vector_portable_vector_type_PortableVector
with const generics

*/
static KRML_MUSTINLINE libcrux_ml_kem_vector_portable_vector_type_PortableVector
decompress_1_8c(libcrux_ml_kem_vector_portable_vector_type_PortableVector vec) {
  libcrux_ml_kem_vector_portable_vector_type_PortableVector z =
      libcrux_ml_kem_vector_portable_ZERO_0d();
  libcrux_ml_kem_vector_portable_vector_type_PortableVector s =
      libcrux_ml_kem_vector_portable_sub_0d(z, &vec);
  libcrux_ml_kem_vector_portable_vector_type_PortableVector res =
      libcrux_ml_kem_vector_portable_bitwise_and_with_constant_0d(
          s, (int16_t)1665);
  return res;
}

/**
A monomorphic instance of
libcrux_ml_kem.serialize.deserialize_then_decompress_message with types
libcrux_ml_kem_vector_portable_vector_type_PortableVector with const generics

*/
static KRML_MUSTINLINE libcrux_ml_kem_polynomial_PolynomialRingElement_1d
deserialize_then_decompress_message_8c(uint8_t serialized[32U]) {
  libcrux_ml_kem_polynomial_PolynomialRingElement_1d re = ZERO_ef_8c();
  KRML_MAYBE_FOR16(
      i, (size_t)0U, (size_t)16U, (size_t)1U, size_t i0 = i;
      libcrux_ml_kem_vector_portable_vector_type_PortableVector
          coefficient_compressed =
              libcrux_ml_kem_vector_portable_deserialize_1_0d(
                  Eurydice_array_to_subslice2(serialized, (size_t)2U * i0,
                                              (size_t)2U * i0 + (size_t)2U,
                                              uint8_t));
      libcrux_ml_kem_vector_portable_vector_type_PortableVector uu____0 =
          decompress_1_8c(coefficient_compressed);
      re.coefficients[i0] = uu____0;);
  return re;
}

/**
A monomorphic instance of libcrux_ml_kem.polynomial.add_message_error_reduce
with types libcrux_ml_kem_vector_portable_vector_type_PortableVector
with const generics

*/
static KRML_MUSTINLINE libcrux_ml_kem_polynomial_PolynomialRingElement_1d
add_message_error_reduce_8c(
    libcrux_ml_kem_polynomial_PolynomialRingElement_1d *myself,
    libcrux_ml_kem_polynomial_PolynomialRingElement_1d *message,
    libcrux_ml_kem_polynomial_PolynomialRingElement_1d result) {
  for (size_t i = (size_t)0U;
       i < LIBCRUX_ML_KEM_POLYNOMIAL_VECTORS_IN_RING_ELEMENT; i++) {
    size_t i0 = i;
    libcrux_ml_kem_vector_portable_vector_type_PortableVector
        coefficient_normal_form =
            libcrux_ml_kem_vector_portable_montgomery_multiply_by_constant_0d(
                result.coefficients[i0], (int16_t)1441);
    libcrux_ml_kem_vector_portable_vector_type_PortableVector tmp =
        libcrux_ml_kem_vector_portable_add_0d(myself->coefficients[i0],
                                              &message->coefficients[i0]);
    libcrux_ml_kem_vector_portable_vector_type_PortableVector tmp0 =
        libcrux_ml_kem_vector_portable_add_0d(coefficient_normal_form, &tmp);
    libcrux_ml_kem_vector_portable_vector_type_PortableVector uu____0 =
        libcrux_ml_kem_vector_portable_barrett_reduce_0d(tmp0);
    result.coefficients[i0] = uu____0;
  }
  return result;
}

/**
This function found in impl
{libcrux_ml_kem::polynomial::PolynomialRingElement<Vector>[TraitClause@0,
TraitClause@1]#2}
*/
/**
A monomorphic instance of libcrux_ml_kem.polynomial.add_message_error_reduce_ef
with types libcrux_ml_kem_vector_portable_vector_type_PortableVector
with const generics

*/
static KRML_MUSTINLINE libcrux_ml_kem_polynomial_PolynomialRingElement_1d
add_message_error_reduce_ef_8c(
    libcrux_ml_kem_polynomial_PolynomialRingElement_1d *self,
    libcrux_ml_kem_polynomial_PolynomialRingElement_1d *message,
    libcrux_ml_kem_polynomial_PolynomialRingElement_1d result) {
  return add_message_error_reduce_8c(self, message, result);
}

/**
 Compute InverseNTT(tᵀ ◦ r̂) + e₂ + message
*/
/**
A monomorphic instance of libcrux_ml_kem.matrix.compute_ring_element_v
with types libcrux_ml_kem_vector_portable_vector_type_PortableVector
with const generics
- K= 4
*/
static KRML_MUSTINLINE libcrux_ml_kem_polynomial_PolynomialRingElement_1d
compute_ring_element_v_d0(
    libcrux_ml_kem_polynomial_PolynomialRingElement_1d *t_as_ntt,
    libcrux_ml_kem_polynomial_PolynomialRingElement_1d *r_as_ntt,
    libcrux_ml_kem_polynomial_PolynomialRingElement_1d *error_2,
    libcrux_ml_kem_polynomial_PolynomialRingElement_1d *message) {
  libcrux_ml_kem_polynomial_PolynomialRingElement_1d result = ZERO_ef_8c();
  KRML_MAYBE_FOR4(i, (size_t)0U, (size_t)4U, (size_t)1U, size_t i0 = i;
                  libcrux_ml_kem_polynomial_PolynomialRingElement_1d product =
                      ntt_multiply_ef_8c(&t_as_ntt[i0], &r_as_ntt[i0]);
                  add_to_ring_element_ef_d0(&result, &product););
  invert_ntt_montgomery_d0(&result);
  result = add_message_error_reduce_ef_8c(error_2, message, result);
  return result;
}

/**
A monomorphic instance of libcrux_ml_kem.vector.portable.compress.compress
with const generics
- COEFFICIENT_BITS= 10
*/
static KRML_MUSTINLINE libcrux_ml_kem_vector_portable_vector_type_PortableVector
compress_ef(libcrux_ml_kem_vector_portable_vector_type_PortableVector a) {
  for (size_t i = (size_t)0U;
       i < LIBCRUX_ML_KEM_VECTOR_TRAITS_FIELD_ELEMENTS_IN_VECTOR; i++) {
    size_t i0 = i;
    int16_t uu____0 =
        libcrux_ml_kem_vector_portable_compress_compress_ciphertext_coefficient(
            (uint8_t)(int32_t)10, (uint16_t)a.elements[i0]);
    a.elements[i0] = uu____0;
  }
  return a;
}

/**
This function found in impl {(libcrux_ml_kem::vector::traits::Operations for
libcrux_ml_kem::vector::portable::vector_type::PortableVector)}
*/
/**
A monomorphic instance of libcrux_ml_kem.vector.portable.compress_0d
with const generics
- COEFFICIENT_BITS= 10
*/
static libcrux_ml_kem_vector_portable_vector_type_PortableVector compress_0d_ef(
    libcrux_ml_kem_vector_portable_vector_type_PortableVector a) {
  return compress_ef(a);
}

/**
A monomorphic instance of libcrux_ml_kem.vector.portable.compress.compress
with const generics
- COEFFICIENT_BITS= 11
*/
static KRML_MUSTINLINE libcrux_ml_kem_vector_portable_vector_type_PortableVector
compress_c4(libcrux_ml_kem_vector_portable_vector_type_PortableVector a) {
  for (size_t i = (size_t)0U;
       i < LIBCRUX_ML_KEM_VECTOR_TRAITS_FIELD_ELEMENTS_IN_VECTOR; i++) {
    size_t i0 = i;
    int16_t uu____0 =
        libcrux_ml_kem_vector_portable_compress_compress_ciphertext_coefficient(
            (uint8_t)(int32_t)11, (uint16_t)a.elements[i0]);
    a.elements[i0] = uu____0;
  }
  return a;
}

/**
This function found in impl {(libcrux_ml_kem::vector::traits::Operations for
libcrux_ml_kem::vector::portable::vector_type::PortableVector)}
*/
/**
A monomorphic instance of libcrux_ml_kem.vector.portable.compress_0d
with const generics
- COEFFICIENT_BITS= 11
*/
static libcrux_ml_kem_vector_portable_vector_type_PortableVector compress_0d_c4(
    libcrux_ml_kem_vector_portable_vector_type_PortableVector a) {
  return compress_c4(a);
}

/**
A monomorphic instance of libcrux_ml_kem.serialize.compress_then_serialize_11
with types libcrux_ml_kem_vector_portable_vector_type_PortableVector
with const generics
- OUT_LEN= 352
*/
static KRML_MUSTINLINE void compress_then_serialize_11_54(
    libcrux_ml_kem_polynomial_PolynomialRingElement_1d *re, uint8_t ret[352U]) {
  uint8_t serialized[352U] = {0U};
  for (size_t i = (size_t)0U;
       i < LIBCRUX_ML_KEM_POLYNOMIAL_VECTORS_IN_RING_ELEMENT; i++) {
    size_t i0 = i;
    libcrux_ml_kem_vector_portable_vector_type_PortableVector coefficient =
        compress_0d_c4(to_unsigned_representative_8c(re->coefficients[i0]));
    uint8_t bytes[22U];
    libcrux_ml_kem_vector_portable_serialize_11_0d(coefficient, bytes);
    Eurydice_slice uu____0 = Eurydice_array_to_subslice2(
        serialized, (size_t)22U * i0, (size_t)22U * i0 + (size_t)22U, uint8_t);
    Eurydice_slice_copy(
        uu____0, Eurydice_array_to_slice((size_t)22U, bytes, uint8_t), uint8_t);
  }
  memcpy(ret, serialized, (size_t)352U * sizeof(uint8_t));
}

/**
A monomorphic instance of
libcrux_ml_kem.serialize.compress_then_serialize_ring_element_u with types
libcrux_ml_kem_vector_portable_vector_type_PortableVector with const generics
- COMPRESSION_FACTOR= 11
- OUT_LEN= 352
*/
static KRML_MUSTINLINE void compress_then_serialize_ring_element_u_82(
    libcrux_ml_kem_polynomial_PolynomialRingElement_1d *re, uint8_t ret[352U]) {
  uint8_t uu____0[352U];
  compress_then_serialize_11_54(re, uu____0);
  memcpy(ret, uu____0, (size_t)352U * sizeof(uint8_t));
}

/**
 Call [`compress_then_serialize_ring_element_u`] on each ring element.
*/
/**
A monomorphic instance of libcrux_ml_kem.ind_cpa.compress_then_serialize_u
with types libcrux_ml_kem_vector_portable_vector_type_PortableVector
with const generics
- K= 4
- OUT_LEN= 1408
- COMPRESSION_FACTOR= 11
- BLOCK_LEN= 352
*/
static KRML_MUSTINLINE void compress_then_serialize_u_2f(
    libcrux_ml_kem_polynomial_PolynomialRingElement_1d input[4U],
    Eurydice_slice out) {
  for (size_t i = (size_t)0U;
       i < Eurydice_slice_len(
               Eurydice_array_to_slice(
                   (size_t)4U, input,
                   libcrux_ml_kem_polynomial_PolynomialRingElement_1d),
               libcrux_ml_kem_polynomial_PolynomialRingElement_1d);
       i++) {
    size_t i0 = i;
    libcrux_ml_kem_polynomial_PolynomialRingElement_1d re = input[i0];
    Eurydice_slice uu____0 = Eurydice_slice_subslice2(
        out, i0 * ((size_t)1408U / (size_t)4U),
        (i0 + (size_t)1U) * ((size_t)1408U / (size_t)4U), uint8_t);
    uint8_t ret[352U];
    compress_then_serialize_ring_element_u_82(&re, ret);
    Eurydice_slice_copy(
        uu____0, Eurydice_array_to_slice((size_t)352U, ret, uint8_t), uint8_t);
  }
}

/**
A monomorphic instance of libcrux_ml_kem.vector.portable.compress.compress
with const generics
- COEFFICIENT_BITS= 4
*/
static KRML_MUSTINLINE libcrux_ml_kem_vector_portable_vector_type_PortableVector
compress_d1(libcrux_ml_kem_vector_portable_vector_type_PortableVector a) {
  for (size_t i = (size_t)0U;
       i < LIBCRUX_ML_KEM_VECTOR_TRAITS_FIELD_ELEMENTS_IN_VECTOR; i++) {
    size_t i0 = i;
    int16_t uu____0 =
        libcrux_ml_kem_vector_portable_compress_compress_ciphertext_coefficient(
            (uint8_t)(int32_t)4, (uint16_t)a.elements[i0]);
    a.elements[i0] = uu____0;
  }
  return a;
}

/**
This function found in impl {(libcrux_ml_kem::vector::traits::Operations for
libcrux_ml_kem::vector::portable::vector_type::PortableVector)}
*/
/**
A monomorphic instance of libcrux_ml_kem.vector.portable.compress_0d
with const generics
- COEFFICIENT_BITS= 4
*/
static libcrux_ml_kem_vector_portable_vector_type_PortableVector compress_0d_d1(
    libcrux_ml_kem_vector_portable_vector_type_PortableVector a) {
  return compress_d1(a);
}

/**
A monomorphic instance of libcrux_ml_kem.serialize.compress_then_serialize_4
with types libcrux_ml_kem_vector_portable_vector_type_PortableVector
with const generics

*/
static KRML_MUSTINLINE void compress_then_serialize_4_8c(
    libcrux_ml_kem_polynomial_PolynomialRingElement_1d re,
    Eurydice_slice serialized) {
  for (size_t i = (size_t)0U;
       i < LIBCRUX_ML_KEM_POLYNOMIAL_VECTORS_IN_RING_ELEMENT; i++) {
    size_t i0 = i;
    libcrux_ml_kem_vector_portable_vector_type_PortableVector coefficient =
        compress_0d_d1(to_unsigned_field_modulus_8c(re.coefficients[i0]));
    uint8_t bytes[8U];
    libcrux_ml_kem_vector_portable_serialize_4_0d(coefficient, bytes);
    Eurydice_slice_copy(
        Eurydice_slice_subslice2(serialized, (size_t)8U * i0,
                                 (size_t)8U * i0 + (size_t)8U, uint8_t),
        Eurydice_array_to_slice((size_t)8U, bytes, uint8_t), uint8_t);
  }
}

/**
A monomorphic instance of libcrux_ml_kem.vector.portable.compress.compress
with const generics
- COEFFICIENT_BITS= 5
*/
static KRML_MUSTINLINE libcrux_ml_kem_vector_portable_vector_type_PortableVector
compress_f4(libcrux_ml_kem_vector_portable_vector_type_PortableVector a) {
  for (size_t i = (size_t)0U;
       i < LIBCRUX_ML_KEM_VECTOR_TRAITS_FIELD_ELEMENTS_IN_VECTOR; i++) {
    size_t i0 = i;
    int16_t uu____0 =
        libcrux_ml_kem_vector_portable_compress_compress_ciphertext_coefficient(
            (uint8_t)(int32_t)5, (uint16_t)a.elements[i0]);
    a.elements[i0] = uu____0;
  }
  return a;
}

/**
This function found in impl {(libcrux_ml_kem::vector::traits::Operations for
libcrux_ml_kem::vector::portable::vector_type::PortableVector)}
*/
/**
A monomorphic instance of libcrux_ml_kem.vector.portable.compress_0d
with const generics
- COEFFICIENT_BITS= 5
*/
static libcrux_ml_kem_vector_portable_vector_type_PortableVector compress_0d_f4(
    libcrux_ml_kem_vector_portable_vector_type_PortableVector a) {
  return compress_f4(a);
}

/**
A monomorphic instance of libcrux_ml_kem.serialize.compress_then_serialize_5
with types libcrux_ml_kem_vector_portable_vector_type_PortableVector
with const generics

*/
static KRML_MUSTINLINE void compress_then_serialize_5_8c(
    libcrux_ml_kem_polynomial_PolynomialRingElement_1d re,
    Eurydice_slice serialized) {
  for (size_t i = (size_t)0U;
       i < LIBCRUX_ML_KEM_POLYNOMIAL_VECTORS_IN_RING_ELEMENT; i++) {
    size_t i0 = i;
    libcrux_ml_kem_vector_portable_vector_type_PortableVector coefficients =
        compress_0d_f4(to_unsigned_representative_8c(re.coefficients[i0]));
    uint8_t bytes[10U];
    libcrux_ml_kem_vector_portable_serialize_5_0d(coefficients, bytes);
    Eurydice_slice_copy(
        Eurydice_slice_subslice2(serialized, (size_t)10U * i0,
                                 (size_t)10U * i0 + (size_t)10U, uint8_t),
        Eurydice_array_to_slice((size_t)10U, bytes, uint8_t), uint8_t);
  }
}

/**
A monomorphic instance of
libcrux_ml_kem.serialize.compress_then_serialize_ring_element_v with types
libcrux_ml_kem_vector_portable_vector_type_PortableVector with const generics
- K= 4
- COMPRESSION_FACTOR= 5
- OUT_LEN= 160
*/
static KRML_MUSTINLINE void compress_then_serialize_ring_element_v_00(
    libcrux_ml_kem_polynomial_PolynomialRingElement_1d re, Eurydice_slice out) {
  compress_then_serialize_5_8c(re, out);
}

/**
 This function implements <strong>Algorithm 13</strong> of the
 NIST FIPS 203 specification; this is the Kyber CPA-PKE encryption algorithm.

 Algorithm 13 is reproduced below:

 ```plaintext
 Input: encryption key ekₚₖₑ ∈ 𝔹^{384k+32}.
 Input: message m ∈ 𝔹^{32}.
 Input: encryption randomness r ∈ 𝔹^{32}.
 Output: ciphertext c ∈ 𝔹^{32(dᵤk + dᵥ)}.

 N ← 0
 t̂ ← ByteDecode₁₂(ekₚₖₑ[0:384k])
 ρ ← ekₚₖₑ[384k: 384k + 32]
 for (i ← 0; i < k; i++)
     for(j ← 0; j < k; j++)
         Â[i,j] ← SampleNTT(XOF(ρ, i, j))
     end for
 end for
 for(i ← 0; i < k; i++)
     r[i] ← SamplePolyCBD_{η₁}(PRF_{η₁}(r,N))
     N ← N + 1
 end for
 for(i ← 0; i < k; i++)
     e₁[i] ← SamplePolyCBD_{η₂}(PRF_{η₂}(r,N))
     N ← N + 1
 end for
 e₂ ← SamplePolyCBD_{η₂}(PRF_{η₂}(r,N))
 r̂ ← NTT(r)
 u ← NTT-¹(Âᵀ ◦ r̂) + e₁
 μ ← Decompress₁(ByteDecode₁(m)))
 v ← NTT-¹(t̂ᵀ ◦ rˆ) + e₂ + μ
 c₁ ← ByteEncode_{dᵤ}(Compress_{dᵤ}(u))
 c₂ ← ByteEncode_{dᵥ}(Compress_{dᵥ}(v))
 return c ← (c₁ ‖ c₂)
 ```

 The NIST FIPS 203 standard can be found at
 <https://csrc.nist.gov/pubs/fips/203/ipd>.
*/
/**
A monomorphic instance of libcrux_ml_kem.ind_cpa.encrypt_unpacked
with types libcrux_ml_kem_vector_portable_vector_type_PortableVector,
libcrux_ml_kem_hash_functions_portable_PortableHash[[$4size_t]] with const
generics
- K= 4
- CIPHERTEXT_SIZE= 1568
- T_AS_NTT_ENCODED_SIZE= 1536
- C1_LEN= 1408
- C2_LEN= 160
- U_COMPRESSION_FACTOR= 11
- V_COMPRESSION_FACTOR= 5
- BLOCK_LEN= 352
- ETA1= 2
- ETA1_RANDOMNESS_SIZE= 128
- ETA2= 2
- ETA2_RANDOMNESS_SIZE= 128
*/
static KRML_MUSTINLINE void encrypt_unpacked_2a(
    IndCpaPublicKeyUnpacked_af *public_key, uint8_t message[32U],
    Eurydice_slice randomness, uint8_t ret[1568U]) {
  uint8_t prf_input[33U];
  libcrux_ml_kem_utils_into_padded_array_c8(randomness, prf_input);
  /* Passing arrays by value in Rust generates a copy in C */
  uint8_t copy_of_prf_input0[33U];
  memcpy(copy_of_prf_input0, prf_input, (size_t)33U * sizeof(uint8_t));
  tuple_dd0 uu____1 = sample_vector_cbd_then_ntt_out_3b(copy_of_prf_input0, 0U);
  libcrux_ml_kem_polynomial_PolynomialRingElement_1d r_as_ntt[4U];
  memcpy(
      r_as_ntt, uu____1.fst,
      (size_t)4U * sizeof(libcrux_ml_kem_polynomial_PolynomialRingElement_1d));
  uint8_t domain_separator0 = uu____1.snd;
  /* Passing arrays by value in Rust generates a copy in C */
  uint8_t copy_of_prf_input[33U];
  memcpy(copy_of_prf_input, prf_input, (size_t)33U * sizeof(uint8_t));
  tuple_dd0 uu____3 =
      sample_ring_element_cbd_3b(copy_of_prf_input, domain_separator0);
  libcrux_ml_kem_polynomial_PolynomialRingElement_1d error_1[4U];
  memcpy(
      error_1, uu____3.fst,
      (size_t)4U * sizeof(libcrux_ml_kem_polynomial_PolynomialRingElement_1d));
  uint8_t domain_separator = uu____3.snd;
  prf_input[32U] = domain_separator;
  uint8_t prf_output[128U];
  PRF_f1_440(Eurydice_array_to_slice((size_t)33U, prf_input, uint8_t),
             prf_output);
  libcrux_ml_kem_polynomial_PolynomialRingElement_1d error_2 =
      sample_from_binomial_distribution_a0(
          Eurydice_array_to_slice((size_t)128U, prf_output, uint8_t));
  libcrux_ml_kem_polynomial_PolynomialRingElement_1d u[4U];
  compute_vector_u_d0(public_key->A, r_as_ntt, error_1, u);
  /* Passing arrays by value in Rust generates a copy in C */
  uint8_t copy_of_message[32U];
  memcpy(copy_of_message, message, (size_t)32U * sizeof(uint8_t));
  libcrux_ml_kem_polynomial_PolynomialRingElement_1d message_as_ring_element =
      deserialize_then_decompress_message_8c(copy_of_message);
  libcrux_ml_kem_polynomial_PolynomialRingElement_1d v =
      compute_ring_element_v_d0(public_key->t_as_ntt, r_as_ntt, &error_2,
                                &message_as_ring_element);
  uint8_t ciphertext[1568U] = {0U};
  libcrux_ml_kem_polynomial_PolynomialRingElement_1d uu____5[4U];
  memcpy(
      uu____5, u,
      (size_t)4U * sizeof(libcrux_ml_kem_polynomial_PolynomialRingElement_1d));
  compress_then_serialize_u_2f(
      uu____5, Eurydice_array_to_subslice2(ciphertext, (size_t)0U,
                                           (size_t)1408U, uint8_t));
  libcrux_ml_kem_polynomial_PolynomialRingElement_1d uu____6 = v;
  compress_then_serialize_ring_element_v_00(
      uu____6, Eurydice_array_to_subslice_from((size_t)1568U, ciphertext,
                                               (size_t)1408U, uint8_t, size_t));
  memcpy(ret, ciphertext, (size_t)1568U * sizeof(uint8_t));
}

/**
A monomorphic instance of libcrux_ml_kem.ind_cpa.encrypt
with types libcrux_ml_kem_vector_portable_vector_type_PortableVector,
libcrux_ml_kem_hash_functions_portable_PortableHash[[$4size_t]] with const
generics
- K= 4
- CIPHERTEXT_SIZE= 1568
- T_AS_NTT_ENCODED_SIZE= 1536
- C1_LEN= 1408
- C2_LEN= 160
- U_COMPRESSION_FACTOR= 11
- V_COMPRESSION_FACTOR= 5
- BLOCK_LEN= 352
- ETA1= 2
- ETA1_RANDOMNESS_SIZE= 128
- ETA2= 2
- ETA2_RANDOMNESS_SIZE= 128
*/
static KRML_MUSTINLINE void encrypt_2a1(Eurydice_slice public_key,
                                        uint8_t message[32U],
                                        Eurydice_slice randomness,
                                        uint8_t ret[1568U]) {
  IndCpaPublicKeyUnpacked_af unpacked_public_key =
      build_unpacked_public_key_3f1(public_key);
  IndCpaPublicKeyUnpacked_af *uu____0 = &unpacked_public_key;
  /* Passing arrays by value in Rust generates a copy in C */
  uint8_t copy_of_message[32U];
  memcpy(copy_of_message, message, (size_t)32U * sizeof(uint8_t));
  uint8_t ret0[1568U];
  encrypt_unpacked_2a(uu____0, copy_of_message, randomness, ret0);
  memcpy(ret, ret0, (size_t)1568U * sizeof(uint8_t));
}

/**
This function found in impl {(libcrux_ml_kem::variant::Variant for
libcrux_ml_kem::variant::MlKem)}
*/
/**
A monomorphic instance of libcrux_ml_kem.variant.kdf_d8
with types libcrux_ml_kem_hash_functions_portable_PortableHash[[$4size_t]]
with const generics
- K= 4
- CIPHERTEXT_SIZE= 1568
*/
static KRML_MUSTINLINE void kdf_d8_60(Eurydice_slice shared_secret,
                                      uint8_t ret[32U]) {
  uint8_t out[32U] = {0U};
  Eurydice_slice_copy(Eurydice_array_to_slice((size_t)32U, out, uint8_t),
                      shared_secret, uint8_t);
  memcpy(ret, out, (size_t)32U * sizeof(uint8_t));
}

/**
A monomorphic instance of libcrux_ml_kem.ind_cca.encapsulate
with types libcrux_ml_kem_vector_portable_vector_type_PortableVector,
libcrux_ml_kem_hash_functions_portable_PortableHash[[$4size_t]],
libcrux_ml_kem_variant_MlKem with const generics
- K= 4
- CIPHERTEXT_SIZE= 1568
- PUBLIC_KEY_SIZE= 1568
- T_AS_NTT_ENCODED_SIZE= 1536
- C1_SIZE= 1408
- C2_SIZE= 160
- VECTOR_U_COMPRESSION_FACTOR= 11
- VECTOR_V_COMPRESSION_FACTOR= 5
- C1_BLOCK_SIZE= 352
- ETA1= 2
- ETA1_RANDOMNESS_SIZE= 128
- ETA2= 2
- ETA2_RANDOMNESS_SIZE= 128
*/
tuple_fa libcrux_ml_kem_ind_cca_encapsulate_ca1(
    libcrux_ml_kem_types_MlKemPublicKey_64 *public_key,
    uint8_t randomness[32U]) {
  uint8_t randomness0[32U];
  entropy_preprocess_d8_03(
      Eurydice_array_to_slice((size_t)32U, randomness, uint8_t), randomness0);
  uint8_t to_hash[64U];
  libcrux_ml_kem_utils_into_padded_array_24(
      Eurydice_array_to_slice((size_t)32U, randomness0, uint8_t), to_hash);
  Eurydice_slice uu____0 = Eurydice_array_to_subslice_from(
      (size_t)64U, to_hash, LIBCRUX_ML_KEM_CONSTANTS_H_DIGEST_SIZE, uint8_t,
      size_t);
  uint8_t ret[32U];
  H_f1_ac(Eurydice_array_to_slice(
              (size_t)1568U, libcrux_ml_kem_types_as_slice_fd_af(public_key),
              uint8_t),
          ret);
  Eurydice_slice_copy(
      uu____0, Eurydice_array_to_slice((size_t)32U, ret, uint8_t), uint8_t);
  uint8_t hashed[64U];
  G_f1_ac(Eurydice_array_to_slice((size_t)64U, to_hash, uint8_t), hashed);
  Eurydice_slice_uint8_t_x2 uu____1 = Eurydice_slice_split_at(
      Eurydice_array_to_slice((size_t)64U, hashed, uint8_t),
      LIBCRUX_ML_KEM_CONSTANTS_SHARED_SECRET_SIZE, uint8_t,
      Eurydice_slice_uint8_t_x2);
  Eurydice_slice shared_secret = uu____1.fst;
  Eurydice_slice pseudorandomness = uu____1.snd;
  Eurydice_slice uu____2 = Eurydice_array_to_slice(
      (size_t)1568U, libcrux_ml_kem_types_as_slice_fd_af(public_key), uint8_t);
  /* Passing arrays by value in Rust generates a copy in C */
  uint8_t copy_of_randomness[32U];
  memcpy(copy_of_randomness, randomness0, (size_t)32U * sizeof(uint8_t));
  uint8_t ciphertext[1568U];
  encrypt_2a1(uu____2, copy_of_randomness, pseudorandomness, ciphertext);
  /* Passing arrays by value in Rust generates a copy in C */
  uint8_t copy_of_ciphertext[1568U];
  memcpy(copy_of_ciphertext, ciphertext, (size_t)1568U * sizeof(uint8_t));
  libcrux_ml_kem_types_MlKemCiphertext_64 ciphertext0 =
      libcrux_ml_kem_types_from_00_af(copy_of_ciphertext);
  uint8_t shared_secret_array[32U];
  kdf_d8_60(shared_secret, shared_secret_array);
  libcrux_ml_kem_types_MlKemCiphertext_64 uu____5 = ciphertext0;
  /* Passing arrays by value in Rust generates a copy in C */
  uint8_t copy_of_shared_secret_array[32U];
  memcpy(copy_of_shared_secret_array, shared_secret_array,
         (size_t)32U * sizeof(uint8_t));
  tuple_fa lit;
  lit.fst = uu____5;
  memcpy(lit.snd, copy_of_shared_secret_array, (size_t)32U * sizeof(uint8_t));
  return lit;
}

/**
A monomorphic instance of
libcrux_ml_kem.serialize.deserialize_to_uncompressed_ring_element with types
libcrux_ml_kem_vector_portable_vector_type_PortableVector with const generics

*/
static KRML_MUSTINLINE libcrux_ml_kem_polynomial_PolynomialRingElement_1d
deserialize_to_uncompressed_ring_element_8c(Eurydice_slice serialized) {
  libcrux_ml_kem_polynomial_PolynomialRingElement_1d re = ZERO_ef_8c();
  for (size_t i = (size_t)0U;
       i < Eurydice_slice_len(serialized, uint8_t) / (size_t)24U; i++) {
    size_t i0 = i;
    Eurydice_slice bytes = Eurydice_slice_subslice2(
        serialized, i0 * (size_t)24U, i0 * (size_t)24U + (size_t)24U, uint8_t);
    libcrux_ml_kem_vector_portable_vector_type_PortableVector uu____0 =
        libcrux_ml_kem_vector_portable_deserialize_12_0d(bytes);
    re.coefficients[i0] = uu____0;
  }
  return re;
}

/**
 Call [`deserialize_to_uncompressed_ring_element`] for each ring element.
*/
/**
A monomorphic instance of libcrux_ml_kem.ind_cpa.deserialize_secret_key
with types libcrux_ml_kem_vector_portable_vector_type_PortableVector
with const generics
- K= 4
*/
static KRML_MUSTINLINE void deserialize_secret_key_d0(
    Eurydice_slice secret_key,
    libcrux_ml_kem_polynomial_PolynomialRingElement_1d ret[4U]) {
  libcrux_ml_kem_polynomial_PolynomialRingElement_1d secret_as_ntt[4U];
  KRML_MAYBE_FOR4(i, (size_t)0U, (size_t)4U, (size_t)1U,
                  secret_as_ntt[i] = ZERO_ef_8c(););
  for (size_t i = (size_t)0U;
       i < Eurydice_slice_len(secret_key, uint8_t) /
               LIBCRUX_ML_KEM_CONSTANTS_BYTES_PER_RING_ELEMENT;
       i++) {
    size_t i0 = i;
    Eurydice_slice secret_bytes = Eurydice_slice_subslice2(
        secret_key, i0 * LIBCRUX_ML_KEM_CONSTANTS_BYTES_PER_RING_ELEMENT,
        i0 * LIBCRUX_ML_KEM_CONSTANTS_BYTES_PER_RING_ELEMENT +
            LIBCRUX_ML_KEM_CONSTANTS_BYTES_PER_RING_ELEMENT,
        uint8_t);
    libcrux_ml_kem_polynomial_PolynomialRingElement_1d uu____0 =
        deserialize_to_uncompressed_ring_element_8c(secret_bytes);
    secret_as_ntt[i0] = uu____0;
  }
  memcpy(
      ret, secret_as_ntt,
      (size_t)4U * sizeof(libcrux_ml_kem_polynomial_PolynomialRingElement_1d));
}

/**
A monomorphic instance of
libcrux_ml_kem.vector.portable.compress.decompress_ciphertext_coefficient with
const generics
- COEFFICIENT_BITS= 10
*/
static KRML_MUSTINLINE libcrux_ml_kem_vector_portable_vector_type_PortableVector
decompress_ciphertext_coefficient_ef(
    libcrux_ml_kem_vector_portable_vector_type_PortableVector a) {
  for (size_t i = (size_t)0U;
       i < LIBCRUX_ML_KEM_VECTOR_TRAITS_FIELD_ELEMENTS_IN_VECTOR; i++) {
    size_t i0 = i;
    int32_t decompressed = (int32_t)a.elements[i0] *
                           (int32_t)LIBCRUX_ML_KEM_VECTOR_TRAITS_FIELD_MODULUS;
    decompressed = (decompressed << 1U) + ((int32_t)1 << (uint32_t)(int32_t)10);
    decompressed = decompressed >> (uint32_t)((int32_t)10 + (int32_t)1);
    a.elements[i0] = (int16_t)decompressed;
  }
  return a;
}

/**
This function found in impl {(libcrux_ml_kem::vector::traits::Operations for
libcrux_ml_kem::vector::portable::vector_type::PortableVector)}
*/
/**
A monomorphic instance of
libcrux_ml_kem.vector.portable.decompress_ciphertext_coefficient_0d with const
generics
- COEFFICIENT_BITS= 10
*/
static libcrux_ml_kem_vector_portable_vector_type_PortableVector
decompress_ciphertext_coefficient_0d_ef(
    libcrux_ml_kem_vector_portable_vector_type_PortableVector a) {
  return decompress_ciphertext_coefficient_ef(a);
}

/**
A monomorphic instance of
libcrux_ml_kem.serialize.deserialize_then_decompress_10 with types
libcrux_ml_kem_vector_portable_vector_type_PortableVector with const generics

*/
static KRML_MUSTINLINE libcrux_ml_kem_polynomial_PolynomialRingElement_1d
deserialize_then_decompress_10_8c(Eurydice_slice serialized) {
  libcrux_ml_kem_polynomial_PolynomialRingElement_1d re = ZERO_ef_8c();
  for (size_t i = (size_t)0U;
       i < Eurydice_slice_len(serialized, uint8_t) / (size_t)20U; i++) {
    size_t i0 = i;
    Eurydice_slice bytes = Eurydice_slice_subslice2(
        serialized, i0 * (size_t)20U, i0 * (size_t)20U + (size_t)20U, uint8_t);
    libcrux_ml_kem_vector_portable_vector_type_PortableVector coefficient =
        libcrux_ml_kem_vector_portable_deserialize_10_0d(bytes);
    libcrux_ml_kem_vector_portable_vector_type_PortableVector uu____0 =
        decompress_ciphertext_coefficient_0d_ef(coefficient);
    re.coefficients[i0] = uu____0;
  }
  return re;
}

/**
A monomorphic instance of
libcrux_ml_kem.vector.portable.compress.decompress_ciphertext_coefficient with
const generics
- COEFFICIENT_BITS= 11
*/
static KRML_MUSTINLINE libcrux_ml_kem_vector_portable_vector_type_PortableVector
decompress_ciphertext_coefficient_c4(
    libcrux_ml_kem_vector_portable_vector_type_PortableVector a) {
  for (size_t i = (size_t)0U;
       i < LIBCRUX_ML_KEM_VECTOR_TRAITS_FIELD_ELEMENTS_IN_VECTOR; i++) {
    size_t i0 = i;
    int32_t decompressed = (int32_t)a.elements[i0] *
                           (int32_t)LIBCRUX_ML_KEM_VECTOR_TRAITS_FIELD_MODULUS;
    decompressed = (decompressed << 1U) + ((int32_t)1 << (uint32_t)(int32_t)11);
    decompressed = decompressed >> (uint32_t)((int32_t)11 + (int32_t)1);
    a.elements[i0] = (int16_t)decompressed;
  }
  return a;
}

/**
This function found in impl {(libcrux_ml_kem::vector::traits::Operations for
libcrux_ml_kem::vector::portable::vector_type::PortableVector)}
*/
/**
A monomorphic instance of
libcrux_ml_kem.vector.portable.decompress_ciphertext_coefficient_0d with const
generics
- COEFFICIENT_BITS= 11
*/
static libcrux_ml_kem_vector_portable_vector_type_PortableVector
decompress_ciphertext_coefficient_0d_c4(
    libcrux_ml_kem_vector_portable_vector_type_PortableVector a) {
  return decompress_ciphertext_coefficient_c4(a);
}

/**
A monomorphic instance of
libcrux_ml_kem.serialize.deserialize_then_decompress_11 with types
libcrux_ml_kem_vector_portable_vector_type_PortableVector with const generics

*/
static KRML_MUSTINLINE libcrux_ml_kem_polynomial_PolynomialRingElement_1d
deserialize_then_decompress_11_8c(Eurydice_slice serialized) {
  libcrux_ml_kem_polynomial_PolynomialRingElement_1d re = ZERO_ef_8c();
  for (size_t i = (size_t)0U;
       i < Eurydice_slice_len(serialized, uint8_t) / (size_t)22U; i++) {
    size_t i0 = i;
    Eurydice_slice bytes = Eurydice_slice_subslice2(
        serialized, i0 * (size_t)22U, i0 * (size_t)22U + (size_t)22U, uint8_t);
    libcrux_ml_kem_vector_portable_vector_type_PortableVector coefficient =
        libcrux_ml_kem_vector_portable_deserialize_11_0d(bytes);
    libcrux_ml_kem_vector_portable_vector_type_PortableVector uu____0 =
        decompress_ciphertext_coefficient_0d_c4(coefficient);
    re.coefficients[i0] = uu____0;
  }
  return re;
}

/**
A monomorphic instance of
libcrux_ml_kem.serialize.deserialize_then_decompress_ring_element_u with types
libcrux_ml_kem_vector_portable_vector_type_PortableVector with const generics
- COMPRESSION_FACTOR= 11
*/
static KRML_MUSTINLINE libcrux_ml_kem_polynomial_PolynomialRingElement_1d
deserialize_then_decompress_ring_element_u_5e(Eurydice_slice serialized) {
  return deserialize_then_decompress_11_8c(serialized);
}

/**
A monomorphic instance of libcrux_ml_kem.ntt.ntt_vector_u
with types libcrux_ml_kem_vector_portable_vector_type_PortableVector
with const generics
- VECTOR_U_COMPRESSION_FACTOR= 11
*/
static KRML_MUSTINLINE void ntt_vector_u_5e(
    libcrux_ml_kem_polynomial_PolynomialRingElement_1d *re) {
  size_t zeta_i = (size_t)0U;
  ntt_at_layer_4_plus_8c(&zeta_i, re, (size_t)7U);
  ntt_at_layer_4_plus_8c(&zeta_i, re, (size_t)6U);
  ntt_at_layer_4_plus_8c(&zeta_i, re, (size_t)5U);
  ntt_at_layer_4_plus_8c(&zeta_i, re, (size_t)4U);
  ntt_at_layer_3_8c(&zeta_i, re);
  ntt_at_layer_2_8c(&zeta_i, re);
  ntt_at_layer_1_8c(&zeta_i, re);
  poly_barrett_reduce_ef_8c(re);
}

/**
 Call [`deserialize_then_decompress_ring_element_u`] on each ring element
 in the `ciphertext`.
*/
/**
A monomorphic instance of libcrux_ml_kem.ind_cpa.deserialize_then_decompress_u
with types libcrux_ml_kem_vector_portable_vector_type_PortableVector
with const generics
- K= 4
- CIPHERTEXT_SIZE= 1568
- U_COMPRESSION_FACTOR= 11
*/
static KRML_MUSTINLINE void deserialize_then_decompress_u_00(
    uint8_t *ciphertext,
    libcrux_ml_kem_polynomial_PolynomialRingElement_1d ret[4U]) {
  libcrux_ml_kem_polynomial_PolynomialRingElement_1d u_as_ntt[4U];
  KRML_MAYBE_FOR4(i, (size_t)0U, (size_t)4U, (size_t)1U,
                  u_as_ntt[i] = ZERO_ef_8c(););
  for (size_t i = (size_t)0U;
       i < Eurydice_slice_len(
               Eurydice_array_to_slice((size_t)1568U, ciphertext, uint8_t),
               uint8_t) /
               (LIBCRUX_ML_KEM_CONSTANTS_COEFFICIENTS_IN_RING_ELEMENT *
                (size_t)11U / (size_t)8U);
       i++) {
    size_t i0 = i;
    Eurydice_slice u_bytes = Eurydice_array_to_subslice2(
        ciphertext,
        i0 * (LIBCRUX_ML_KEM_CONSTANTS_COEFFICIENTS_IN_RING_ELEMENT *
              (size_t)11U / (size_t)8U),
        i0 * (LIBCRUX_ML_KEM_CONSTANTS_COEFFICIENTS_IN_RING_ELEMENT *
              (size_t)11U / (size_t)8U) +
            LIBCRUX_ML_KEM_CONSTANTS_COEFFICIENTS_IN_RING_ELEMENT *
                (size_t)11U / (size_t)8U,
        uint8_t);
    u_as_ntt[i0] = deserialize_then_decompress_ring_element_u_5e(u_bytes);
    ntt_vector_u_5e(&u_as_ntt[i0]);
  }
  memcpy(
      ret, u_as_ntt,
      (size_t)4U * sizeof(libcrux_ml_kem_polynomial_PolynomialRingElement_1d));
}

/**
A monomorphic instance of
libcrux_ml_kem.vector.portable.compress.decompress_ciphertext_coefficient with
const generics
- COEFFICIENT_BITS= 4
*/
static KRML_MUSTINLINE libcrux_ml_kem_vector_portable_vector_type_PortableVector
decompress_ciphertext_coefficient_d1(
    libcrux_ml_kem_vector_portable_vector_type_PortableVector a) {
  for (size_t i = (size_t)0U;
       i < LIBCRUX_ML_KEM_VECTOR_TRAITS_FIELD_ELEMENTS_IN_VECTOR; i++) {
    size_t i0 = i;
    int32_t decompressed = (int32_t)a.elements[i0] *
                           (int32_t)LIBCRUX_ML_KEM_VECTOR_TRAITS_FIELD_MODULUS;
    decompressed = (decompressed << 1U) + ((int32_t)1 << (uint32_t)(int32_t)4);
    decompressed = decompressed >> (uint32_t)((int32_t)4 + (int32_t)1);
    a.elements[i0] = (int16_t)decompressed;
  }
  return a;
}

/**
This function found in impl {(libcrux_ml_kem::vector::traits::Operations for
libcrux_ml_kem::vector::portable::vector_type::PortableVector)}
*/
/**
A monomorphic instance of
libcrux_ml_kem.vector.portable.decompress_ciphertext_coefficient_0d with const
generics
- COEFFICIENT_BITS= 4
*/
static libcrux_ml_kem_vector_portable_vector_type_PortableVector
decompress_ciphertext_coefficient_0d_d1(
    libcrux_ml_kem_vector_portable_vector_type_PortableVector a) {
  return decompress_ciphertext_coefficient_d1(a);
}

/**
A monomorphic instance of libcrux_ml_kem.serialize.deserialize_then_decompress_4
with types libcrux_ml_kem_vector_portable_vector_type_PortableVector
with const generics

*/
static KRML_MUSTINLINE libcrux_ml_kem_polynomial_PolynomialRingElement_1d
deserialize_then_decompress_4_8c(Eurydice_slice serialized) {
  libcrux_ml_kem_polynomial_PolynomialRingElement_1d re = ZERO_ef_8c();
  for (size_t i = (size_t)0U;
       i < Eurydice_slice_len(serialized, uint8_t) / (size_t)8U; i++) {
    size_t i0 = i;
    Eurydice_slice bytes = Eurydice_slice_subslice2(
        serialized, i0 * (size_t)8U, i0 * (size_t)8U + (size_t)8U, uint8_t);
    libcrux_ml_kem_vector_portable_vector_type_PortableVector coefficient =
        libcrux_ml_kem_vector_portable_deserialize_4_0d(bytes);
    libcrux_ml_kem_vector_portable_vector_type_PortableVector uu____0 =
        decompress_ciphertext_coefficient_0d_d1(coefficient);
    re.coefficients[i0] = uu____0;
  }
  return re;
}

/**
A monomorphic instance of
libcrux_ml_kem.vector.portable.compress.decompress_ciphertext_coefficient with
const generics
- COEFFICIENT_BITS= 5
*/
static KRML_MUSTINLINE libcrux_ml_kem_vector_portable_vector_type_PortableVector
decompress_ciphertext_coefficient_f4(
    libcrux_ml_kem_vector_portable_vector_type_PortableVector a) {
  for (size_t i = (size_t)0U;
       i < LIBCRUX_ML_KEM_VECTOR_TRAITS_FIELD_ELEMENTS_IN_VECTOR; i++) {
    size_t i0 = i;
    int32_t decompressed = (int32_t)a.elements[i0] *
                           (int32_t)LIBCRUX_ML_KEM_VECTOR_TRAITS_FIELD_MODULUS;
    decompressed = (decompressed << 1U) + ((int32_t)1 << (uint32_t)(int32_t)5);
    decompressed = decompressed >> (uint32_t)((int32_t)5 + (int32_t)1);
    a.elements[i0] = (int16_t)decompressed;
  }
  return a;
}

/**
This function found in impl {(libcrux_ml_kem::vector::traits::Operations for
libcrux_ml_kem::vector::portable::vector_type::PortableVector)}
*/
/**
A monomorphic instance of
libcrux_ml_kem.vector.portable.decompress_ciphertext_coefficient_0d with const
generics
- COEFFICIENT_BITS= 5
*/
static libcrux_ml_kem_vector_portable_vector_type_PortableVector
decompress_ciphertext_coefficient_0d_f4(
    libcrux_ml_kem_vector_portable_vector_type_PortableVector a) {
  return decompress_ciphertext_coefficient_f4(a);
}

/**
A monomorphic instance of libcrux_ml_kem.serialize.deserialize_then_decompress_5
with types libcrux_ml_kem_vector_portable_vector_type_PortableVector
with const generics

*/
static KRML_MUSTINLINE libcrux_ml_kem_polynomial_PolynomialRingElement_1d
deserialize_then_decompress_5_8c(Eurydice_slice serialized) {
  libcrux_ml_kem_polynomial_PolynomialRingElement_1d re = ZERO_ef_8c();
  for (size_t i = (size_t)0U;
       i < Eurydice_slice_len(serialized, uint8_t) / (size_t)10U; i++) {
    size_t i0 = i;
    Eurydice_slice bytes = Eurydice_slice_subslice2(
        serialized, i0 * (size_t)10U, i0 * (size_t)10U + (size_t)10U, uint8_t);
    re.coefficients[i0] =
        libcrux_ml_kem_vector_portable_deserialize_5_0d(bytes);
    libcrux_ml_kem_vector_portable_vector_type_PortableVector uu____1 =
        decompress_ciphertext_coefficient_0d_f4(re.coefficients[i0]);
    re.coefficients[i0] = uu____1;
  }
  return re;
}

/**
A monomorphic instance of
libcrux_ml_kem.serialize.deserialize_then_decompress_ring_element_v with types
libcrux_ml_kem_vector_portable_vector_type_PortableVector with const generics
- K= 4
- COMPRESSION_FACTOR= 5
*/
static KRML_MUSTINLINE libcrux_ml_kem_polynomial_PolynomialRingElement_1d
deserialize_then_decompress_ring_element_v_ff(Eurydice_slice serialized) {
  return deserialize_then_decompress_5_8c(serialized);
}

/**
A monomorphic instance of libcrux_ml_kem.polynomial.subtract_reduce
with types libcrux_ml_kem_vector_portable_vector_type_PortableVector
with const generics

*/
static KRML_MUSTINLINE libcrux_ml_kem_polynomial_PolynomialRingElement_1d
subtract_reduce_8c(libcrux_ml_kem_polynomial_PolynomialRingElement_1d *myself,
                   libcrux_ml_kem_polynomial_PolynomialRingElement_1d b) {
  for (size_t i = (size_t)0U;
       i < LIBCRUX_ML_KEM_POLYNOMIAL_VECTORS_IN_RING_ELEMENT; i++) {
    size_t i0 = i;
    libcrux_ml_kem_vector_portable_vector_type_PortableVector
        coefficient_normal_form =
            libcrux_ml_kem_vector_portable_montgomery_multiply_by_constant_0d(
                b.coefficients[i0], (int16_t)1441);
    libcrux_ml_kem_vector_portable_vector_type_PortableVector uu____0 =
        libcrux_ml_kem_vector_portable_barrett_reduce_0d(
            libcrux_ml_kem_vector_portable_sub_0d(myself->coefficients[i0],
                                                  &coefficient_normal_form));
    b.coefficients[i0] = uu____0;
  }
  return b;
}

/**
This function found in impl
{libcrux_ml_kem::polynomial::PolynomialRingElement<Vector>[TraitClause@0,
TraitClause@1]#2}
*/
/**
A monomorphic instance of libcrux_ml_kem.polynomial.subtract_reduce_ef
with types libcrux_ml_kem_vector_portable_vector_type_PortableVector
with const generics

*/
static KRML_MUSTINLINE libcrux_ml_kem_polynomial_PolynomialRingElement_1d
subtract_reduce_ef_8c(libcrux_ml_kem_polynomial_PolynomialRingElement_1d *self,
                      libcrux_ml_kem_polynomial_PolynomialRingElement_1d b) {
  return subtract_reduce_8c(self, b);
}

/**
 The following functions compute various expressions involving
 vectors and matrices. The computation of these expressions has been
 abstracted away into these functions in order to save on loop iterations.
 Compute v − InverseNTT(sᵀ ◦ NTT(u))
*/
/**
A monomorphic instance of libcrux_ml_kem.matrix.compute_message
with types libcrux_ml_kem_vector_portable_vector_type_PortableVector
with const generics
- K= 4
*/
static KRML_MUSTINLINE libcrux_ml_kem_polynomial_PolynomialRingElement_1d
compute_message_d0(
    libcrux_ml_kem_polynomial_PolynomialRingElement_1d *v,
    libcrux_ml_kem_polynomial_PolynomialRingElement_1d *secret_as_ntt,
    libcrux_ml_kem_polynomial_PolynomialRingElement_1d *u_as_ntt) {
  libcrux_ml_kem_polynomial_PolynomialRingElement_1d result = ZERO_ef_8c();
  KRML_MAYBE_FOR4(i, (size_t)0U, (size_t)4U, (size_t)1U, size_t i0 = i;
                  libcrux_ml_kem_polynomial_PolynomialRingElement_1d product =
                      ntt_multiply_ef_8c(&secret_as_ntt[i0], &u_as_ntt[i0]);
                  add_to_ring_element_ef_d0(&result, &product););
  invert_ntt_montgomery_d0(&result);
  result = subtract_reduce_ef_8c(v, result);
  return result;
}

/**
A monomorphic instance of
libcrux_ml_kem.serialize.compress_then_serialize_message with types
libcrux_ml_kem_vector_portable_vector_type_PortableVector with const generics

*/
static KRML_MUSTINLINE void compress_then_serialize_message_8c(
    libcrux_ml_kem_polynomial_PolynomialRingElement_1d re, uint8_t ret[32U]) {
  uint8_t serialized[32U] = {0U};
  KRML_MAYBE_FOR16(
      i, (size_t)0U, (size_t)16U, (size_t)1U, size_t i0 = i;
      libcrux_ml_kem_vector_portable_vector_type_PortableVector coefficient =
          to_unsigned_field_modulus_8c(re.coefficients[i0]);
      libcrux_ml_kem_vector_portable_vector_type_PortableVector
          coefficient_compressed =
              libcrux_ml_kem_vector_portable_compress_1_0d(coefficient);
      uint8_t bytes[2U]; libcrux_ml_kem_vector_portable_serialize_1_0d(
          coefficient_compressed, bytes);
      Eurydice_slice uu____0 = Eurydice_array_to_subslice2(
          serialized, (size_t)2U * i0, (size_t)2U * i0 + (size_t)2U, uint8_t);
      Eurydice_slice_copy(uu____0,
                          Eurydice_array_to_slice((size_t)2U, bytes, uint8_t),
                          uint8_t););
  memcpy(ret, serialized, (size_t)32U * sizeof(uint8_t));
}

/**
 This function implements <strong>Algorithm 14</strong> of the
 NIST FIPS 203 specification; this is the Kyber CPA-PKE decryption algorithm.

 Algorithm 14 is reproduced below:

 ```plaintext
 Input: decryption key dkₚₖₑ ∈ 𝔹^{384k}.
 Input: ciphertext c ∈ 𝔹^{32(dᵤk + dᵥ)}.
 Output: message m ∈ 𝔹^{32}.

 c₁ ← c[0 : 32dᵤk]
 c₂ ← c[32dᵤk : 32(dᵤk + dᵥ)]
 u ← Decompress_{dᵤ}(ByteDecode_{dᵤ}(c₁))
 v ← Decompress_{dᵥ}(ByteDecode_{dᵥ}(c₂))
 ŝ ← ByteDecode₁₂(dkₚₖₑ)
 w ← v - NTT-¹(ŝᵀ ◦ NTT(u))
 m ← ByteEncode₁(Compress₁(w))
 return m
 ```

 The NIST FIPS 203 standard can be found at
 <https://csrc.nist.gov/pubs/fips/203/ipd>.
*/
/**
A monomorphic instance of libcrux_ml_kem.ind_cpa.decrypt_unpacked
with types libcrux_ml_kem_vector_portable_vector_type_PortableVector
with const generics
- K= 4
- CIPHERTEXT_SIZE= 1568
- VECTOR_U_ENCODED_SIZE= 1408
- U_COMPRESSION_FACTOR= 11
- V_COMPRESSION_FACTOR= 5
*/
static KRML_MUSTINLINE void decrypt_unpacked_7d(
    IndCpaPrivateKeyUnpacked_af *secret_key, uint8_t *ciphertext,
    uint8_t ret[32U]) {
  libcrux_ml_kem_polynomial_PolynomialRingElement_1d u_as_ntt[4U];
  deserialize_then_decompress_u_00(ciphertext, u_as_ntt);
  libcrux_ml_kem_polynomial_PolynomialRingElement_1d v =
      deserialize_then_decompress_ring_element_v_ff(
          Eurydice_array_to_subslice_from((size_t)1568U, ciphertext,
                                          (size_t)1408U, uint8_t, size_t));
  libcrux_ml_kem_polynomial_PolynomialRingElement_1d message =
      compute_message_d0(&v, secret_key->secret_as_ntt, u_as_ntt);
  uint8_t ret0[32U];
  compress_then_serialize_message_8c(message, ret0);
  memcpy(ret, ret0, (size_t)32U * sizeof(uint8_t));
}

/**
A monomorphic instance of libcrux_ml_kem.ind_cpa.decrypt
with types libcrux_ml_kem_vector_portable_vector_type_PortableVector
with const generics
- K= 4
- CIPHERTEXT_SIZE= 1568
- VECTOR_U_ENCODED_SIZE= 1408
- U_COMPRESSION_FACTOR= 11
- V_COMPRESSION_FACTOR= 5
*/
static KRML_MUSTINLINE void decrypt_7d(Eurydice_slice secret_key,
                                       uint8_t *ciphertext, uint8_t ret[32U]) {
  libcrux_ml_kem_polynomial_PolynomialRingElement_1d secret_as_ntt[4U];
  deserialize_secret_key_d0(secret_key, secret_as_ntt);
  /* Passing arrays by value in Rust generates a copy in C */
  libcrux_ml_kem_polynomial_PolynomialRingElement_1d copy_of_secret_as_ntt[4U];
  memcpy(
      copy_of_secret_as_ntt, secret_as_ntt,
      (size_t)4U * sizeof(libcrux_ml_kem_polynomial_PolynomialRingElement_1d));
  IndCpaPrivateKeyUnpacked_af secret_key_unpacked;
  memcpy(
      secret_key_unpacked.secret_as_ntt, copy_of_secret_as_ntt,
      (size_t)4U * sizeof(libcrux_ml_kem_polynomial_PolynomialRingElement_1d));
  uint8_t ret0[32U];
  decrypt_unpacked_7d(&secret_key_unpacked, ciphertext, ret0);
  memcpy(ret, ret0, (size_t)32U * sizeof(uint8_t));
}

/**
A monomorphic instance of libcrux_ml_kem.hash_functions.portable.PRF
with const generics
- LEN= 32
*/
static KRML_MUSTINLINE void PRF_9e(Eurydice_slice input, uint8_t ret[32U]) {
  uint8_t digest[32U] = {0U};
  libcrux_sha3_portable_shake256(
      Eurydice_array_to_slice((size_t)32U, digest, uint8_t), input);
  memcpy(ret, digest, (size_t)32U * sizeof(uint8_t));
}

/**
This function found in impl {(libcrux_ml_kem::hash_functions::Hash<K> for
libcrux_ml_kem::hash_functions::portable::PortableHash<K>)}
*/
/**
A monomorphic instance of libcrux_ml_kem.hash_functions.portable.PRF_f1
with const generics
- K= 4
- LEN= 32
*/
static KRML_MUSTINLINE void PRF_f1_44(Eurydice_slice input, uint8_t ret[32U]) {
  PRF_9e(input, ret);
}

/**
 This code verifies on some machines, runs out of memory on others
*/
/**
A monomorphic instance of libcrux_ml_kem.ind_cca.decapsulate
with types libcrux_ml_kem_vector_portable_vector_type_PortableVector,
libcrux_ml_kem_hash_functions_portable_PortableHash[[$4size_t]],
libcrux_ml_kem_variant_MlKem with const generics
- K= 4
- SECRET_KEY_SIZE= 3168
- CPA_SECRET_KEY_SIZE= 1536
- PUBLIC_KEY_SIZE= 1568
- CIPHERTEXT_SIZE= 1568
- T_AS_NTT_ENCODED_SIZE= 1536
- C1_SIZE= 1408
- C2_SIZE= 160
- VECTOR_U_COMPRESSION_FACTOR= 11
- VECTOR_V_COMPRESSION_FACTOR= 5
- C1_BLOCK_SIZE= 352
- ETA1= 2
- ETA1_RANDOMNESS_SIZE= 128
- ETA2= 2
- ETA2_RANDOMNESS_SIZE= 128
- IMPLICIT_REJECTION_HASH_INPUT_SIZE= 1600
*/
void libcrux_ml_kem_ind_cca_decapsulate_621(
    libcrux_ml_kem_types_MlKemPrivateKey_83 *private_key,
    libcrux_ml_kem_types_MlKemCiphertext_64 *ciphertext, uint8_t ret[32U]) {
  Eurydice_slice_uint8_t_x4 uu____0 =
      libcrux_ml_kem_types_unpack_private_key_1f(
          Eurydice_array_to_slice((size_t)3168U, private_key->value, uint8_t));
  Eurydice_slice ind_cpa_secret_key = uu____0.fst;
  Eurydice_slice ind_cpa_public_key = uu____0.snd;
  Eurydice_slice ind_cpa_public_key_hash = uu____0.thd;
  Eurydice_slice implicit_rejection_value = uu____0.f3;
  uint8_t decrypted[32U];
  decrypt_7d(ind_cpa_secret_key, ciphertext->value, decrypted);
  uint8_t to_hash0[64U];
  libcrux_ml_kem_utils_into_padded_array_24(
      Eurydice_array_to_slice((size_t)32U, decrypted, uint8_t), to_hash0);
  Eurydice_slice_copy(
      Eurydice_array_to_subslice_from(
          (size_t)64U, to_hash0, LIBCRUX_ML_KEM_CONSTANTS_SHARED_SECRET_SIZE,
          uint8_t, size_t),
      ind_cpa_public_key_hash, uint8_t);
  uint8_t hashed[64U];
  G_f1_ac(Eurydice_array_to_slice((size_t)64U, to_hash0, uint8_t), hashed);
  Eurydice_slice_uint8_t_x2 uu____1 = Eurydice_slice_split_at(
      Eurydice_array_to_slice((size_t)64U, hashed, uint8_t),
      LIBCRUX_ML_KEM_CONSTANTS_SHARED_SECRET_SIZE, uint8_t,
      Eurydice_slice_uint8_t_x2);
  Eurydice_slice shared_secret0 = uu____1.fst;
  Eurydice_slice pseudorandomness = uu____1.snd;
  uint8_t to_hash[1600U];
  libcrux_ml_kem_utils_into_padded_array_7f(implicit_rejection_value, to_hash);
  Eurydice_slice uu____2 = Eurydice_array_to_subslice_from(
      (size_t)1600U, to_hash, LIBCRUX_ML_KEM_CONSTANTS_SHARED_SECRET_SIZE,
      uint8_t, size_t);
  Eurydice_slice_copy(uu____2, libcrux_ml_kem_types_as_ref_43_af(ciphertext),
                      uint8_t);
  uint8_t implicit_rejection_shared_secret0[32U];
  PRF_f1_44(Eurydice_array_to_slice((size_t)1600U, to_hash, uint8_t),
            implicit_rejection_shared_secret0);
  Eurydice_slice uu____3 = ind_cpa_public_key;
  /* Passing arrays by value in Rust generates a copy in C */
  uint8_t copy_of_decrypted[32U];
  memcpy(copy_of_decrypted, decrypted, (size_t)32U * sizeof(uint8_t));
  uint8_t expected_ciphertext[1568U];
  encrypt_2a1(uu____3, copy_of_decrypted, pseudorandomness,
              expected_ciphertext);
  uint8_t implicit_rejection_shared_secret[32U];
  kdf_d8_60(Eurydice_array_to_slice((size_t)32U,
                                    implicit_rejection_shared_secret0, uint8_t),
            implicit_rejection_shared_secret);
  uint8_t shared_secret[32U];
  kdf_d8_60(shared_secret0, shared_secret);
  uint8_t ret0[32U];
  libcrux_ml_kem_constant_time_ops_compare_ciphertexts_select_shared_secret_in_constant_time(
      libcrux_ml_kem_types_as_ref_43_af(ciphertext),
      Eurydice_array_to_slice((size_t)1568U, expected_ciphertext, uint8_t),
      Eurydice_array_to_slice((size_t)32U, shared_secret, uint8_t),
      Eurydice_array_to_slice((size_t)32U, implicit_rejection_shared_secret,
                              uint8_t),
      ret0);
  memcpy(ret, ret0, (size_t)32U * sizeof(uint8_t));
}

/**
 See [deserialize_ring_elements_reduced_out].
*/
/**
A monomorphic instance of
libcrux_ml_kem.serialize.deserialize_ring_elements_reduced with types
libcrux_ml_kem_vector_portable_vector_type_PortableVector with const generics
- K= 2
*/
static KRML_MUSTINLINE void deserialize_ring_elements_reduced_a0(
    Eurydice_slice public_key,
    libcrux_ml_kem_polynomial_PolynomialRingElement_1d *deserialized_pk) {
  for (size_t i = (size_t)0U;
       i < Eurydice_slice_len(public_key, uint8_t) /
               LIBCRUX_ML_KEM_CONSTANTS_BYTES_PER_RING_ELEMENT;
       i++) {
    size_t i0 = i;
    Eurydice_slice ring_element = Eurydice_slice_subslice2(
        public_key, i0 * LIBCRUX_ML_KEM_CONSTANTS_BYTES_PER_RING_ELEMENT,
        i0 * LIBCRUX_ML_KEM_CONSTANTS_BYTES_PER_RING_ELEMENT +
            LIBCRUX_ML_KEM_CONSTANTS_BYTES_PER_RING_ELEMENT,
        uint8_t);
    libcrux_ml_kem_polynomial_PolynomialRingElement_1d uu____0 =
        deserialize_to_reduced_ring_element_8c(ring_element);
    deserialized_pk[i0] = uu____0;
  }
}

/**
 This function deserializes ring elements and reduces the result by the field
 modulus.

 This function MUST NOT be used on secret inputs.
*/
/**
A monomorphic instance of
libcrux_ml_kem.serialize.deserialize_ring_elements_reduced_out with types
libcrux_ml_kem_vector_portable_vector_type_PortableVector with const generics
- K= 2
*/
static KRML_MUSTINLINE void deserialize_ring_elements_reduced_out_a0(
    Eurydice_slice public_key,
    libcrux_ml_kem_polynomial_PolynomialRingElement_1d ret[2U]) {
  libcrux_ml_kem_polynomial_PolynomialRingElement_1d deserialized_pk[2U];
  KRML_MAYBE_FOR2(i, (size_t)0U, (size_t)2U, (size_t)1U,
                  deserialized_pk[i] = ZERO_ef_8c(););
  deserialize_ring_elements_reduced_a0(public_key, deserialized_pk);
  memcpy(
      ret, deserialized_pk,
      (size_t)2U * sizeof(libcrux_ml_kem_polynomial_PolynomialRingElement_1d));
}

/**
 Call [`serialize_uncompressed_ring_element`] for each ring element.
*/
/**
A monomorphic instance of libcrux_ml_kem.ind_cpa.serialize_secret_key
with types libcrux_ml_kem_vector_portable_vector_type_PortableVector
with const generics
- K= 2
- OUT_LEN= 768
*/
static KRML_MUSTINLINE void serialize_secret_key_64(
    libcrux_ml_kem_polynomial_PolynomialRingElement_1d *key,
    uint8_t ret[768U]) {
  uint8_t out[768U] = {0U};
  for (size_t i = (size_t)0U;
       i < Eurydice_slice_len(
               Eurydice_array_to_slice(
                   (size_t)2U, key,
                   libcrux_ml_kem_polynomial_PolynomialRingElement_1d),
               libcrux_ml_kem_polynomial_PolynomialRingElement_1d);
       i++) {
    size_t i0 = i;
    libcrux_ml_kem_polynomial_PolynomialRingElement_1d re = key[i0];
    Eurydice_slice uu____0 = Eurydice_array_to_subslice2(
        out, i0 * LIBCRUX_ML_KEM_CONSTANTS_BYTES_PER_RING_ELEMENT,
        (i0 + (size_t)1U) * LIBCRUX_ML_KEM_CONSTANTS_BYTES_PER_RING_ELEMENT,
        uint8_t);
    uint8_t ret0[384U];
    serialize_uncompressed_ring_element_8c(&re, ret0);
    Eurydice_slice_copy(
        uu____0, Eurydice_array_to_slice((size_t)384U, ret0, uint8_t), uint8_t);
  }
  memcpy(ret, out, (size_t)768U * sizeof(uint8_t));
}

/**
 Concatenate `t` and `ρ` into the public key.
*/
/**
A monomorphic instance of libcrux_ml_kem.ind_cpa.serialize_public_key_mut
with types libcrux_ml_kem_vector_portable_vector_type_PortableVector
with const generics
- K= 2
- RANKED_BYTES_PER_RING_ELEMENT= 768
- PUBLIC_KEY_SIZE= 800
*/
static KRML_MUSTINLINE void serialize_public_key_mut_86(
    libcrux_ml_kem_polynomial_PolynomialRingElement_1d *t_as_ntt,
    Eurydice_slice seed_for_a, uint8_t *serialized) {
  Eurydice_slice uu____0 = Eurydice_array_to_subslice2(serialized, (size_t)0U,
                                                       (size_t)768U, uint8_t);
  uint8_t ret[768U];
  serialize_secret_key_64(t_as_ntt, ret);
  Eurydice_slice_copy(
      uu____0, Eurydice_array_to_slice((size_t)768U, ret, uint8_t), uint8_t);
  Eurydice_slice_copy(
      Eurydice_array_to_subslice_from((size_t)800U, serialized, (size_t)768U,
                                      uint8_t, size_t),
      seed_for_a, uint8_t);
}

/**
 Concatenate `t` and `ρ` into the public key.
*/
/**
A monomorphic instance of libcrux_ml_kem.ind_cpa.serialize_public_key
with types libcrux_ml_kem_vector_portable_vector_type_PortableVector
with const generics
- K= 2
- RANKED_BYTES_PER_RING_ELEMENT= 768
- PUBLIC_KEY_SIZE= 800
*/
static KRML_MUSTINLINE void serialize_public_key_86(
    libcrux_ml_kem_polynomial_PolynomialRingElement_1d *t_as_ntt,
    Eurydice_slice seed_for_a, uint8_t ret[800U]) {
  uint8_t public_key_serialized[800U] = {0U};
  serialize_public_key_mut_86(t_as_ntt, seed_for_a, public_key_serialized);
  memcpy(ret, public_key_serialized, (size_t)800U * sizeof(uint8_t));
}

/**
 Validate an ML-KEM public key.

 This implements the Modulus check in 7.2 2.
 Note that the size check in 7.2 1 is covered by the `PUBLIC_KEY_SIZE` in the
 `public_key` type.
*/
/**
A monomorphic instance of libcrux_ml_kem.ind_cca.validate_public_key
with types libcrux_ml_kem_vector_portable_vector_type_PortableVector
with const generics
- K= 2
- RANKED_BYTES_PER_RING_ELEMENT= 768
- PUBLIC_KEY_SIZE= 800
*/
bool libcrux_ml_kem_ind_cca_validate_public_key_86(uint8_t *public_key) {
  libcrux_ml_kem_polynomial_PolynomialRingElement_1d deserialized_pk[2U];
  deserialize_ring_elements_reduced_out_a0(
      Eurydice_array_to_subslice_to((size_t)800U, public_key, (size_t)768U,
                                    uint8_t, size_t),
      deserialized_pk);
  libcrux_ml_kem_polynomial_PolynomialRingElement_1d *uu____0 = deserialized_pk;
  uint8_t public_key_serialized[800U];
  serialize_public_key_86(
      uu____0,
      Eurydice_array_to_subslice_from((size_t)800U, public_key, (size_t)768U,
                                      uint8_t, size_t),
      public_key_serialized);
  return core_array_equality___core__cmp__PartialEq__Array_U__N___for__Array_T__N____eq(
      (size_t)800U, public_key, public_key_serialized, uint8_t, uint8_t, bool);
}

/**
This function found in impl {(libcrux_ml_kem::hash_functions::Hash<K> for
libcrux_ml_kem::hash_functions::portable::PortableHash<K>)}
*/
/**
A monomorphic instance of libcrux_ml_kem.hash_functions.portable.H_f1
with const generics
- K= 2
*/
static KRML_MUSTINLINE void H_f1_fd(Eurydice_slice input, uint8_t ret[32U]) {
  libcrux_ml_kem_hash_functions_portable_H(input, ret);
}

/**
 Validate an ML-KEM private key.

 This implements the Hash check in 7.3 3.
*/
/**
A monomorphic instance of libcrux_ml_kem.ind_cca.validate_private_key_only
with types libcrux_ml_kem_hash_functions_portable_PortableHash[[$2size_t]]
with const generics
- K= 2
- SECRET_KEY_SIZE= 1632
*/
bool libcrux_ml_kem_ind_cca_validate_private_key_only_30(
    libcrux_ml_kem_types_MlKemPrivateKey_fa *private_key) {
  uint8_t t[32U];
  H_f1_fd(Eurydice_array_to_subslice2(
              private_key->value, (size_t)384U * (size_t)2U,
              (size_t)768U * (size_t)2U + (size_t)32U, uint8_t),
          t);
  Eurydice_slice expected = Eurydice_array_to_subslice2(
      private_key->value, (size_t)768U * (size_t)2U + (size_t)32U,
      (size_t)768U * (size_t)2U + (size_t)64U, uint8_t);
  return core_array_equality___core__cmp__PartialEq__0___Slice_U____for__Array_T__N___3__eq(
      (size_t)32U, t, &expected, uint8_t, uint8_t, bool);
}

/**
 Validate an ML-KEM private key.

 This implements the Hash check in 7.3 3.
 Note that the size checks in 7.2 1 and 2 are covered by the `SECRET_KEY_SIZE`
 and `CIPHERTEXT_SIZE` in the `private_key` and `ciphertext` types.
*/
/**
A monomorphic instance of libcrux_ml_kem.ind_cca.validate_private_key
with types libcrux_ml_kem_hash_functions_portable_PortableHash[[$2size_t]]
with const generics
- K= 2
- SECRET_KEY_SIZE= 1632
- CIPHERTEXT_SIZE= 768
*/
bool libcrux_ml_kem_ind_cca_validate_private_key_fb(
    libcrux_ml_kem_types_MlKemPrivateKey_fa *private_key,
    libcrux_ml_kem_types_MlKemCiphertext_1a *_ciphertext) {
  return libcrux_ml_kem_ind_cca_validate_private_key_only_30(private_key);
}

/**
A monomorphic instance of
libcrux_ml_kem.ind_cpa.unpacked.IndCpaPrivateKeyUnpacked with types
libcrux_ml_kem_vector_portable_vector_type_PortableVector with const generics
- $2size_t
*/
typedef struct IndCpaPrivateKeyUnpacked_d4_s {
  libcrux_ml_kem_polynomial_PolynomialRingElement_1d secret_as_ntt[2U];
} IndCpaPrivateKeyUnpacked_d4;

/**
This function found in impl {(core::default::Default for
libcrux_ml_kem::ind_cpa::unpacked::IndCpaPrivateKeyUnpacked<Vector,
K>[TraitClause@0, TraitClause@1])}
*/
/**
A monomorphic instance of libcrux_ml_kem.ind_cpa.unpacked.default_1a
with types libcrux_ml_kem_vector_portable_vector_type_PortableVector
with const generics
- K= 2
*/
static IndCpaPrivateKeyUnpacked_d4 default_1a_a0(void) {
  IndCpaPrivateKeyUnpacked_d4 lit;
  lit.secret_as_ntt[0U] = ZERO_ef_8c();
  lit.secret_as_ntt[1U] = ZERO_ef_8c();
  return lit;
}

/**
A monomorphic instance of
libcrux_ml_kem.ind_cpa.unpacked.IndCpaPublicKeyUnpacked with types
libcrux_ml_kem_vector_portable_vector_type_PortableVector with const generics
- $2size_t
*/
typedef struct IndCpaPublicKeyUnpacked_d4_s {
  libcrux_ml_kem_polynomial_PolynomialRingElement_1d t_as_ntt[2U];
  uint8_t seed_for_A[32U];
  libcrux_ml_kem_polynomial_PolynomialRingElement_1d A[2U][2U];
} IndCpaPublicKeyUnpacked_d4;

/**
This function found in impl {(core::default::Default for
libcrux_ml_kem::ind_cpa::unpacked::IndCpaPublicKeyUnpacked<Vector,
K>[TraitClause@0, TraitClause@1])#1}
*/
/**
A monomorphic instance of libcrux_ml_kem.ind_cpa.unpacked.default_8d
with types libcrux_ml_kem_vector_portable_vector_type_PortableVector
with const generics
- K= 2
*/
static IndCpaPublicKeyUnpacked_d4 default_8d_a0(void) {
  libcrux_ml_kem_polynomial_PolynomialRingElement_1d uu____0[2U];
  KRML_MAYBE_FOR2(i, (size_t)0U, (size_t)2U, (size_t)1U,
                  uu____0[i] = ZERO_ef_8c(););
  uint8_t uu____1[32U] = {0U};
  IndCpaPublicKeyUnpacked_d4 lit;
  memcpy(
      lit.t_as_ntt, uu____0,
      (size_t)2U * sizeof(libcrux_ml_kem_polynomial_PolynomialRingElement_1d));
  memcpy(lit.seed_for_A, uu____1, (size_t)32U * sizeof(uint8_t));
  lit.A[0U][0U] = ZERO_ef_8c();
  lit.A[0U][1U] = ZERO_ef_8c();
  lit.A[1U][0U] = ZERO_ef_8c();
  lit.A[1U][1U] = ZERO_ef_8c();
  return lit;
}

/**
This function found in impl {(libcrux_ml_kem::hash_functions::Hash<K> for
libcrux_ml_kem::hash_functions::portable::PortableHash<K>)}
*/
/**
A monomorphic instance of libcrux_ml_kem.hash_functions.portable.G_f1
with const generics
- K= 2
*/
static KRML_MUSTINLINE void G_f1_fd(Eurydice_slice input, uint8_t ret[64U]) {
  libcrux_ml_kem_hash_functions_portable_G(input, ret);
}

/**
This function found in impl {(libcrux_ml_kem::variant::Variant for
libcrux_ml_kem::variant::MlKem)}
*/
/**
A monomorphic instance of libcrux_ml_kem.variant.cpa_keygen_seed_d8
with types libcrux_ml_kem_hash_functions_portable_PortableHash[[$2size_t]]
with const generics
- K= 2
*/
static KRML_MUSTINLINE void cpa_keygen_seed_d8_10(
    Eurydice_slice key_generation_seed, uint8_t ret[64U]) {
  uint8_t seed[33U] = {0U};
  Eurydice_slice_copy(
      Eurydice_array_to_subslice2(
          seed, (size_t)0U,
          LIBCRUX_ML_KEM_CONSTANTS_CPA_PKE_KEY_GENERATION_SEED_SIZE, uint8_t),
      key_generation_seed, uint8_t);
  seed[LIBCRUX_ML_KEM_CONSTANTS_CPA_PKE_KEY_GENERATION_SEED_SIZE] =
      (uint8_t)(size_t)2U;
  uint8_t ret0[64U];
  G_f1_fd(Eurydice_array_to_slice((size_t)33U, seed, uint8_t), ret0);
  memcpy(ret, ret0, (size_t)64U * sizeof(uint8_t));
}

/**
A monomorphic instance of libcrux_ml_kem.hash_functions.portable.PortableHash
with const generics
- $2size_t
*/
typedef struct PortableHash_cf_s {
  libcrux_sha3_generic_keccak_KeccakState_17 shake128_state[2U];
} PortableHash_cf;

/**
A monomorphic instance of
libcrux_ml_kem.hash_functions.portable.shake128_init_absorb_final with const
generics
- K= 2
*/
static KRML_MUSTINLINE PortableHash_cf
shake128_init_absorb_final_fd(uint8_t input[2U][34U]) {
  libcrux_sha3_generic_keccak_KeccakState_17 shake128_state[2U];
  KRML_MAYBE_FOR2(
      i, (size_t)0U, (size_t)2U, (size_t)1U,
      shake128_state[i] = libcrux_sha3_portable_incremental_shake128_init(););
  KRML_MAYBE_FOR2(
      i, (size_t)0U, (size_t)2U, (size_t)1U, size_t i0 = i;
      libcrux_sha3_portable_incremental_shake128_absorb_final(
          &shake128_state[i0],
          Eurydice_array_to_slice((size_t)34U, input[i0], uint8_t)););
  /* Passing arrays by value in Rust generates a copy in C */
  libcrux_sha3_generic_keccak_KeccakState_17 copy_of_shake128_state[2U];
  memcpy(copy_of_shake128_state, shake128_state,
         (size_t)2U * sizeof(libcrux_sha3_generic_keccak_KeccakState_17));
  PortableHash_cf lit;
  memcpy(lit.shake128_state, copy_of_shake128_state,
         (size_t)2U * sizeof(libcrux_sha3_generic_keccak_KeccakState_17));
  return lit;
}

/**
This function found in impl {(libcrux_ml_kem::hash_functions::Hash<K> for
libcrux_ml_kem::hash_functions::portable::PortableHash<K>)}
*/
/**
A monomorphic instance of
libcrux_ml_kem.hash_functions.portable.shake128_init_absorb_final_f1 with const
generics
- K= 2
*/
static KRML_MUSTINLINE PortableHash_cf
shake128_init_absorb_final_f1_fd(uint8_t input[2U][34U]) {
  /* Passing arrays by value in Rust generates a copy in C */
  uint8_t copy_of_input[2U][34U];
  memcpy(copy_of_input, input, (size_t)2U * sizeof(uint8_t[34U]));
  return shake128_init_absorb_final_fd(copy_of_input);
}

/**
A monomorphic instance of
libcrux_ml_kem.hash_functions.portable.shake128_squeeze_first_three_blocks with
const generics
- K= 2
*/
static KRML_MUSTINLINE void shake128_squeeze_first_three_blocks_fd(
    PortableHash_cf *st, uint8_t ret[2U][504U]) {
  uint8_t out[2U][504U] = {{0U}};
  KRML_MAYBE_FOR2(
      i, (size_t)0U, (size_t)2U, (size_t)1U, size_t i0 = i;
      libcrux_sha3_portable_incremental_shake128_squeeze_first_three_blocks(
          &st->shake128_state[i0],
          Eurydice_array_to_slice((size_t)504U, out[i0], uint8_t)););
  memcpy(ret, out, (size_t)2U * sizeof(uint8_t[504U]));
}

/**
This function found in impl {(libcrux_ml_kem::hash_functions::Hash<K> for
libcrux_ml_kem::hash_functions::portable::PortableHash<K>)}
*/
/**
A monomorphic instance of
libcrux_ml_kem.hash_functions.portable.shake128_squeeze_first_three_blocks_f1
with const generics
- K= 2
*/
static KRML_MUSTINLINE void shake128_squeeze_first_three_blocks_f1_fd(
    PortableHash_cf *self, uint8_t ret[2U][504U]) {
  shake128_squeeze_first_three_blocks_fd(self, ret);
}

/**
 If `bytes` contains a set of uniformly random bytes, this function
 uniformly samples a ring element `â` that is treated as being the NTT
 representation of the corresponding polynomial `a`.

 Since rejection sampling is used, it is possible the supplied bytes are
 not enough to sample the element, in which case an `Err` is returned and the
 caller must try again with a fresh set of bytes.

 This function <strong>partially</strong> implements <strong>Algorithm
 6</strong> of the NIST FIPS 203 standard, We say "partially" because this
 implementation only accepts a finite set of bytes as input and returns an error
 if the set is not enough; Algorithm 6 of the FIPS 203 standard on the other
 hand samples from an infinite stream of bytes until the ring element is filled.
 Algorithm 6 is reproduced below:

 ```plaintext
 Input: byte stream B ∈ 𝔹*.
 Output: array â ∈ ℤ₂₅₆.

 i ← 0
 j ← 0
 while j < 256 do
     d₁ ← B[i] + 256·(B[i+1] mod 16)
     d₂ ← ⌊B[i+1]/16⌋ + 16·B[i+2]
     if d₁ < q then
         â[j] ← d₁
         j ← j + 1
     end if
     if d₂ < q and j < 256 then
         â[j] ← d₂
         j ← j + 1
     end if
     i ← i + 3
 end while
 return â
 ```

 The NIST FIPS 203 standard can be found at
 <https://csrc.nist.gov/pubs/fips/203/ipd>.
*/
/**
A monomorphic instance of
libcrux_ml_kem.sampling.sample_from_uniform_distribution_next with types
libcrux_ml_kem_vector_portable_vector_type_PortableVector with const generics
- K= 2
- N= 504
*/
static KRML_MUSTINLINE bool sample_from_uniform_distribution_next_64(
    uint8_t randomness[2U][504U], size_t *sampled_coefficients,
    int16_t (*out)[272U]) {
  KRML_MAYBE_FOR2(
      i0, (size_t)0U, (size_t)2U, (size_t)1U, size_t i1 = i0;
      for (size_t i = (size_t)0U; i < (size_t)504U / (size_t)24U; i++) {
        size_t r = i;
        if (sampled_coefficients[i1] <
            LIBCRUX_ML_KEM_CONSTANTS_COEFFICIENTS_IN_RING_ELEMENT) {
          Eurydice_slice uu____0 = Eurydice_array_to_subslice2(
              randomness[i1], r * (size_t)24U, r * (size_t)24U + (size_t)24U,
              uint8_t);
          size_t sampled = libcrux_ml_kem_vector_portable_rej_sample_0d(
              uu____0, Eurydice_array_to_subslice2(
                           out[i1], sampled_coefficients[i1],
                           sampled_coefficients[i1] + (size_t)16U, int16_t));
          size_t uu____1 = i1;
          sampled_coefficients[uu____1] =
              sampled_coefficients[uu____1] + sampled;
        }
      });
  bool done = true;
  KRML_MAYBE_FOR2(
      i, (size_t)0U, (size_t)2U, (size_t)1U, size_t i0 = i;
      if (sampled_coefficients[i0] >=
          LIBCRUX_ML_KEM_CONSTANTS_COEFFICIENTS_IN_RING_ELEMENT) {
        sampled_coefficients[i0] =
            LIBCRUX_ML_KEM_CONSTANTS_COEFFICIENTS_IN_RING_ELEMENT;
      } else { done = false; });
  return done;
}

/**
A monomorphic instance of
libcrux_ml_kem.hash_functions.portable.shake128_squeeze_next_block with const
generics
- K= 2
*/
static KRML_MUSTINLINE void shake128_squeeze_next_block_fd(
    PortableHash_cf *st, uint8_t ret[2U][168U]) {
  uint8_t out[2U][168U] = {{0U}};
  KRML_MAYBE_FOR2(
      i, (size_t)0U, (size_t)2U, (size_t)1U, size_t i0 = i;
      libcrux_sha3_portable_incremental_shake128_squeeze_next_block(
          &st->shake128_state[i0],
          Eurydice_array_to_slice((size_t)168U, out[i0], uint8_t)););
  memcpy(ret, out, (size_t)2U * sizeof(uint8_t[168U]));
}

/**
This function found in impl {(libcrux_ml_kem::hash_functions::Hash<K> for
libcrux_ml_kem::hash_functions::portable::PortableHash<K>)}
*/
/**
A monomorphic instance of
libcrux_ml_kem.hash_functions.portable.shake128_squeeze_next_block_f1 with const
generics
- K= 2
*/
static KRML_MUSTINLINE void shake128_squeeze_next_block_f1_fd(
    PortableHash_cf *self, uint8_t ret[2U][168U]) {
  shake128_squeeze_next_block_fd(self, ret);
}

/**
 If `bytes` contains a set of uniformly random bytes, this function
 uniformly samples a ring element `â` that is treated as being the NTT
 representation of the corresponding polynomial `a`.

 Since rejection sampling is used, it is possible the supplied bytes are
 not enough to sample the element, in which case an `Err` is returned and the
 caller must try again with a fresh set of bytes.

 This function <strong>partially</strong> implements <strong>Algorithm
 6</strong> of the NIST FIPS 203 standard, We say "partially" because this
 implementation only accepts a finite set of bytes as input and returns an error
 if the set is not enough; Algorithm 6 of the FIPS 203 standard on the other
 hand samples from an infinite stream of bytes until the ring element is filled.
 Algorithm 6 is reproduced below:

 ```plaintext
 Input: byte stream B ∈ 𝔹*.
 Output: array â ∈ ℤ₂₅₆.

 i ← 0
 j ← 0
 while j < 256 do
     d₁ ← B[i] + 256·(B[i+1] mod 16)
     d₂ ← ⌊B[i+1]/16⌋ + 16·B[i+2]
     if d₁ < q then
         â[j] ← d₁
         j ← j + 1
     end if
     if d₂ < q and j < 256 then
         â[j] ← d₂
         j ← j + 1
     end if
     i ← i + 3
 end while
 return â
 ```

 The NIST FIPS 203 standard can be found at
 <https://csrc.nist.gov/pubs/fips/203/ipd>.
*/
/**
A monomorphic instance of
libcrux_ml_kem.sampling.sample_from_uniform_distribution_next with types
libcrux_ml_kem_vector_portable_vector_type_PortableVector with const generics
- K= 2
- N= 168
*/
static KRML_MUSTINLINE bool sample_from_uniform_distribution_next_640(
    uint8_t randomness[2U][168U], size_t *sampled_coefficients,
    int16_t (*out)[272U]) {
  KRML_MAYBE_FOR2(
      i0, (size_t)0U, (size_t)2U, (size_t)1U, size_t i1 = i0;
      for (size_t i = (size_t)0U; i < (size_t)168U / (size_t)24U; i++) {
        size_t r = i;
        if (sampled_coefficients[i1] <
            LIBCRUX_ML_KEM_CONSTANTS_COEFFICIENTS_IN_RING_ELEMENT) {
          Eurydice_slice uu____0 = Eurydice_array_to_subslice2(
              randomness[i1], r * (size_t)24U, r * (size_t)24U + (size_t)24U,
              uint8_t);
          size_t sampled = libcrux_ml_kem_vector_portable_rej_sample_0d(
              uu____0, Eurydice_array_to_subslice2(
                           out[i1], sampled_coefficients[i1],
                           sampled_coefficients[i1] + (size_t)16U, int16_t));
          size_t uu____1 = i1;
          sampled_coefficients[uu____1] =
              sampled_coefficients[uu____1] + sampled;
        }
      });
  bool done = true;
  KRML_MAYBE_FOR2(
      i, (size_t)0U, (size_t)2U, (size_t)1U, size_t i0 = i;
      if (sampled_coefficients[i0] >=
          LIBCRUX_ML_KEM_CONSTANTS_COEFFICIENTS_IN_RING_ELEMENT) {
        sampled_coefficients[i0] =
            LIBCRUX_ML_KEM_CONSTANTS_COEFFICIENTS_IN_RING_ELEMENT;
      } else { done = false; });
  return done;
}

/**
A monomorphic instance of libcrux_ml_kem.sampling.sample_from_xof.closure
with types libcrux_ml_kem_vector_portable_vector_type_PortableVector,
libcrux_ml_kem_hash_functions_portable_PortableHash[[$2size_t]] with const
generics
- K= 2
*/
static libcrux_ml_kem_polynomial_PolynomialRingElement_1d closure_2b0(
    int16_t s[272U]) {
  return from_i16_array_ef_8c(
      Eurydice_array_to_subslice2(s, (size_t)0U, (size_t)256U, int16_t));
}

/**
A monomorphic instance of libcrux_ml_kem.sampling.sample_from_xof
with types libcrux_ml_kem_vector_portable_vector_type_PortableVector,
libcrux_ml_kem_hash_functions_portable_PortableHash[[$2size_t]] with const
generics
- K= 2
*/
static KRML_MUSTINLINE void sample_from_xof_2b0(
    uint8_t seeds[2U][34U],
    libcrux_ml_kem_polynomial_PolynomialRingElement_1d ret[2U]) {
  size_t sampled_coefficients[2U] = {0U};
  int16_t out[2U][272U] = {{0U}};
  /* Passing arrays by value in Rust generates a copy in C */
  uint8_t copy_of_seeds[2U][34U];
  memcpy(copy_of_seeds, seeds, (size_t)2U * sizeof(uint8_t[34U]));
  PortableHash_cf xof_state = shake128_init_absorb_final_f1_fd(copy_of_seeds);
  uint8_t randomness0[2U][504U];
  shake128_squeeze_first_three_blocks_f1_fd(&xof_state, randomness0);
  /* Passing arrays by value in Rust generates a copy in C */
  uint8_t copy_of_randomness0[2U][504U];
  memcpy(copy_of_randomness0, randomness0, (size_t)2U * sizeof(uint8_t[504U]));
  bool done = sample_from_uniform_distribution_next_64(
      copy_of_randomness0, sampled_coefficients, out);
  while (true) {
    if (done) {
      break;
    } else {
      uint8_t randomness[2U][168U];
      shake128_squeeze_next_block_f1_fd(&xof_state, randomness);
      /* Passing arrays by value in Rust generates a copy in C */
      uint8_t copy_of_randomness[2U][168U];
      memcpy(copy_of_randomness, randomness,
             (size_t)2U * sizeof(uint8_t[168U]));
      done = sample_from_uniform_distribution_next_640(
          copy_of_randomness, sampled_coefficients, out);
    }
  }
  /* Passing arrays by value in Rust generates a copy in C */
  int16_t copy_of_out[2U][272U];
  memcpy(copy_of_out, out, (size_t)2U * sizeof(int16_t[272U]));
  libcrux_ml_kem_polynomial_PolynomialRingElement_1d ret0[2U];
  KRML_MAYBE_FOR2(i, (size_t)0U, (size_t)2U, (size_t)1U,
                  ret0[i] = closure_2b0(copy_of_out[i]););
  memcpy(
      ret, ret0,
      (size_t)2U * sizeof(libcrux_ml_kem_polynomial_PolynomialRingElement_1d));
}

/**
A monomorphic instance of libcrux_ml_kem.matrix.sample_matrix_A
with types libcrux_ml_kem_vector_portable_vector_type_PortableVector,
libcrux_ml_kem_hash_functions_portable_PortableHash[[$2size_t]] with const
generics
- K= 2
*/
static KRML_MUSTINLINE void sample_matrix_A_2b0(
    libcrux_ml_kem_polynomial_PolynomialRingElement_1d (*A_transpose)[2U],
    uint8_t seed[34U], bool transpose) {
  KRML_MAYBE_FOR2(
      i0, (size_t)0U, (size_t)2U, (size_t)1U, size_t i1 = i0;
      /* Passing arrays by value in Rust generates a copy in C */
      uint8_t copy_of_seed[34U];
      memcpy(copy_of_seed, seed, (size_t)34U * sizeof(uint8_t));
      uint8_t seeds[2U][34U]; KRML_MAYBE_FOR2(
          i, (size_t)0U, (size_t)2U, (size_t)1U,
          memcpy(seeds[i], copy_of_seed, (size_t)34U * sizeof(uint8_t)););
      KRML_MAYBE_FOR2(i, (size_t)0U, (size_t)2U, (size_t)1U, size_t j = i;
                      seeds[j][32U] = (uint8_t)i1; seeds[j][33U] = (uint8_t)j;);
      /* Passing arrays by value in Rust generates a copy in C */
      uint8_t copy_of_seeds[2U][34U];
      memcpy(copy_of_seeds, seeds, (size_t)2U * sizeof(uint8_t[34U]));
      libcrux_ml_kem_polynomial_PolynomialRingElement_1d sampled[2U];
      sample_from_xof_2b0(copy_of_seeds, sampled);
      for (size_t i = (size_t)0U;
           i < Eurydice_slice_len(
                   Eurydice_array_to_slice(
                       (size_t)2U, sampled,
                       libcrux_ml_kem_polynomial_PolynomialRingElement_1d),
                   libcrux_ml_kem_polynomial_PolynomialRingElement_1d);
           i++) {
        size_t j = i;
        libcrux_ml_kem_polynomial_PolynomialRingElement_1d sample = sampled[j];
        if (transpose) {
          A_transpose[j][i1] = sample;
        } else {
          A_transpose[i1][j] = sample;
        }
      });
}

/**
A monomorphic instance of libcrux_ml_kem.hash_functions.portable.PRFxN
with const generics
- K= 2
- LEN= 192
*/
static KRML_MUSTINLINE void PRFxN_49(uint8_t (*input)[33U],
                                     uint8_t ret[2U][192U]) {
  uint8_t out[2U][192U] = {{0U}};
  KRML_MAYBE_FOR2(
      i, (size_t)0U, (size_t)2U, (size_t)1U, size_t i0 = i;
      libcrux_sha3_portable_shake256(
          Eurydice_array_to_slice((size_t)192U, out[i0], uint8_t),
          Eurydice_array_to_slice((size_t)33U, input[i0], uint8_t)););
  memcpy(ret, out, (size_t)2U * sizeof(uint8_t[192U]));
}

/**
This function found in impl {(libcrux_ml_kem::hash_functions::Hash<K> for
libcrux_ml_kem::hash_functions::portable::PortableHash<K>)}
*/
/**
A monomorphic instance of libcrux_ml_kem.hash_functions.portable.PRFxN_f1
with const generics
- K= 2
- LEN= 192
*/
static KRML_MUSTINLINE void PRFxN_f1_49(uint8_t (*input)[33U],
                                        uint8_t ret[2U][192U]) {
  PRFxN_49(input, ret);
}

/**
A monomorphic instance of
libcrux_ml_kem.sampling.sample_from_binomial_distribution with types
libcrux_ml_kem_vector_portable_vector_type_PortableVector with const generics
- ETA= 3
*/
static KRML_MUSTINLINE libcrux_ml_kem_polynomial_PolynomialRingElement_1d
sample_from_binomial_distribution_1b(Eurydice_slice randomness) {
  return sample_from_binomial_distribution_3_8c(randomness);
}

/**
 Sample a vector of ring elements from a centered binomial distribution and
 convert them into their NTT representations.
*/
/**
A monomorphic instance of libcrux_ml_kem.ind_cpa.sample_vector_cbd_then_ntt
with types libcrux_ml_kem_vector_portable_vector_type_PortableVector,
libcrux_ml_kem_hash_functions_portable_PortableHash[[$2size_t]] with const
generics
- K= 2
- ETA= 3
- ETA_RANDOMNESS_SIZE= 192
*/
static KRML_MUSTINLINE uint8_t sample_vector_cbd_then_ntt_3b0(
    libcrux_ml_kem_polynomial_PolynomialRingElement_1d *re_as_ntt,
    uint8_t prf_input[33U], uint8_t domain_separator) {
  /* Passing arrays by value in Rust generates a copy in C */
  uint8_t copy_of_prf_input[33U];
  memcpy(copy_of_prf_input, prf_input, (size_t)33U * sizeof(uint8_t));
  uint8_t prf_inputs[2U][33U];
  KRML_MAYBE_FOR2(
      i, (size_t)0U, (size_t)2U, (size_t)1U,
      memcpy(prf_inputs[i], copy_of_prf_input, (size_t)33U * sizeof(uint8_t)););
  domain_separator =
      libcrux_ml_kem_utils_prf_input_inc_fd(prf_inputs, domain_separator);
  uint8_t prf_outputs[2U][192U];
  PRFxN_f1_49(prf_inputs, prf_outputs);
  KRML_MAYBE_FOR2(
      i, (size_t)0U, (size_t)2U, (size_t)1U, size_t i0 = i;
      re_as_ntt[i0] = sample_from_binomial_distribution_1b(
          Eurydice_array_to_slice((size_t)192U, prf_outputs[i0], uint8_t));
      ntt_binomially_sampled_ring_element_8c(&re_as_ntt[i0]););
  return domain_separator;
}

/**
A monomorphic instance of K.
with types libcrux_ml_kem_polynomial_PolynomialRingElement
libcrux_ml_kem_vector_portable_vector_type_PortableVector[2size_t], uint8_t

*/
typedef struct tuple_400_s {
  libcrux_ml_kem_polynomial_PolynomialRingElement_1d fst[2U];
  uint8_t snd;
} tuple_400;

/**
A monomorphic instance of libcrux_ml_kem.ind_cpa.sample_vector_cbd_then_ntt_out
with types libcrux_ml_kem_vector_portable_vector_type_PortableVector,
libcrux_ml_kem_hash_functions_portable_PortableHash[[$2size_t]] with const
generics
- K= 2
- ETA= 3
- ETA_RANDOMNESS_SIZE= 192
*/
static KRML_MUSTINLINE tuple_400 sample_vector_cbd_then_ntt_out_3b0(
    uint8_t prf_input[33U], uint8_t domain_separator) {
  libcrux_ml_kem_polynomial_PolynomialRingElement_1d re_as_ntt[2U];
  KRML_MAYBE_FOR2(i, (size_t)0U, (size_t)2U, (size_t)1U,
                  re_as_ntt[i] = ZERO_ef_8c(););
  libcrux_ml_kem_polynomial_PolynomialRingElement_1d *uu____0 = re_as_ntt;
  uint8_t uu____1[33U];
  memcpy(uu____1, prf_input, (size_t)33U * sizeof(uint8_t));
  domain_separator =
      sample_vector_cbd_then_ntt_3b0(uu____0, uu____1, domain_separator);
  /* Passing arrays by value in Rust generates a copy in C */
  libcrux_ml_kem_polynomial_PolynomialRingElement_1d copy_of_re_as_ntt[2U];
  memcpy(
      copy_of_re_as_ntt, re_as_ntt,
      (size_t)2U * sizeof(libcrux_ml_kem_polynomial_PolynomialRingElement_1d));
  tuple_400 lit;
  memcpy(
      lit.fst, copy_of_re_as_ntt,
      (size_t)2U * sizeof(libcrux_ml_kem_polynomial_PolynomialRingElement_1d));
  lit.snd = domain_separator;
  return lit;
}

/**
 Given two polynomial ring elements `lhs` and `rhs`, compute the pointwise
 sum of their constituent coefficients.
*/
/**
A monomorphic instance of libcrux_ml_kem.polynomial.add_to_ring_element
with types libcrux_ml_kem_vector_portable_vector_type_PortableVector
with const generics
- K= 2
*/
static KRML_MUSTINLINE void add_to_ring_element_a0(
    libcrux_ml_kem_polynomial_PolynomialRingElement_1d *myself,
    libcrux_ml_kem_polynomial_PolynomialRingElement_1d *rhs) {
  for (size_t i = (size_t)0U;
       i < Eurydice_slice_len(
               Eurydice_array_to_slice(
                   (size_t)16U, myself->coefficients,
                   libcrux_ml_kem_vector_portable_vector_type_PortableVector),
               libcrux_ml_kem_vector_portable_vector_type_PortableVector);
       i++) {
    size_t i0 = i;
    libcrux_ml_kem_vector_portable_vector_type_PortableVector uu____0 =
        libcrux_ml_kem_vector_portable_add_0d(myself->coefficients[i0],
                                              &rhs->coefficients[i0]);
    myself->coefficients[i0] = uu____0;
  }
}

/**
This function found in impl
{libcrux_ml_kem::polynomial::PolynomialRingElement<Vector>[TraitClause@0,
TraitClause@1]#2}
*/
/**
A monomorphic instance of libcrux_ml_kem.polynomial.add_to_ring_element_ef
with types libcrux_ml_kem_vector_portable_vector_type_PortableVector
with const generics
- K= 2
*/
static KRML_MUSTINLINE void add_to_ring_element_ef_a0(
    libcrux_ml_kem_polynomial_PolynomialRingElement_1d *self,
    libcrux_ml_kem_polynomial_PolynomialRingElement_1d *rhs) {
  add_to_ring_element_a0(self, rhs);
}

/**
 Compute Â ◦ ŝ + ê
*/
/**
A monomorphic instance of libcrux_ml_kem.matrix.compute_As_plus_e
with types libcrux_ml_kem_vector_portable_vector_type_PortableVector
with const generics
- K= 2
*/
static KRML_MUSTINLINE void compute_As_plus_e_a0(
    libcrux_ml_kem_polynomial_PolynomialRingElement_1d *t_as_ntt,
    libcrux_ml_kem_polynomial_PolynomialRingElement_1d (*matrix_A)[2U],
    libcrux_ml_kem_polynomial_PolynomialRingElement_1d *s_as_ntt,
    libcrux_ml_kem_polynomial_PolynomialRingElement_1d *error_as_ntt) {
  for (size_t i = (size_t)0U;
       i < Eurydice_slice_len(
               Eurydice_array_to_slice(
                   (size_t)2U, matrix_A,
                   libcrux_ml_kem_polynomial_PolynomialRingElement_1d[2U]),
               libcrux_ml_kem_polynomial_PolynomialRingElement_1d[2U]);
       i++) {
    size_t i0 = i;
    libcrux_ml_kem_polynomial_PolynomialRingElement_1d *row = matrix_A[i0];
    libcrux_ml_kem_polynomial_PolynomialRingElement_1d uu____0 = ZERO_ef_8c();
    t_as_ntt[i0] = uu____0;
    for (size_t i1 = (size_t)0U;
         i1 < Eurydice_slice_len(
                  Eurydice_array_to_slice(
                      (size_t)2U, row,
                      libcrux_ml_kem_polynomial_PolynomialRingElement_1d),
                  libcrux_ml_kem_polynomial_PolynomialRingElement_1d);
         i1++) {
      size_t j = i1;
      libcrux_ml_kem_polynomial_PolynomialRingElement_1d *matrix_element =
          &row[j];
      libcrux_ml_kem_polynomial_PolynomialRingElement_1d product =
          ntt_multiply_ef_8c(matrix_element, &s_as_ntt[j]);
      add_to_ring_element_ef_a0(&t_as_ntt[i0], &product);
    }
    add_standard_error_reduce_ef_8c(&t_as_ntt[i0], &error_as_ntt[i0]);
  }
}

/**
 This function implements most of <strong>Algorithm 12</strong> of the
 NIST FIPS 203 specification; this is the Kyber CPA-PKE key generation
 algorithm.

 We say "most of" since Algorithm 12 samples the required randomness within
 the function itself, whereas this implementation expects it to be provided
 through the `key_generation_seed` parameter.

 Algorithm 12 is reproduced below:

 ```plaintext
 Output: encryption key ekₚₖₑ ∈ 𝔹^{384k+32}.
 Output: decryption key dkₚₖₑ ∈ 𝔹^{384k}.

 d ←$ B
 (ρ,σ) ← G(d)
 N ← 0
 for (i ← 0; i < k; i++)
     for(j ← 0; j < k; j++)
         Â[i,j] ← SampleNTT(XOF(ρ, i, j))
     end for
 end for
 for(i ← 0; i < k; i++)
     s[i] ← SamplePolyCBD_{η₁}(PRF_{η₁}(σ,N))
     N ← N + 1
 end for
 for(i ← 0; i < k; i++)
     e[i] ← SamplePolyCBD_{η₂}(PRF_{η₂}(σ,N))
     N ← N + 1
 end for
 ŝ ← NTT(s)
 ê ← NTT(e)
 t̂ ← Â◦ŝ + ê
 ekₚₖₑ ← ByteEncode₁₂(t̂) ‖ ρ
 dkₚₖₑ ← ByteEncode₁₂(ŝ)
 ```

 The NIST FIPS 203 standard can be found at
 <https://csrc.nist.gov/pubs/fips/203/ipd>.
*/
/**
A monomorphic instance of libcrux_ml_kem.ind_cpa.generate_keypair_unpacked
with types libcrux_ml_kem_vector_portable_vector_type_PortableVector,
libcrux_ml_kem_hash_functions_portable_PortableHash[[$2size_t]],
libcrux_ml_kem_variant_MlKem with const generics
- K= 2
- ETA1= 3
- ETA1_RANDOMNESS_SIZE= 192
*/
static KRML_MUSTINLINE void generate_keypair_unpacked_1c0(
    Eurydice_slice key_generation_seed,
    IndCpaPrivateKeyUnpacked_d4 *private_key,
    IndCpaPublicKeyUnpacked_d4 *public_key) {
  uint8_t hashed[64U];
  cpa_keygen_seed_d8_10(key_generation_seed, hashed);
  Eurydice_slice_uint8_t_x2 uu____0 = Eurydice_slice_split_at(
      Eurydice_array_to_slice((size_t)64U, hashed, uint8_t), (size_t)32U,
      uint8_t, Eurydice_slice_uint8_t_x2);
  Eurydice_slice seed_for_A = uu____0.fst;
  Eurydice_slice seed_for_secret_and_error = uu____0.snd;
  libcrux_ml_kem_polynomial_PolynomialRingElement_1d(*uu____1)[2U] =
      public_key->A;
  uint8_t ret[34U];
  libcrux_ml_kem_utils_into_padded_array_b6(seed_for_A, ret);
  sample_matrix_A_2b0(uu____1, ret, true);
  uint8_t prf_input[33U];
  libcrux_ml_kem_utils_into_padded_array_c8(seed_for_secret_and_error,
                                            prf_input);
  libcrux_ml_kem_polynomial_PolynomialRingElement_1d *uu____2 =
      private_key->secret_as_ntt;
  /* Passing arrays by value in Rust generates a copy in C */
  uint8_t copy_of_prf_input0[33U];
  memcpy(copy_of_prf_input0, prf_input, (size_t)33U * sizeof(uint8_t));
  uint8_t domain_separator =
      sample_vector_cbd_then_ntt_3b0(uu____2, copy_of_prf_input0, 0U);
  /* Passing arrays by value in Rust generates a copy in C */
  uint8_t copy_of_prf_input[33U];
  memcpy(copy_of_prf_input, prf_input, (size_t)33U * sizeof(uint8_t));
  libcrux_ml_kem_polynomial_PolynomialRingElement_1d error_as_ntt[2U];
  memcpy(
      error_as_ntt,
      sample_vector_cbd_then_ntt_out_3b0(copy_of_prf_input, domain_separator)
          .fst,
      (size_t)2U * sizeof(libcrux_ml_kem_polynomial_PolynomialRingElement_1d));
  compute_As_plus_e_a0(public_key->t_as_ntt, public_key->A,
                       private_key->secret_as_ntt, error_as_ntt);
  uint8_t uu____5[32U];
  core_result_Result_fb dst;
  Eurydice_slice_to_array2(&dst, seed_for_A, Eurydice_slice, uint8_t[32U]);
  core_result_unwrap_26_b3(dst, uu____5);
  memcpy(public_key->seed_for_A, uu____5, (size_t)32U * sizeof(uint8_t));
}

/**
 Serialize the secret key from the unpacked key pair generation.
*/
/**
A monomorphic instance of libcrux_ml_kem.ind_cpa.serialize_unpacked_secret_key
with types libcrux_ml_kem_vector_portable_vector_type_PortableVector
with const generics
- K= 2
- PRIVATE_KEY_SIZE= 768
- PUBLIC_KEY_SIZE= 800
- RANKED_BYTES_PER_RING_ELEMENT= 768
*/
static libcrux_ml_kem_utils_extraction_helper_Keypair512
serialize_unpacked_secret_key_6d(IndCpaPublicKeyUnpacked_d4 *public_key,
                                 IndCpaPrivateKeyUnpacked_d4 *private_key) {
  uint8_t public_key_serialized[800U];
  serialize_public_key_86(
      public_key->t_as_ntt,
      Eurydice_array_to_slice((size_t)32U, public_key->seed_for_A, uint8_t),
      public_key_serialized);
  uint8_t secret_key_serialized[768U];
  serialize_secret_key_64(private_key->secret_as_ntt, secret_key_serialized);
  /* Passing arrays by value in Rust generates a copy in C */
  uint8_t copy_of_secret_key_serialized[768U];
  memcpy(copy_of_secret_key_serialized, secret_key_serialized,
         (size_t)768U * sizeof(uint8_t));
  /* Passing arrays by value in Rust generates a copy in C */
  uint8_t copy_of_public_key_serialized[800U];
  memcpy(copy_of_public_key_serialized, public_key_serialized,
         (size_t)800U * sizeof(uint8_t));
  libcrux_ml_kem_utils_extraction_helper_Keypair512 lit;
  memcpy(lit.fst, copy_of_secret_key_serialized,
         (size_t)768U * sizeof(uint8_t));
  memcpy(lit.snd, copy_of_public_key_serialized,
         (size_t)800U * sizeof(uint8_t));
  return lit;
}

/**
A monomorphic instance of libcrux_ml_kem.ind_cpa.generate_keypair
with types libcrux_ml_kem_vector_portable_vector_type_PortableVector,
libcrux_ml_kem_hash_functions_portable_PortableHash[[$2size_t]],
libcrux_ml_kem_variant_MlKem with const generics
- K= 2
- PRIVATE_KEY_SIZE= 768
- PUBLIC_KEY_SIZE= 800
- RANKED_BYTES_PER_RING_ELEMENT= 768
- ETA1= 3
- ETA1_RANDOMNESS_SIZE= 192
*/
static KRML_MUSTINLINE libcrux_ml_kem_utils_extraction_helper_Keypair512
generate_keypair_150(Eurydice_slice key_generation_seed) {
  IndCpaPrivateKeyUnpacked_d4 private_key = default_1a_a0();
  IndCpaPublicKeyUnpacked_d4 public_key = default_8d_a0();
  generate_keypair_unpacked_1c0(key_generation_seed, &private_key, &public_key);
  return serialize_unpacked_secret_key_6d(&public_key, &private_key);
}

/**
 Serialize the secret key.
*/
/**
A monomorphic instance of libcrux_ml_kem.ind_cca.serialize_kem_secret_key_mut
with types libcrux_ml_kem_hash_functions_portable_PortableHash[[$2size_t]]
with const generics
- K= 2
- SERIALIZED_KEY_LEN= 1632
*/
static KRML_MUSTINLINE void serialize_kem_secret_key_mut_30(
    Eurydice_slice private_key, Eurydice_slice public_key,
    Eurydice_slice implicit_rejection_value, uint8_t *serialized) {
  size_t pointer = (size_t)0U;
  uint8_t *uu____0 = serialized;
  size_t uu____1 = pointer;
  size_t uu____2 = pointer;
  Eurydice_slice_copy(
      Eurydice_array_to_subslice2(
          uu____0, uu____1, uu____2 + Eurydice_slice_len(private_key, uint8_t),
          uint8_t),
      private_key, uint8_t);
  pointer = pointer + Eurydice_slice_len(private_key, uint8_t);
  uint8_t *uu____3 = serialized;
  size_t uu____4 = pointer;
  size_t uu____5 = pointer;
  Eurydice_slice_copy(
      Eurydice_array_to_subslice2(
          uu____3, uu____4, uu____5 + Eurydice_slice_len(public_key, uint8_t),
          uint8_t),
      public_key, uint8_t);
  pointer = pointer + Eurydice_slice_len(public_key, uint8_t);
  Eurydice_slice uu____6 = Eurydice_array_to_subslice2(
      serialized, pointer, pointer + LIBCRUX_ML_KEM_CONSTANTS_H_DIGEST_SIZE,
      uint8_t);
  uint8_t ret[32U];
  H_f1_fd(public_key, ret);
  Eurydice_slice_copy(
      uu____6, Eurydice_array_to_slice((size_t)32U, ret, uint8_t), uint8_t);
  pointer = pointer + LIBCRUX_ML_KEM_CONSTANTS_H_DIGEST_SIZE;
  uint8_t *uu____7 = serialized;
  size_t uu____8 = pointer;
  size_t uu____9 = pointer;
  Eurydice_slice_copy(
      Eurydice_array_to_subslice2(
          uu____7, uu____8,
          uu____9 + Eurydice_slice_len(implicit_rejection_value, uint8_t),
          uint8_t),
      implicit_rejection_value, uint8_t);
}

/**
A monomorphic instance of libcrux_ml_kem.ind_cca.serialize_kem_secret_key
with types libcrux_ml_kem_hash_functions_portable_PortableHash[[$2size_t]]
with const generics
- K= 2
- SERIALIZED_KEY_LEN= 1632
*/
static KRML_MUSTINLINE void serialize_kem_secret_key_30(
    Eurydice_slice private_key, Eurydice_slice public_key,
    Eurydice_slice implicit_rejection_value, uint8_t ret[1632U]) {
  uint8_t out[1632U] = {0U};
  serialize_kem_secret_key_mut_30(private_key, public_key,
                                  implicit_rejection_value, out);
  memcpy(ret, out, (size_t)1632U * sizeof(uint8_t));
}

/**
 Packed API

 Generate a key pair.

 Depending on the `Vector` and `Hasher` used, this requires different hardware
 features
*/
/**
A monomorphic instance of libcrux_ml_kem.ind_cca.generate_keypair
with types libcrux_ml_kem_vector_portable_vector_type_PortableVector,
libcrux_ml_kem_hash_functions_portable_PortableHash[[$2size_t]],
libcrux_ml_kem_variant_MlKem with const generics
- K= 2
- CPA_PRIVATE_KEY_SIZE= 768
- PRIVATE_KEY_SIZE= 1632
- PUBLIC_KEY_SIZE= 800
- RANKED_BYTES_PER_RING_ELEMENT= 768
- ETA1= 3
- ETA1_RANDOMNESS_SIZE= 192
*/
libcrux_ml_kem_types_MlKemKeyPair_3e
libcrux_ml_kem_ind_cca_generate_keypair_f80(uint8_t randomness[64U]) {
  Eurydice_slice ind_cpa_keypair_randomness = Eurydice_array_to_subslice2(
      randomness, (size_t)0U,
      LIBCRUX_ML_KEM_CONSTANTS_CPA_PKE_KEY_GENERATION_SEED_SIZE, uint8_t);
  Eurydice_slice implicit_rejection_value = Eurydice_array_to_subslice_from(
      (size_t)64U, randomness,
      LIBCRUX_ML_KEM_CONSTANTS_CPA_PKE_KEY_GENERATION_SEED_SIZE, uint8_t,
      size_t);
  libcrux_ml_kem_utils_extraction_helper_Keypair512 uu____0 =
      generate_keypair_150(ind_cpa_keypair_randomness);
  uint8_t ind_cpa_private_key[768U];
  memcpy(ind_cpa_private_key, uu____0.fst, (size_t)768U * sizeof(uint8_t));
  uint8_t public_key[800U];
  memcpy(public_key, uu____0.snd, (size_t)800U * sizeof(uint8_t));
  uint8_t secret_key_serialized[1632U];
  serialize_kem_secret_key_30(
      Eurydice_array_to_slice((size_t)768U, ind_cpa_private_key, uint8_t),
      Eurydice_array_to_slice((size_t)800U, public_key, uint8_t),
      implicit_rejection_value, secret_key_serialized);
  /* Passing arrays by value in Rust generates a copy in C */
  uint8_t copy_of_secret_key_serialized[1632U];
  memcpy(copy_of_secret_key_serialized, secret_key_serialized,
         (size_t)1632U * sizeof(uint8_t));
  libcrux_ml_kem_types_MlKemPrivateKey_fa private_key =
      libcrux_ml_kem_types_from_9a_2a(copy_of_secret_key_serialized);
  libcrux_ml_kem_types_MlKemPrivateKey_fa uu____2 = private_key;
  /* Passing arrays by value in Rust generates a copy in C */
  uint8_t copy_of_public_key[800U];
  memcpy(copy_of_public_key, public_key, (size_t)800U * sizeof(uint8_t));
  return libcrux_ml_kem_types_from_3a_fa(
      uu____2, libcrux_ml_kem_types_from_5f_4d(copy_of_public_key));
}

/**
This function found in impl {(libcrux_ml_kem::variant::Variant for
libcrux_ml_kem::variant::MlKem)}
*/
/**
A monomorphic instance of libcrux_ml_kem.variant.entropy_preprocess_d8
with types libcrux_ml_kem_hash_functions_portable_PortableHash[[$2size_t]]
with const generics
- K= 2
*/
static KRML_MUSTINLINE void entropy_preprocess_d8_10(Eurydice_slice randomness,
                                                     uint8_t ret[32U]) {
  uint8_t out[32U] = {0U};
  Eurydice_slice_copy(Eurydice_array_to_slice((size_t)32U, out, uint8_t),
                      randomness, uint8_t);
  memcpy(ret, out, (size_t)32U * sizeof(uint8_t));
}

/**
A monomorphic instance of libcrux_ml_kem.ind_cpa.build_unpacked_public_key_mut
with types libcrux_ml_kem_vector_portable_vector_type_PortableVector,
libcrux_ml_kem_hash_functions_portable_PortableHash[[$2size_t]] with const
generics
- K= 2
- T_AS_NTT_ENCODED_SIZE= 768
*/
static KRML_MUSTINLINE void build_unpacked_public_key_mut_3f0(
    Eurydice_slice public_key,
    IndCpaPublicKeyUnpacked_d4 *unpacked_public_key) {
  Eurydice_slice uu____0 =
      Eurydice_slice_subslice_to(public_key, (size_t)768U, uint8_t, size_t);
  deserialize_ring_elements_reduced_a0(uu____0, unpacked_public_key->t_as_ntt);
  Eurydice_slice seed =
      Eurydice_slice_subslice_from(public_key, (size_t)768U, uint8_t, size_t);
  libcrux_ml_kem_polynomial_PolynomialRingElement_1d(*uu____1)[2U] =
      unpacked_public_key->A;
  uint8_t ret[34U];
  libcrux_ml_kem_utils_into_padded_array_b6(seed, ret);
  sample_matrix_A_2b0(uu____1, ret, false);
}

/**
A monomorphic instance of libcrux_ml_kem.ind_cpa.build_unpacked_public_key
with types libcrux_ml_kem_vector_portable_vector_type_PortableVector,
libcrux_ml_kem_hash_functions_portable_PortableHash[[$2size_t]] with const
generics
- K= 2
- T_AS_NTT_ENCODED_SIZE= 768
*/
static KRML_MUSTINLINE IndCpaPublicKeyUnpacked_d4
build_unpacked_public_key_3f0(Eurydice_slice public_key) {
  IndCpaPublicKeyUnpacked_d4 unpacked_public_key = default_8d_a0();
  build_unpacked_public_key_mut_3f0(public_key, &unpacked_public_key);
  return unpacked_public_key;
}

/**
A monomorphic instance of libcrux_ml_kem.hash_functions.portable.PRFxN
with const generics
- K= 2
- LEN= 128
*/
static KRML_MUSTINLINE void PRFxN_490(uint8_t (*input)[33U],
                                      uint8_t ret[2U][128U]) {
  uint8_t out[2U][128U] = {{0U}};
  KRML_MAYBE_FOR2(
      i, (size_t)0U, (size_t)2U, (size_t)1U, size_t i0 = i;
      libcrux_sha3_portable_shake256(
          Eurydice_array_to_slice((size_t)128U, out[i0], uint8_t),
          Eurydice_array_to_slice((size_t)33U, input[i0], uint8_t)););
  memcpy(ret, out, (size_t)2U * sizeof(uint8_t[128U]));
}

/**
This function found in impl {(libcrux_ml_kem::hash_functions::Hash<K> for
libcrux_ml_kem::hash_functions::portable::PortableHash<K>)}
*/
/**
A monomorphic instance of libcrux_ml_kem.hash_functions.portable.PRFxN_f1
with const generics
- K= 2
- LEN= 128
*/
static KRML_MUSTINLINE void PRFxN_f1_490(uint8_t (*input)[33U],
                                         uint8_t ret[2U][128U]) {
  PRFxN_490(input, ret);
}

/**
 Sample a vector of ring elements from a centered binomial distribution.
*/
/**
A monomorphic instance of libcrux_ml_kem.ind_cpa.sample_ring_element_cbd
with types libcrux_ml_kem_vector_portable_vector_type_PortableVector,
libcrux_ml_kem_hash_functions_portable_PortableHash[[$2size_t]] with const
generics
- K= 2
- ETA2_RANDOMNESS_SIZE= 128
- ETA2= 2
*/
static KRML_MUSTINLINE tuple_400
sample_ring_element_cbd_3b0(uint8_t prf_input[33U], uint8_t domain_separator) {
  libcrux_ml_kem_polynomial_PolynomialRingElement_1d error_1[2U];
  KRML_MAYBE_FOR2(i, (size_t)0U, (size_t)2U, (size_t)1U,
                  error_1[i] = ZERO_ef_8c(););
  /* Passing arrays by value in Rust generates a copy in C */
  uint8_t copy_of_prf_input[33U];
  memcpy(copy_of_prf_input, prf_input, (size_t)33U * sizeof(uint8_t));
  uint8_t prf_inputs[2U][33U];
  KRML_MAYBE_FOR2(
      i, (size_t)0U, (size_t)2U, (size_t)1U,
      memcpy(prf_inputs[i], copy_of_prf_input, (size_t)33U * sizeof(uint8_t)););
  domain_separator =
      libcrux_ml_kem_utils_prf_input_inc_fd(prf_inputs, domain_separator);
  uint8_t prf_outputs[2U][128U];
  PRFxN_f1_490(prf_inputs, prf_outputs);
  KRML_MAYBE_FOR2(
      i, (size_t)0U, (size_t)2U, (size_t)1U, size_t i0 = i;
      libcrux_ml_kem_polynomial_PolynomialRingElement_1d uu____1 =
          sample_from_binomial_distribution_a0(
              Eurydice_array_to_slice((size_t)128U, prf_outputs[i0], uint8_t));
      error_1[i0] = uu____1;);
  /* Passing arrays by value in Rust generates a copy in C */
  libcrux_ml_kem_polynomial_PolynomialRingElement_1d copy_of_error_1[2U];
  memcpy(
      copy_of_error_1, error_1,
      (size_t)2U * sizeof(libcrux_ml_kem_polynomial_PolynomialRingElement_1d));
  tuple_400 lit;
  memcpy(
      lit.fst, copy_of_error_1,
      (size_t)2U * sizeof(libcrux_ml_kem_polynomial_PolynomialRingElement_1d));
  lit.snd = domain_separator;
  return lit;
}

/**
This function found in impl {(libcrux_ml_kem::hash_functions::Hash<K> for
libcrux_ml_kem::hash_functions::portable::PortableHash<K>)}
*/
/**
A monomorphic instance of libcrux_ml_kem.hash_functions.portable.PRF_f1
with const generics
- K= 2
- LEN= 128
*/
static KRML_MUSTINLINE void PRF_f1_490(Eurydice_slice input,
                                       uint8_t ret[128U]) {
  PRF_a6(input, ret);
}

/**
A monomorphic instance of libcrux_ml_kem.invert_ntt.invert_ntt_montgomery
with types libcrux_ml_kem_vector_portable_vector_type_PortableVector
with const generics
- K= 2
*/
static KRML_MUSTINLINE void invert_ntt_montgomery_a0(
    libcrux_ml_kem_polynomial_PolynomialRingElement_1d *re) {
  size_t zeta_i =
      LIBCRUX_ML_KEM_CONSTANTS_COEFFICIENTS_IN_RING_ELEMENT / (size_t)2U;
  invert_ntt_at_layer_1_8c(&zeta_i, re);
  invert_ntt_at_layer_2_8c(&zeta_i, re);
  invert_ntt_at_layer_3_8c(&zeta_i, re);
  invert_ntt_at_layer_4_plus_8c(&zeta_i, re, (size_t)4U);
  invert_ntt_at_layer_4_plus_8c(&zeta_i, re, (size_t)5U);
  invert_ntt_at_layer_4_plus_8c(&zeta_i, re, (size_t)6U);
  invert_ntt_at_layer_4_plus_8c(&zeta_i, re, (size_t)7U);
  poly_barrett_reduce_ef_8c(re);
}

/**
 Compute u := InvertNTT(Aᵀ ◦ r̂) + e₁
*/
/**
A monomorphic instance of libcrux_ml_kem.matrix.compute_vector_u
with types libcrux_ml_kem_vector_portable_vector_type_PortableVector
with const generics
- K= 2
*/
static KRML_MUSTINLINE void compute_vector_u_a0(
    libcrux_ml_kem_polynomial_PolynomialRingElement_1d (*a_as_ntt)[2U],
    libcrux_ml_kem_polynomial_PolynomialRingElement_1d *r_as_ntt,
    libcrux_ml_kem_polynomial_PolynomialRingElement_1d *error_1,
    libcrux_ml_kem_polynomial_PolynomialRingElement_1d ret[2U]) {
  libcrux_ml_kem_polynomial_PolynomialRingElement_1d result[2U];
  KRML_MAYBE_FOR2(i, (size_t)0U, (size_t)2U, (size_t)1U,
                  result[i] = ZERO_ef_8c(););
  for (size_t i0 = (size_t)0U;
       i0 < Eurydice_slice_len(
                Eurydice_array_to_slice(
                    (size_t)2U, a_as_ntt,
                    libcrux_ml_kem_polynomial_PolynomialRingElement_1d[2U]),
                libcrux_ml_kem_polynomial_PolynomialRingElement_1d[2U]);
       i0++) {
    size_t i1 = i0;
    libcrux_ml_kem_polynomial_PolynomialRingElement_1d *row = a_as_ntt[i1];
    for (size_t i = (size_t)0U;
         i < Eurydice_slice_len(
                 Eurydice_array_to_slice(
                     (size_t)2U, row,
                     libcrux_ml_kem_polynomial_PolynomialRingElement_1d),
                 libcrux_ml_kem_polynomial_PolynomialRingElement_1d);
         i++) {
      size_t j = i;
      libcrux_ml_kem_polynomial_PolynomialRingElement_1d *a_element = &row[j];
      libcrux_ml_kem_polynomial_PolynomialRingElement_1d product =
          ntt_multiply_ef_8c(a_element, &r_as_ntt[j]);
      add_to_ring_element_ef_a0(&result[i1], &product);
    }
    invert_ntt_montgomery_a0(&result[i1]);
    add_error_reduce_ef_8c(&result[i1], &error_1[i1]);
  }
  memcpy(
      ret, result,
      (size_t)2U * sizeof(libcrux_ml_kem_polynomial_PolynomialRingElement_1d));
}

/**
 Compute InverseNTT(tᵀ ◦ r̂) + e₂ + message
*/
/**
A monomorphic instance of libcrux_ml_kem.matrix.compute_ring_element_v
with types libcrux_ml_kem_vector_portable_vector_type_PortableVector
with const generics
- K= 2
*/
static KRML_MUSTINLINE libcrux_ml_kem_polynomial_PolynomialRingElement_1d
compute_ring_element_v_a0(
    libcrux_ml_kem_polynomial_PolynomialRingElement_1d *t_as_ntt,
    libcrux_ml_kem_polynomial_PolynomialRingElement_1d *r_as_ntt,
    libcrux_ml_kem_polynomial_PolynomialRingElement_1d *error_2,
    libcrux_ml_kem_polynomial_PolynomialRingElement_1d *message) {
  libcrux_ml_kem_polynomial_PolynomialRingElement_1d result = ZERO_ef_8c();
  KRML_MAYBE_FOR2(i, (size_t)0U, (size_t)2U, (size_t)1U, size_t i0 = i;
                  libcrux_ml_kem_polynomial_PolynomialRingElement_1d product =
                      ntt_multiply_ef_8c(&t_as_ntt[i0], &r_as_ntt[i0]);
                  add_to_ring_element_ef_a0(&result, &product););
  invert_ntt_montgomery_a0(&result);
  result = add_message_error_reduce_ef_8c(error_2, message, result);
  return result;
}

/**
A monomorphic instance of libcrux_ml_kem.serialize.compress_then_serialize_10
with types libcrux_ml_kem_vector_portable_vector_type_PortableVector
with const generics
- OUT_LEN= 320
*/
static KRML_MUSTINLINE void compress_then_serialize_10_ff(
    libcrux_ml_kem_polynomial_PolynomialRingElement_1d *re, uint8_t ret[320U]) {
  uint8_t serialized[320U] = {0U};
  for (size_t i = (size_t)0U;
       i < LIBCRUX_ML_KEM_POLYNOMIAL_VECTORS_IN_RING_ELEMENT; i++) {
    size_t i0 = i;
    libcrux_ml_kem_vector_portable_vector_type_PortableVector coefficient =
        compress_0d_ef(to_unsigned_field_modulus_8c(re->coefficients[i0]));
    uint8_t bytes[20U];
    libcrux_ml_kem_vector_portable_serialize_10_0d(coefficient, bytes);
    Eurydice_slice uu____0 = Eurydice_array_to_subslice2(
        serialized, (size_t)20U * i0, (size_t)20U * i0 + (size_t)20U, uint8_t);
    Eurydice_slice_copy(
        uu____0, Eurydice_array_to_slice((size_t)20U, bytes, uint8_t), uint8_t);
  }
  memcpy(ret, serialized, (size_t)320U * sizeof(uint8_t));
}

/**
A monomorphic instance of
libcrux_ml_kem.serialize.compress_then_serialize_ring_element_u with types
libcrux_ml_kem_vector_portable_vector_type_PortableVector with const generics
- COMPRESSION_FACTOR= 10
- OUT_LEN= 320
*/
static KRML_MUSTINLINE void compress_then_serialize_ring_element_u_fe(
    libcrux_ml_kem_polynomial_PolynomialRingElement_1d *re, uint8_t ret[320U]) {
  uint8_t uu____0[320U];
  compress_then_serialize_10_ff(re, uu____0);
  memcpy(ret, uu____0, (size_t)320U * sizeof(uint8_t));
}

/**
 Call [`compress_then_serialize_ring_element_u`] on each ring element.
*/
/**
A monomorphic instance of libcrux_ml_kem.ind_cpa.compress_then_serialize_u
with types libcrux_ml_kem_vector_portable_vector_type_PortableVector
with const generics
- K= 2
- OUT_LEN= 640
- COMPRESSION_FACTOR= 10
- BLOCK_LEN= 320
*/
static KRML_MUSTINLINE void compress_then_serialize_u_6d(
    libcrux_ml_kem_polynomial_PolynomialRingElement_1d input[2U],
    Eurydice_slice out) {
  for (size_t i = (size_t)0U;
       i < Eurydice_slice_len(
               Eurydice_array_to_slice(
                   (size_t)2U, input,
                   libcrux_ml_kem_polynomial_PolynomialRingElement_1d),
               libcrux_ml_kem_polynomial_PolynomialRingElement_1d);
       i++) {
    size_t i0 = i;
    libcrux_ml_kem_polynomial_PolynomialRingElement_1d re = input[i0];
    Eurydice_slice uu____0 = Eurydice_slice_subslice2(
        out, i0 * ((size_t)640U / (size_t)2U),
        (i0 + (size_t)1U) * ((size_t)640U / (size_t)2U), uint8_t);
    uint8_t ret[320U];
    compress_then_serialize_ring_element_u_fe(&re, ret);
    Eurydice_slice_copy(
        uu____0, Eurydice_array_to_slice((size_t)320U, ret, uint8_t), uint8_t);
  }
}

/**
A monomorphic instance of
libcrux_ml_kem.serialize.compress_then_serialize_ring_element_v with types
libcrux_ml_kem_vector_portable_vector_type_PortableVector with const generics
- K= 2
- COMPRESSION_FACTOR= 4
- OUT_LEN= 128
*/
static KRML_MUSTINLINE void compress_then_serialize_ring_element_v_86(
    libcrux_ml_kem_polynomial_PolynomialRingElement_1d re, Eurydice_slice out) {
  compress_then_serialize_4_8c(re, out);
}

/**
 This function implements <strong>Algorithm 13</strong> of the
 NIST FIPS 203 specification; this is the Kyber CPA-PKE encryption algorithm.

 Algorithm 13 is reproduced below:

 ```plaintext
 Input: encryption key ekₚₖₑ ∈ 𝔹^{384k+32}.
 Input: message m ∈ 𝔹^{32}.
 Input: encryption randomness r ∈ 𝔹^{32}.
 Output: ciphertext c ∈ 𝔹^{32(dᵤk + dᵥ)}.

 N ← 0
 t̂ ← ByteDecode₁₂(ekₚₖₑ[0:384k])
 ρ ← ekₚₖₑ[384k: 384k + 32]
 for (i ← 0; i < k; i++)
     for(j ← 0; j < k; j++)
         Â[i,j] ← SampleNTT(XOF(ρ, i, j))
     end for
 end for
 for(i ← 0; i < k; i++)
     r[i] ← SamplePolyCBD_{η₁}(PRF_{η₁}(r,N))
     N ← N + 1
 end for
 for(i ← 0; i < k; i++)
     e₁[i] ← SamplePolyCBD_{η₂}(PRF_{η₂}(r,N))
     N ← N + 1
 end for
 e₂ ← SamplePolyCBD_{η₂}(PRF_{η₂}(r,N))
 r̂ ← NTT(r)
 u ← NTT-¹(Âᵀ ◦ r̂) + e₁
 μ ← Decompress₁(ByteDecode₁(m)))
 v ← NTT-¹(t̂ᵀ ◦ rˆ) + e₂ + μ
 c₁ ← ByteEncode_{dᵤ}(Compress_{dᵤ}(u))
 c₂ ← ByteEncode_{dᵥ}(Compress_{dᵥ}(v))
 return c ← (c₁ ‖ c₂)
 ```

 The NIST FIPS 203 standard can be found at
 <https://csrc.nist.gov/pubs/fips/203/ipd>.
*/
/**
A monomorphic instance of libcrux_ml_kem.ind_cpa.encrypt_unpacked
with types libcrux_ml_kem_vector_portable_vector_type_PortableVector,
libcrux_ml_kem_hash_functions_portable_PortableHash[[$2size_t]] with const
generics
- K= 2
- CIPHERTEXT_SIZE= 768
- T_AS_NTT_ENCODED_SIZE= 768
- C1_LEN= 640
- C2_LEN= 128
- U_COMPRESSION_FACTOR= 10
- V_COMPRESSION_FACTOR= 4
- BLOCK_LEN= 320
- ETA1= 3
- ETA1_RANDOMNESS_SIZE= 192
- ETA2= 2
- ETA2_RANDOMNESS_SIZE= 128
*/
static KRML_MUSTINLINE void encrypt_unpacked_2a0(
    IndCpaPublicKeyUnpacked_d4 *public_key, uint8_t message[32U],
    Eurydice_slice randomness, uint8_t ret[768U]) {
  uint8_t prf_input[33U];
  libcrux_ml_kem_utils_into_padded_array_c8(randomness, prf_input);
  /* Passing arrays by value in Rust generates a copy in C */
  uint8_t copy_of_prf_input0[33U];
  memcpy(copy_of_prf_input0, prf_input, (size_t)33U * sizeof(uint8_t));
  tuple_400 uu____1 =
      sample_vector_cbd_then_ntt_out_3b0(copy_of_prf_input0, 0U);
  libcrux_ml_kem_polynomial_PolynomialRingElement_1d r_as_ntt[2U];
  memcpy(
      r_as_ntt, uu____1.fst,
      (size_t)2U * sizeof(libcrux_ml_kem_polynomial_PolynomialRingElement_1d));
  uint8_t domain_separator0 = uu____1.snd;
  /* Passing arrays by value in Rust generates a copy in C */
  uint8_t copy_of_prf_input[33U];
  memcpy(copy_of_prf_input, prf_input, (size_t)33U * sizeof(uint8_t));
  tuple_400 uu____3 =
      sample_ring_element_cbd_3b0(copy_of_prf_input, domain_separator0);
  libcrux_ml_kem_polynomial_PolynomialRingElement_1d error_1[2U];
  memcpy(
      error_1, uu____3.fst,
      (size_t)2U * sizeof(libcrux_ml_kem_polynomial_PolynomialRingElement_1d));
  uint8_t domain_separator = uu____3.snd;
  prf_input[32U] = domain_separator;
  uint8_t prf_output[128U];
  PRF_f1_490(Eurydice_array_to_slice((size_t)33U, prf_input, uint8_t),
             prf_output);
  libcrux_ml_kem_polynomial_PolynomialRingElement_1d error_2 =
      sample_from_binomial_distribution_a0(
          Eurydice_array_to_slice((size_t)128U, prf_output, uint8_t));
  libcrux_ml_kem_polynomial_PolynomialRingElement_1d u[2U];
  compute_vector_u_a0(public_key->A, r_as_ntt, error_1, u);
  /* Passing arrays by value in Rust generates a copy in C */
  uint8_t copy_of_message[32U];
  memcpy(copy_of_message, message, (size_t)32U * sizeof(uint8_t));
  libcrux_ml_kem_polynomial_PolynomialRingElement_1d message_as_ring_element =
      deserialize_then_decompress_message_8c(copy_of_message);
  libcrux_ml_kem_polynomial_PolynomialRingElement_1d v =
      compute_ring_element_v_a0(public_key->t_as_ntt, r_as_ntt, &error_2,
                                &message_as_ring_element);
  uint8_t ciphertext[768U] = {0U};
  libcrux_ml_kem_polynomial_PolynomialRingElement_1d uu____5[2U];
  memcpy(
      uu____5, u,
      (size_t)2U * sizeof(libcrux_ml_kem_polynomial_PolynomialRingElement_1d));
  compress_then_serialize_u_6d(
      uu____5, Eurydice_array_to_subslice2(ciphertext, (size_t)0U, (size_t)640U,
                                           uint8_t));
  libcrux_ml_kem_polynomial_PolynomialRingElement_1d uu____6 = v;
  compress_then_serialize_ring_element_v_86(
      uu____6, Eurydice_array_to_subslice_from((size_t)768U, ciphertext,
                                               (size_t)640U, uint8_t, size_t));
  memcpy(ret, ciphertext, (size_t)768U * sizeof(uint8_t));
}

/**
A monomorphic instance of libcrux_ml_kem.ind_cpa.encrypt
with types libcrux_ml_kem_vector_portable_vector_type_PortableVector,
libcrux_ml_kem_hash_functions_portable_PortableHash[[$2size_t]] with const
generics
- K= 2
- CIPHERTEXT_SIZE= 768
- T_AS_NTT_ENCODED_SIZE= 768
- C1_LEN= 640
- C2_LEN= 128
- U_COMPRESSION_FACTOR= 10
- V_COMPRESSION_FACTOR= 4
- BLOCK_LEN= 320
- ETA1= 3
- ETA1_RANDOMNESS_SIZE= 192
- ETA2= 2
- ETA2_RANDOMNESS_SIZE= 128
*/
static KRML_MUSTINLINE void encrypt_2a0(Eurydice_slice public_key,
                                        uint8_t message[32U],
                                        Eurydice_slice randomness,
                                        uint8_t ret[768U]) {
  IndCpaPublicKeyUnpacked_d4 unpacked_public_key =
      build_unpacked_public_key_3f0(public_key);
  IndCpaPublicKeyUnpacked_d4 *uu____0 = &unpacked_public_key;
  /* Passing arrays by value in Rust generates a copy in C */
  uint8_t copy_of_message[32U];
  memcpy(copy_of_message, message, (size_t)32U * sizeof(uint8_t));
  uint8_t ret0[768U];
  encrypt_unpacked_2a0(uu____0, copy_of_message, randomness, ret0);
  memcpy(ret, ret0, (size_t)768U * sizeof(uint8_t));
}

/**
This function found in impl {(libcrux_ml_kem::variant::Variant for
libcrux_ml_kem::variant::MlKem)}
*/
/**
A monomorphic instance of libcrux_ml_kem.variant.kdf_d8
with types libcrux_ml_kem_hash_functions_portable_PortableHash[[$2size_t]]
with const generics
- K= 2
- CIPHERTEXT_SIZE= 768
*/
static KRML_MUSTINLINE void kdf_d8_30(Eurydice_slice shared_secret,
                                      uint8_t ret[32U]) {
  uint8_t out[32U] = {0U};
  Eurydice_slice_copy(Eurydice_array_to_slice((size_t)32U, out, uint8_t),
                      shared_secret, uint8_t);
  memcpy(ret, out, (size_t)32U * sizeof(uint8_t));
}

/**
A monomorphic instance of libcrux_ml_kem.ind_cca.encapsulate
with types libcrux_ml_kem_vector_portable_vector_type_PortableVector,
libcrux_ml_kem_hash_functions_portable_PortableHash[[$2size_t]],
libcrux_ml_kem_variant_MlKem with const generics
- K= 2
- CIPHERTEXT_SIZE= 768
- PUBLIC_KEY_SIZE= 800
- T_AS_NTT_ENCODED_SIZE= 768
- C1_SIZE= 640
- C2_SIZE= 128
- VECTOR_U_COMPRESSION_FACTOR= 10
- VECTOR_V_COMPRESSION_FACTOR= 4
- C1_BLOCK_SIZE= 320
- ETA1= 3
- ETA1_RANDOMNESS_SIZE= 192
- ETA2= 2
- ETA2_RANDOMNESS_SIZE= 128
*/
tuple_41 libcrux_ml_kem_ind_cca_encapsulate_ca0(
    libcrux_ml_kem_types_MlKemPublicKey_52 *public_key,
    uint8_t randomness[32U]) {
  uint8_t randomness0[32U];
  entropy_preprocess_d8_10(
      Eurydice_array_to_slice((size_t)32U, randomness, uint8_t), randomness0);
  uint8_t to_hash[64U];
  libcrux_ml_kem_utils_into_padded_array_24(
      Eurydice_array_to_slice((size_t)32U, randomness0, uint8_t), to_hash);
  Eurydice_slice uu____0 = Eurydice_array_to_subslice_from(
      (size_t)64U, to_hash, LIBCRUX_ML_KEM_CONSTANTS_H_DIGEST_SIZE, uint8_t,
      size_t);
  uint8_t ret[32U];
  H_f1_fd(Eurydice_array_to_slice(
              (size_t)800U, libcrux_ml_kem_types_as_slice_fd_4d(public_key),
              uint8_t),
          ret);
  Eurydice_slice_copy(
      uu____0, Eurydice_array_to_slice((size_t)32U, ret, uint8_t), uint8_t);
  uint8_t hashed[64U];
  G_f1_fd(Eurydice_array_to_slice((size_t)64U, to_hash, uint8_t), hashed);
  Eurydice_slice_uint8_t_x2 uu____1 = Eurydice_slice_split_at(
      Eurydice_array_to_slice((size_t)64U, hashed, uint8_t),
      LIBCRUX_ML_KEM_CONSTANTS_SHARED_SECRET_SIZE, uint8_t,
      Eurydice_slice_uint8_t_x2);
  Eurydice_slice shared_secret = uu____1.fst;
  Eurydice_slice pseudorandomness = uu____1.snd;
  Eurydice_slice uu____2 = Eurydice_array_to_slice(
      (size_t)800U, libcrux_ml_kem_types_as_slice_fd_4d(public_key), uint8_t);
  /* Passing arrays by value in Rust generates a copy in C */
  uint8_t copy_of_randomness[32U];
  memcpy(copy_of_randomness, randomness0, (size_t)32U * sizeof(uint8_t));
  uint8_t ciphertext[768U];
  encrypt_2a0(uu____2, copy_of_randomness, pseudorandomness, ciphertext);
  /* Passing arrays by value in Rust generates a copy in C */
  uint8_t copy_of_ciphertext[768U];
  memcpy(copy_of_ciphertext, ciphertext, (size_t)768U * sizeof(uint8_t));
  libcrux_ml_kem_types_MlKemCiphertext_1a ciphertext0 =
      libcrux_ml_kem_types_from_00_d0(copy_of_ciphertext);
  uint8_t shared_secret_array[32U];
  kdf_d8_30(shared_secret, shared_secret_array);
  libcrux_ml_kem_types_MlKemCiphertext_1a uu____5 = ciphertext0;
  /* Passing arrays by value in Rust generates a copy in C */
  uint8_t copy_of_shared_secret_array[32U];
  memcpy(copy_of_shared_secret_array, shared_secret_array,
         (size_t)32U * sizeof(uint8_t));
  tuple_41 lit;
  lit.fst = uu____5;
  memcpy(lit.snd, copy_of_shared_secret_array, (size_t)32U * sizeof(uint8_t));
  return lit;
}

/**
 Call [`deserialize_to_uncompressed_ring_element`] for each ring element.
*/
/**
A monomorphic instance of libcrux_ml_kem.ind_cpa.deserialize_secret_key
with types libcrux_ml_kem_vector_portable_vector_type_PortableVector
with const generics
- K= 2
*/
static KRML_MUSTINLINE void deserialize_secret_key_a0(
    Eurydice_slice secret_key,
    libcrux_ml_kem_polynomial_PolynomialRingElement_1d ret[2U]) {
  libcrux_ml_kem_polynomial_PolynomialRingElement_1d secret_as_ntt[2U];
  KRML_MAYBE_FOR2(i, (size_t)0U, (size_t)2U, (size_t)1U,
                  secret_as_ntt[i] = ZERO_ef_8c(););
  for (size_t i = (size_t)0U;
       i < Eurydice_slice_len(secret_key, uint8_t) /
               LIBCRUX_ML_KEM_CONSTANTS_BYTES_PER_RING_ELEMENT;
       i++) {
    size_t i0 = i;
    Eurydice_slice secret_bytes = Eurydice_slice_subslice2(
        secret_key, i0 * LIBCRUX_ML_KEM_CONSTANTS_BYTES_PER_RING_ELEMENT,
        i0 * LIBCRUX_ML_KEM_CONSTANTS_BYTES_PER_RING_ELEMENT +
            LIBCRUX_ML_KEM_CONSTANTS_BYTES_PER_RING_ELEMENT,
        uint8_t);
    libcrux_ml_kem_polynomial_PolynomialRingElement_1d uu____0 =
        deserialize_to_uncompressed_ring_element_8c(secret_bytes);
    secret_as_ntt[i0] = uu____0;
  }
  memcpy(
      ret, secret_as_ntt,
      (size_t)2U * sizeof(libcrux_ml_kem_polynomial_PolynomialRingElement_1d));
}

/**
A monomorphic instance of
libcrux_ml_kem.serialize.deserialize_then_decompress_ring_element_u with types
libcrux_ml_kem_vector_portable_vector_type_PortableVector with const generics
- COMPRESSION_FACTOR= 10
*/
static KRML_MUSTINLINE libcrux_ml_kem_polynomial_PolynomialRingElement_1d
deserialize_then_decompress_ring_element_u_0a(Eurydice_slice serialized) {
  return deserialize_then_decompress_10_8c(serialized);
}

/**
A monomorphic instance of libcrux_ml_kem.ntt.ntt_vector_u
with types libcrux_ml_kem_vector_portable_vector_type_PortableVector
with const generics
- VECTOR_U_COMPRESSION_FACTOR= 10
*/
static KRML_MUSTINLINE void ntt_vector_u_0a(
    libcrux_ml_kem_polynomial_PolynomialRingElement_1d *re) {
  size_t zeta_i = (size_t)0U;
  ntt_at_layer_4_plus_8c(&zeta_i, re, (size_t)7U);
  ntt_at_layer_4_plus_8c(&zeta_i, re, (size_t)6U);
  ntt_at_layer_4_plus_8c(&zeta_i, re, (size_t)5U);
  ntt_at_layer_4_plus_8c(&zeta_i, re, (size_t)4U);
  ntt_at_layer_3_8c(&zeta_i, re);
  ntt_at_layer_2_8c(&zeta_i, re);
  ntt_at_layer_1_8c(&zeta_i, re);
  poly_barrett_reduce_ef_8c(re);
}

/**
 Call [`deserialize_then_decompress_ring_element_u`] on each ring element
 in the `ciphertext`.
*/
/**
A monomorphic instance of libcrux_ml_kem.ind_cpa.deserialize_then_decompress_u
with types libcrux_ml_kem_vector_portable_vector_type_PortableVector
with const generics
- K= 2
- CIPHERTEXT_SIZE= 768
- U_COMPRESSION_FACTOR= 10
*/
static KRML_MUSTINLINE void deserialize_then_decompress_u_86(
    uint8_t *ciphertext,
    libcrux_ml_kem_polynomial_PolynomialRingElement_1d ret[2U]) {
  libcrux_ml_kem_polynomial_PolynomialRingElement_1d u_as_ntt[2U];
  KRML_MAYBE_FOR2(i, (size_t)0U, (size_t)2U, (size_t)1U,
                  u_as_ntt[i] = ZERO_ef_8c(););
  for (size_t i = (size_t)0U;
       i < Eurydice_slice_len(
               Eurydice_array_to_slice((size_t)768U, ciphertext, uint8_t),
               uint8_t) /
               (LIBCRUX_ML_KEM_CONSTANTS_COEFFICIENTS_IN_RING_ELEMENT *
                (size_t)10U / (size_t)8U);
       i++) {
    size_t i0 = i;
    Eurydice_slice u_bytes = Eurydice_array_to_subslice2(
        ciphertext,
        i0 * (LIBCRUX_ML_KEM_CONSTANTS_COEFFICIENTS_IN_RING_ELEMENT *
              (size_t)10U / (size_t)8U),
        i0 * (LIBCRUX_ML_KEM_CONSTANTS_COEFFICIENTS_IN_RING_ELEMENT *
              (size_t)10U / (size_t)8U) +
            LIBCRUX_ML_KEM_CONSTANTS_COEFFICIENTS_IN_RING_ELEMENT *
                (size_t)10U / (size_t)8U,
        uint8_t);
    u_as_ntt[i0] = deserialize_then_decompress_ring_element_u_0a(u_bytes);
    ntt_vector_u_0a(&u_as_ntt[i0]);
  }
  memcpy(
      ret, u_as_ntt,
      (size_t)2U * sizeof(libcrux_ml_kem_polynomial_PolynomialRingElement_1d));
}

/**
A monomorphic instance of
libcrux_ml_kem.serialize.deserialize_then_decompress_ring_element_v with types
libcrux_ml_kem_vector_portable_vector_type_PortableVector with const generics
- K= 2
- COMPRESSION_FACTOR= 4
*/
static KRML_MUSTINLINE libcrux_ml_kem_polynomial_PolynomialRingElement_1d
deserialize_then_decompress_ring_element_v_64(Eurydice_slice serialized) {
  return deserialize_then_decompress_4_8c(serialized);
}

/**
 The following functions compute various expressions involving
 vectors and matrices. The computation of these expressions has been
 abstracted away into these functions in order to save on loop iterations.
 Compute v − InverseNTT(sᵀ ◦ NTT(u))
*/
/**
A monomorphic instance of libcrux_ml_kem.matrix.compute_message
with types libcrux_ml_kem_vector_portable_vector_type_PortableVector
with const generics
- K= 2
*/
static KRML_MUSTINLINE libcrux_ml_kem_polynomial_PolynomialRingElement_1d
compute_message_a0(
    libcrux_ml_kem_polynomial_PolynomialRingElement_1d *v,
    libcrux_ml_kem_polynomial_PolynomialRingElement_1d *secret_as_ntt,
    libcrux_ml_kem_polynomial_PolynomialRingElement_1d *u_as_ntt) {
  libcrux_ml_kem_polynomial_PolynomialRingElement_1d result = ZERO_ef_8c();
  KRML_MAYBE_FOR2(i, (size_t)0U, (size_t)2U, (size_t)1U, size_t i0 = i;
                  libcrux_ml_kem_polynomial_PolynomialRingElement_1d product =
                      ntt_multiply_ef_8c(&secret_as_ntt[i0], &u_as_ntt[i0]);
                  add_to_ring_element_ef_a0(&result, &product););
  invert_ntt_montgomery_a0(&result);
  result = subtract_reduce_ef_8c(v, result);
  return result;
}

/**
 This function implements <strong>Algorithm 14</strong> of the
 NIST FIPS 203 specification; this is the Kyber CPA-PKE decryption algorithm.

 Algorithm 14 is reproduced below:

 ```plaintext
 Input: decryption key dkₚₖₑ ∈ 𝔹^{384k}.
 Input: ciphertext c ∈ 𝔹^{32(dᵤk + dᵥ)}.
 Output: message m ∈ 𝔹^{32}.

 c₁ ← c[0 : 32dᵤk]
 c₂ ← c[32dᵤk : 32(dᵤk + dᵥ)]
 u ← Decompress_{dᵤ}(ByteDecode_{dᵤ}(c₁))
 v ← Decompress_{dᵥ}(ByteDecode_{dᵥ}(c₂))
 ŝ ← ByteDecode₁₂(dkₚₖₑ)
 w ← v - NTT-¹(ŝᵀ ◦ NTT(u))
 m ← ByteEncode₁(Compress₁(w))
 return m
 ```

 The NIST FIPS 203 standard can be found at
 <https://csrc.nist.gov/pubs/fips/203/ipd>.
*/
/**
A monomorphic instance of libcrux_ml_kem.ind_cpa.decrypt_unpacked
with types libcrux_ml_kem_vector_portable_vector_type_PortableVector
with const generics
- K= 2
- CIPHERTEXT_SIZE= 768
- VECTOR_U_ENCODED_SIZE= 640
- U_COMPRESSION_FACTOR= 10
- V_COMPRESSION_FACTOR= 4
*/
static KRML_MUSTINLINE void decrypt_unpacked_d1(
    IndCpaPrivateKeyUnpacked_d4 *secret_key, uint8_t *ciphertext,
    uint8_t ret[32U]) {
  libcrux_ml_kem_polynomial_PolynomialRingElement_1d u_as_ntt[2U];
  deserialize_then_decompress_u_86(ciphertext, u_as_ntt);
  libcrux_ml_kem_polynomial_PolynomialRingElement_1d v =
      deserialize_then_decompress_ring_element_v_64(
          Eurydice_array_to_subslice_from((size_t)768U, ciphertext,
                                          (size_t)640U, uint8_t, size_t));
  libcrux_ml_kem_polynomial_PolynomialRingElement_1d message =
      compute_message_a0(&v, secret_key->secret_as_ntt, u_as_ntt);
  uint8_t ret0[32U];
  compress_then_serialize_message_8c(message, ret0);
  memcpy(ret, ret0, (size_t)32U * sizeof(uint8_t));
}

/**
A monomorphic instance of libcrux_ml_kem.ind_cpa.decrypt
with types libcrux_ml_kem_vector_portable_vector_type_PortableVector
with const generics
- K= 2
- CIPHERTEXT_SIZE= 768
- VECTOR_U_ENCODED_SIZE= 640
- U_COMPRESSION_FACTOR= 10
- V_COMPRESSION_FACTOR= 4
*/
static KRML_MUSTINLINE void decrypt_d1(Eurydice_slice secret_key,
                                       uint8_t *ciphertext, uint8_t ret[32U]) {
  libcrux_ml_kem_polynomial_PolynomialRingElement_1d secret_as_ntt[2U];
  deserialize_secret_key_a0(secret_key, secret_as_ntt);
  /* Passing arrays by value in Rust generates a copy in C */
  libcrux_ml_kem_polynomial_PolynomialRingElement_1d copy_of_secret_as_ntt[2U];
  memcpy(
      copy_of_secret_as_ntt, secret_as_ntt,
      (size_t)2U * sizeof(libcrux_ml_kem_polynomial_PolynomialRingElement_1d));
  IndCpaPrivateKeyUnpacked_d4 secret_key_unpacked;
  memcpy(
      secret_key_unpacked.secret_as_ntt, copy_of_secret_as_ntt,
      (size_t)2U * sizeof(libcrux_ml_kem_polynomial_PolynomialRingElement_1d));
  uint8_t ret0[32U];
  decrypt_unpacked_d1(&secret_key_unpacked, ciphertext, ret0);
  memcpy(ret, ret0, (size_t)32U * sizeof(uint8_t));
}

/**
This function found in impl {(libcrux_ml_kem::hash_functions::Hash<K> for
libcrux_ml_kem::hash_functions::portable::PortableHash<K>)}
*/
/**
A monomorphic instance of libcrux_ml_kem.hash_functions.portable.PRF_f1
with const generics
- K= 2
- LEN= 32
*/
static KRML_MUSTINLINE void PRF_f1_49(Eurydice_slice input, uint8_t ret[32U]) {
  PRF_9e(input, ret);
}

/**
 This code verifies on some machines, runs out of memory on others
*/
/**
A monomorphic instance of libcrux_ml_kem.ind_cca.decapsulate
with types libcrux_ml_kem_vector_portable_vector_type_PortableVector,
libcrux_ml_kem_hash_functions_portable_PortableHash[[$2size_t]],
libcrux_ml_kem_variant_MlKem with const generics
- K= 2
- SECRET_KEY_SIZE= 1632
- CPA_SECRET_KEY_SIZE= 768
- PUBLIC_KEY_SIZE= 800
- CIPHERTEXT_SIZE= 768
- T_AS_NTT_ENCODED_SIZE= 768
- C1_SIZE= 640
- C2_SIZE= 128
- VECTOR_U_COMPRESSION_FACTOR= 10
- VECTOR_V_COMPRESSION_FACTOR= 4
- C1_BLOCK_SIZE= 320
- ETA1= 3
- ETA1_RANDOMNESS_SIZE= 192
- ETA2= 2
- ETA2_RANDOMNESS_SIZE= 128
- IMPLICIT_REJECTION_HASH_INPUT_SIZE= 800
*/
void libcrux_ml_kem_ind_cca_decapsulate_620(
    libcrux_ml_kem_types_MlKemPrivateKey_fa *private_key,
    libcrux_ml_kem_types_MlKemCiphertext_1a *ciphertext, uint8_t ret[32U]) {
  Eurydice_slice_uint8_t_x4 uu____0 =
      libcrux_ml_kem_types_unpack_private_key_0c(
          Eurydice_array_to_slice((size_t)1632U, private_key->value, uint8_t));
  Eurydice_slice ind_cpa_secret_key = uu____0.fst;
  Eurydice_slice ind_cpa_public_key = uu____0.snd;
  Eurydice_slice ind_cpa_public_key_hash = uu____0.thd;
  Eurydice_slice implicit_rejection_value = uu____0.f3;
  uint8_t decrypted[32U];
  decrypt_d1(ind_cpa_secret_key, ciphertext->value, decrypted);
  uint8_t to_hash0[64U];
  libcrux_ml_kem_utils_into_padded_array_24(
      Eurydice_array_to_slice((size_t)32U, decrypted, uint8_t), to_hash0);
  Eurydice_slice_copy(
      Eurydice_array_to_subslice_from(
          (size_t)64U, to_hash0, LIBCRUX_ML_KEM_CONSTANTS_SHARED_SECRET_SIZE,
          uint8_t, size_t),
      ind_cpa_public_key_hash, uint8_t);
  uint8_t hashed[64U];
  G_f1_fd(Eurydice_array_to_slice((size_t)64U, to_hash0, uint8_t), hashed);
  Eurydice_slice_uint8_t_x2 uu____1 = Eurydice_slice_split_at(
      Eurydice_array_to_slice((size_t)64U, hashed, uint8_t),
      LIBCRUX_ML_KEM_CONSTANTS_SHARED_SECRET_SIZE, uint8_t,
      Eurydice_slice_uint8_t_x2);
  Eurydice_slice shared_secret0 = uu____1.fst;
  Eurydice_slice pseudorandomness = uu____1.snd;
  uint8_t to_hash[800U];
  libcrux_ml_kem_utils_into_padded_array_4d(implicit_rejection_value, to_hash);
  Eurydice_slice uu____2 = Eurydice_array_to_subslice_from(
      (size_t)800U, to_hash, LIBCRUX_ML_KEM_CONSTANTS_SHARED_SECRET_SIZE,
      uint8_t, size_t);
  Eurydice_slice_copy(uu____2, libcrux_ml_kem_types_as_ref_43_d0(ciphertext),
                      uint8_t);
  uint8_t implicit_rejection_shared_secret0[32U];
  PRF_f1_49(Eurydice_array_to_slice((size_t)800U, to_hash, uint8_t),
            implicit_rejection_shared_secret0);
  Eurydice_slice uu____3 = ind_cpa_public_key;
  /* Passing arrays by value in Rust generates a copy in C */
  uint8_t copy_of_decrypted[32U];
  memcpy(copy_of_decrypted, decrypted, (size_t)32U * sizeof(uint8_t));
  uint8_t expected_ciphertext[768U];
  encrypt_2a0(uu____3, copy_of_decrypted, pseudorandomness,
              expected_ciphertext);
  uint8_t implicit_rejection_shared_secret[32U];
  kdf_d8_30(Eurydice_array_to_slice((size_t)32U,
                                    implicit_rejection_shared_secret0, uint8_t),
            implicit_rejection_shared_secret);
  uint8_t shared_secret[32U];
  kdf_d8_30(shared_secret0, shared_secret);
  uint8_t ret0[32U];
  libcrux_ml_kem_constant_time_ops_compare_ciphertexts_select_shared_secret_in_constant_time(
      libcrux_ml_kem_types_as_ref_43_d0(ciphertext),
      Eurydice_array_to_slice((size_t)768U, expected_ciphertext, uint8_t),
      Eurydice_array_to_slice((size_t)32U, shared_secret, uint8_t),
      Eurydice_array_to_slice((size_t)32U, implicit_rejection_shared_secret,
                              uint8_t),
      ret0);
  memcpy(ret, ret0, (size_t)32U * sizeof(uint8_t));
}

/**
 See [deserialize_ring_elements_reduced_out].
*/
/**
A monomorphic instance of
libcrux_ml_kem.serialize.deserialize_ring_elements_reduced with types
libcrux_ml_kem_vector_portable_vector_type_PortableVector with const generics
- K= 3
*/
static KRML_MUSTINLINE void deserialize_ring_elements_reduced_1b(
    Eurydice_slice public_key,
    libcrux_ml_kem_polynomial_PolynomialRingElement_1d *deserialized_pk) {
  for (size_t i = (size_t)0U;
       i < Eurydice_slice_len(public_key, uint8_t) /
               LIBCRUX_ML_KEM_CONSTANTS_BYTES_PER_RING_ELEMENT;
       i++) {
    size_t i0 = i;
    Eurydice_slice ring_element = Eurydice_slice_subslice2(
        public_key, i0 * LIBCRUX_ML_KEM_CONSTANTS_BYTES_PER_RING_ELEMENT,
        i0 * LIBCRUX_ML_KEM_CONSTANTS_BYTES_PER_RING_ELEMENT +
            LIBCRUX_ML_KEM_CONSTANTS_BYTES_PER_RING_ELEMENT,
        uint8_t);
    libcrux_ml_kem_polynomial_PolynomialRingElement_1d uu____0 =
        deserialize_to_reduced_ring_element_8c(ring_element);
    deserialized_pk[i0] = uu____0;
  }
}

/**
 This function deserializes ring elements and reduces the result by the field
 modulus.

 This function MUST NOT be used on secret inputs.
*/
/**
A monomorphic instance of
libcrux_ml_kem.serialize.deserialize_ring_elements_reduced_out with types
libcrux_ml_kem_vector_portable_vector_type_PortableVector with const generics
- K= 3
*/
static KRML_MUSTINLINE void deserialize_ring_elements_reduced_out_1b(
    Eurydice_slice public_key,
    libcrux_ml_kem_polynomial_PolynomialRingElement_1d ret[3U]) {
  libcrux_ml_kem_polynomial_PolynomialRingElement_1d deserialized_pk[3U];
  KRML_MAYBE_FOR3(i, (size_t)0U, (size_t)3U, (size_t)1U,
                  deserialized_pk[i] = ZERO_ef_8c(););
  deserialize_ring_elements_reduced_1b(public_key, deserialized_pk);
  memcpy(
      ret, deserialized_pk,
      (size_t)3U * sizeof(libcrux_ml_kem_polynomial_PolynomialRingElement_1d));
}

/**
 Call [`serialize_uncompressed_ring_element`] for each ring element.
*/
/**
A monomorphic instance of libcrux_ml_kem.ind_cpa.serialize_secret_key
with types libcrux_ml_kem_vector_portable_vector_type_PortableVector
with const generics
- K= 3
- OUT_LEN= 1152
*/
static KRML_MUSTINLINE void serialize_secret_key_89(
    libcrux_ml_kem_polynomial_PolynomialRingElement_1d *key,
    uint8_t ret[1152U]) {
  uint8_t out[1152U] = {0U};
  for (size_t i = (size_t)0U;
       i < Eurydice_slice_len(
               Eurydice_array_to_slice(
                   (size_t)3U, key,
                   libcrux_ml_kem_polynomial_PolynomialRingElement_1d),
               libcrux_ml_kem_polynomial_PolynomialRingElement_1d);
       i++) {
    size_t i0 = i;
    libcrux_ml_kem_polynomial_PolynomialRingElement_1d re = key[i0];
    Eurydice_slice uu____0 = Eurydice_array_to_subslice2(
        out, i0 * LIBCRUX_ML_KEM_CONSTANTS_BYTES_PER_RING_ELEMENT,
        (i0 + (size_t)1U) * LIBCRUX_ML_KEM_CONSTANTS_BYTES_PER_RING_ELEMENT,
        uint8_t);
    uint8_t ret0[384U];
    serialize_uncompressed_ring_element_8c(&re, ret0);
    Eurydice_slice_copy(
        uu____0, Eurydice_array_to_slice((size_t)384U, ret0, uint8_t), uint8_t);
  }
  memcpy(ret, out, (size_t)1152U * sizeof(uint8_t));
}

/**
 Concatenate `t` and `ρ` into the public key.
*/
/**
A monomorphic instance of libcrux_ml_kem.ind_cpa.serialize_public_key_mut
with types libcrux_ml_kem_vector_portable_vector_type_PortableVector
with const generics
- K= 3
- RANKED_BYTES_PER_RING_ELEMENT= 1152
- PUBLIC_KEY_SIZE= 1184
*/
static KRML_MUSTINLINE void serialize_public_key_mut_6c(
    libcrux_ml_kem_polynomial_PolynomialRingElement_1d *t_as_ntt,
    Eurydice_slice seed_for_a, uint8_t *serialized) {
  Eurydice_slice uu____0 = Eurydice_array_to_subslice2(serialized, (size_t)0U,
                                                       (size_t)1152U, uint8_t);
  uint8_t ret[1152U];
  serialize_secret_key_89(t_as_ntt, ret);
  Eurydice_slice_copy(
      uu____0, Eurydice_array_to_slice((size_t)1152U, ret, uint8_t), uint8_t);
  Eurydice_slice_copy(
      Eurydice_array_to_subslice_from((size_t)1184U, serialized, (size_t)1152U,
                                      uint8_t, size_t),
      seed_for_a, uint8_t);
}

/**
 Concatenate `t` and `ρ` into the public key.
*/
/**
A monomorphic instance of libcrux_ml_kem.ind_cpa.serialize_public_key
with types libcrux_ml_kem_vector_portable_vector_type_PortableVector
with const generics
- K= 3
- RANKED_BYTES_PER_RING_ELEMENT= 1152
- PUBLIC_KEY_SIZE= 1184
*/
static KRML_MUSTINLINE void serialize_public_key_6c(
    libcrux_ml_kem_polynomial_PolynomialRingElement_1d *t_as_ntt,
    Eurydice_slice seed_for_a, uint8_t ret[1184U]) {
  uint8_t public_key_serialized[1184U] = {0U};
  serialize_public_key_mut_6c(t_as_ntt, seed_for_a, public_key_serialized);
  memcpy(ret, public_key_serialized, (size_t)1184U * sizeof(uint8_t));
}

/**
 Validate an ML-KEM public key.

 This implements the Modulus check in 7.2 2.
 Note that the size check in 7.2 1 is covered by the `PUBLIC_KEY_SIZE` in the
 `public_key` type.
*/
/**
A monomorphic instance of libcrux_ml_kem.ind_cca.validate_public_key
with types libcrux_ml_kem_vector_portable_vector_type_PortableVector
with const generics
- K= 3
- RANKED_BYTES_PER_RING_ELEMENT= 1152
- PUBLIC_KEY_SIZE= 1184
*/
bool libcrux_ml_kem_ind_cca_validate_public_key_6c(uint8_t *public_key) {
  libcrux_ml_kem_polynomial_PolynomialRingElement_1d deserialized_pk[3U];
  deserialize_ring_elements_reduced_out_1b(
      Eurydice_array_to_subslice_to((size_t)1184U, public_key, (size_t)1152U,
                                    uint8_t, size_t),
      deserialized_pk);
  libcrux_ml_kem_polynomial_PolynomialRingElement_1d *uu____0 = deserialized_pk;
  uint8_t public_key_serialized[1184U];
  serialize_public_key_6c(
      uu____0,
      Eurydice_array_to_subslice_from((size_t)1184U, public_key, (size_t)1152U,
                                      uint8_t, size_t),
      public_key_serialized);
  return core_array_equality___core__cmp__PartialEq__Array_U__N___for__Array_T__N____eq(
      (size_t)1184U, public_key, public_key_serialized, uint8_t, uint8_t, bool);
}

/**
This function found in impl {(libcrux_ml_kem::hash_functions::Hash<K> for
libcrux_ml_kem::hash_functions::portable::PortableHash<K>)}
*/
/**
A monomorphic instance of libcrux_ml_kem.hash_functions.portable.H_f1
with const generics
- K= 3
*/
static KRML_MUSTINLINE void H_f1_e0(Eurydice_slice input, uint8_t ret[32U]) {
  libcrux_ml_kem_hash_functions_portable_H(input, ret);
}

/**
 Validate an ML-KEM private key.

 This implements the Hash check in 7.3 3.
*/
/**
A monomorphic instance of libcrux_ml_kem.ind_cca.validate_private_key_only
with types libcrux_ml_kem_hash_functions_portable_PortableHash[[$3size_t]]
with const generics
- K= 3
- SECRET_KEY_SIZE= 2400
*/
bool libcrux_ml_kem_ind_cca_validate_private_key_only_d6(
    libcrux_ml_kem_types_MlKemPrivateKey_d9 *private_key) {
  uint8_t t[32U];
  H_f1_e0(Eurydice_array_to_subslice2(
              private_key->value, (size_t)384U * (size_t)3U,
              (size_t)768U * (size_t)3U + (size_t)32U, uint8_t),
          t);
  Eurydice_slice expected = Eurydice_array_to_subslice2(
      private_key->value, (size_t)768U * (size_t)3U + (size_t)32U,
      (size_t)768U * (size_t)3U + (size_t)64U, uint8_t);
  return core_array_equality___core__cmp__PartialEq__0___Slice_U____for__Array_T__N___3__eq(
      (size_t)32U, t, &expected, uint8_t, uint8_t, bool);
}

/**
 Validate an ML-KEM private key.

 This implements the Hash check in 7.3 3.
 Note that the size checks in 7.2 1 and 2 are covered by the `SECRET_KEY_SIZE`
 and `CIPHERTEXT_SIZE` in the `private_key` and `ciphertext` types.
*/
/**
A monomorphic instance of libcrux_ml_kem.ind_cca.validate_private_key
with types libcrux_ml_kem_hash_functions_portable_PortableHash[[$3size_t]]
with const generics
- K= 3
- SECRET_KEY_SIZE= 2400
- CIPHERTEXT_SIZE= 1088
*/
bool libcrux_ml_kem_ind_cca_validate_private_key_37(
    libcrux_ml_kem_types_MlKemPrivateKey_d9 *private_key,
    libcrux_ml_kem_mlkem768_MlKem768Ciphertext *_ciphertext) {
  return libcrux_ml_kem_ind_cca_validate_private_key_only_d6(private_key);
}

/**
A monomorphic instance of
libcrux_ml_kem.ind_cpa.unpacked.IndCpaPrivateKeyUnpacked with types
libcrux_ml_kem_vector_portable_vector_type_PortableVector with const generics
- $3size_t
*/
typedef struct IndCpaPrivateKeyUnpacked_a0_s {
  libcrux_ml_kem_polynomial_PolynomialRingElement_1d secret_as_ntt[3U];
} IndCpaPrivateKeyUnpacked_a0;

/**
This function found in impl {(core::default::Default for
libcrux_ml_kem::ind_cpa::unpacked::IndCpaPrivateKeyUnpacked<Vector,
K>[TraitClause@0, TraitClause@1])}
*/
/**
A monomorphic instance of libcrux_ml_kem.ind_cpa.unpacked.default_1a
with types libcrux_ml_kem_vector_portable_vector_type_PortableVector
with const generics
- K= 3
*/
static IndCpaPrivateKeyUnpacked_a0 default_1a_1b(void) {
  IndCpaPrivateKeyUnpacked_a0 lit;
  lit.secret_as_ntt[0U] = ZERO_ef_8c();
  lit.secret_as_ntt[1U] = ZERO_ef_8c();
  lit.secret_as_ntt[2U] = ZERO_ef_8c();
  return lit;
}

/**
A monomorphic instance of
libcrux_ml_kem.ind_cpa.unpacked.IndCpaPublicKeyUnpacked with types
libcrux_ml_kem_vector_portable_vector_type_PortableVector with const generics
- $3size_t
*/
typedef struct IndCpaPublicKeyUnpacked_a0_s {
  libcrux_ml_kem_polynomial_PolynomialRingElement_1d t_as_ntt[3U];
  uint8_t seed_for_A[32U];
  libcrux_ml_kem_polynomial_PolynomialRingElement_1d A[3U][3U];
} IndCpaPublicKeyUnpacked_a0;

/**
This function found in impl {(core::default::Default for
libcrux_ml_kem::ind_cpa::unpacked::IndCpaPublicKeyUnpacked<Vector,
K>[TraitClause@0, TraitClause@1])#1}
*/
/**
A monomorphic instance of libcrux_ml_kem.ind_cpa.unpacked.default_8d
with types libcrux_ml_kem_vector_portable_vector_type_PortableVector
with const generics
- K= 3
*/
static IndCpaPublicKeyUnpacked_a0 default_8d_1b(void) {
  libcrux_ml_kem_polynomial_PolynomialRingElement_1d uu____0[3U];
  KRML_MAYBE_FOR3(i, (size_t)0U, (size_t)3U, (size_t)1U,
                  uu____0[i] = ZERO_ef_8c(););
  uint8_t uu____1[32U] = {0U};
  IndCpaPublicKeyUnpacked_a0 lit;
  memcpy(
      lit.t_as_ntt, uu____0,
      (size_t)3U * sizeof(libcrux_ml_kem_polynomial_PolynomialRingElement_1d));
  memcpy(lit.seed_for_A, uu____1, (size_t)32U * sizeof(uint8_t));
  lit.A[0U][0U] = ZERO_ef_8c();
  lit.A[0U][1U] = ZERO_ef_8c();
  lit.A[0U][2U] = ZERO_ef_8c();
  lit.A[1U][0U] = ZERO_ef_8c();
  lit.A[1U][1U] = ZERO_ef_8c();
  lit.A[1U][2U] = ZERO_ef_8c();
  lit.A[2U][0U] = ZERO_ef_8c();
  lit.A[2U][1U] = ZERO_ef_8c();
  lit.A[2U][2U] = ZERO_ef_8c();
  return lit;
}

/**
This function found in impl {(libcrux_ml_kem::hash_functions::Hash<K> for
libcrux_ml_kem::hash_functions::portable::PortableHash<K>)}
*/
/**
A monomorphic instance of libcrux_ml_kem.hash_functions.portable.G_f1
with const generics
- K= 3
*/
static KRML_MUSTINLINE void G_f1_e0(Eurydice_slice input, uint8_t ret[64U]) {
  libcrux_ml_kem_hash_functions_portable_G(input, ret);
}

/**
This function found in impl {(libcrux_ml_kem::variant::Variant for
libcrux_ml_kem::variant::MlKem)}
*/
/**
A monomorphic instance of libcrux_ml_kem.variant.cpa_keygen_seed_d8
with types libcrux_ml_kem_hash_functions_portable_PortableHash[[$3size_t]]
with const generics
- K= 3
*/
static KRML_MUSTINLINE void cpa_keygen_seed_d8_9c(
    Eurydice_slice key_generation_seed, uint8_t ret[64U]) {
  uint8_t seed[33U] = {0U};
  Eurydice_slice_copy(
      Eurydice_array_to_subslice2(
          seed, (size_t)0U,
          LIBCRUX_ML_KEM_CONSTANTS_CPA_PKE_KEY_GENERATION_SEED_SIZE, uint8_t),
      key_generation_seed, uint8_t);
  seed[LIBCRUX_ML_KEM_CONSTANTS_CPA_PKE_KEY_GENERATION_SEED_SIZE] =
      (uint8_t)(size_t)3U;
  uint8_t ret0[64U];
  G_f1_e0(Eurydice_array_to_slice((size_t)33U, seed, uint8_t), ret0);
  memcpy(ret, ret0, (size_t)64U * sizeof(uint8_t));
}

/**
A monomorphic instance of libcrux_ml_kem.hash_functions.portable.PortableHash
with const generics
- $3size_t
*/
typedef struct PortableHash_88_s {
  libcrux_sha3_generic_keccak_KeccakState_17 shake128_state[3U];
} PortableHash_88;

/**
A monomorphic instance of
libcrux_ml_kem.hash_functions.portable.shake128_init_absorb_final with const
generics
- K= 3
*/
static KRML_MUSTINLINE PortableHash_88
shake128_init_absorb_final_e0(uint8_t input[3U][34U]) {
  libcrux_sha3_generic_keccak_KeccakState_17 shake128_state[3U];
  KRML_MAYBE_FOR3(
      i, (size_t)0U, (size_t)3U, (size_t)1U,
      shake128_state[i] = libcrux_sha3_portable_incremental_shake128_init(););
  KRML_MAYBE_FOR3(
      i, (size_t)0U, (size_t)3U, (size_t)1U, size_t i0 = i;
      libcrux_sha3_portable_incremental_shake128_absorb_final(
          &shake128_state[i0],
          Eurydice_array_to_slice((size_t)34U, input[i0], uint8_t)););
  /* Passing arrays by value in Rust generates a copy in C */
  libcrux_sha3_generic_keccak_KeccakState_17 copy_of_shake128_state[3U];
  memcpy(copy_of_shake128_state, shake128_state,
         (size_t)3U * sizeof(libcrux_sha3_generic_keccak_KeccakState_17));
  PortableHash_88 lit;
  memcpy(lit.shake128_state, copy_of_shake128_state,
         (size_t)3U * sizeof(libcrux_sha3_generic_keccak_KeccakState_17));
  return lit;
}

/**
This function found in impl {(libcrux_ml_kem::hash_functions::Hash<K> for
libcrux_ml_kem::hash_functions::portable::PortableHash<K>)}
*/
/**
A monomorphic instance of
libcrux_ml_kem.hash_functions.portable.shake128_init_absorb_final_f1 with const
generics
- K= 3
*/
static KRML_MUSTINLINE PortableHash_88
shake128_init_absorb_final_f1_e0(uint8_t input[3U][34U]) {
  /* Passing arrays by value in Rust generates a copy in C */
  uint8_t copy_of_input[3U][34U];
  memcpy(copy_of_input, input, (size_t)3U * sizeof(uint8_t[34U]));
  return shake128_init_absorb_final_e0(copy_of_input);
}

/**
A monomorphic instance of
libcrux_ml_kem.hash_functions.portable.shake128_squeeze_first_three_blocks with
const generics
- K= 3
*/
static KRML_MUSTINLINE void shake128_squeeze_first_three_blocks_e0(
    PortableHash_88 *st, uint8_t ret[3U][504U]) {
  uint8_t out[3U][504U] = {{0U}};
  KRML_MAYBE_FOR3(
      i, (size_t)0U, (size_t)3U, (size_t)1U, size_t i0 = i;
      libcrux_sha3_portable_incremental_shake128_squeeze_first_three_blocks(
          &st->shake128_state[i0],
          Eurydice_array_to_slice((size_t)504U, out[i0], uint8_t)););
  memcpy(ret, out, (size_t)3U * sizeof(uint8_t[504U]));
}

/**
This function found in impl {(libcrux_ml_kem::hash_functions::Hash<K> for
libcrux_ml_kem::hash_functions::portable::PortableHash<K>)}
*/
/**
A monomorphic instance of
libcrux_ml_kem.hash_functions.portable.shake128_squeeze_first_three_blocks_f1
with const generics
- K= 3
*/
static KRML_MUSTINLINE void shake128_squeeze_first_three_blocks_f1_e0(
    PortableHash_88 *self, uint8_t ret[3U][504U]) {
  shake128_squeeze_first_three_blocks_e0(self, ret);
}

/**
 If `bytes` contains a set of uniformly random bytes, this function
 uniformly samples a ring element `â` that is treated as being the NTT
 representation of the corresponding polynomial `a`.

 Since rejection sampling is used, it is possible the supplied bytes are
 not enough to sample the element, in which case an `Err` is returned and the
 caller must try again with a fresh set of bytes.

 This function <strong>partially</strong> implements <strong>Algorithm
 6</strong> of the NIST FIPS 203 standard, We say "partially" because this
 implementation only accepts a finite set of bytes as input and returns an error
 if the set is not enough; Algorithm 6 of the FIPS 203 standard on the other
 hand samples from an infinite stream of bytes until the ring element is filled.
 Algorithm 6 is reproduced below:

 ```plaintext
 Input: byte stream B ∈ 𝔹*.
 Output: array â ∈ ℤ₂₅₆.

 i ← 0
 j ← 0
 while j < 256 do
     d₁ ← B[i] + 256·(B[i+1] mod 16)
     d₂ ← ⌊B[i+1]/16⌋ + 16·B[i+2]
     if d₁ < q then
         â[j] ← d₁
         j ← j + 1
     end if
     if d₂ < q and j < 256 then
         â[j] ← d₂
         j ← j + 1
     end if
     i ← i + 3
 end while
 return â
 ```

 The NIST FIPS 203 standard can be found at
 <https://csrc.nist.gov/pubs/fips/203/ipd>.
*/
/**
A monomorphic instance of
libcrux_ml_kem.sampling.sample_from_uniform_distribution_next with types
libcrux_ml_kem_vector_portable_vector_type_PortableVector with const generics
- K= 3
- N= 504
*/
static KRML_MUSTINLINE bool sample_from_uniform_distribution_next_89(
    uint8_t randomness[3U][504U], size_t *sampled_coefficients,
    int16_t (*out)[272U]) {
  KRML_MAYBE_FOR3(
      i0, (size_t)0U, (size_t)3U, (size_t)1U, size_t i1 = i0;
      for (size_t i = (size_t)0U; i < (size_t)504U / (size_t)24U; i++) {
        size_t r = i;
        if (sampled_coefficients[i1] <
            LIBCRUX_ML_KEM_CONSTANTS_COEFFICIENTS_IN_RING_ELEMENT) {
          Eurydice_slice uu____0 = Eurydice_array_to_subslice2(
              randomness[i1], r * (size_t)24U, r * (size_t)24U + (size_t)24U,
              uint8_t);
          size_t sampled = libcrux_ml_kem_vector_portable_rej_sample_0d(
              uu____0, Eurydice_array_to_subslice2(
                           out[i1], sampled_coefficients[i1],
                           sampled_coefficients[i1] + (size_t)16U, int16_t));
          size_t uu____1 = i1;
          sampled_coefficients[uu____1] =
              sampled_coefficients[uu____1] + sampled;
        }
      });
  bool done = true;
  KRML_MAYBE_FOR3(
      i, (size_t)0U, (size_t)3U, (size_t)1U, size_t i0 = i;
      if (sampled_coefficients[i0] >=
          LIBCRUX_ML_KEM_CONSTANTS_COEFFICIENTS_IN_RING_ELEMENT) {
        sampled_coefficients[i0] =
            LIBCRUX_ML_KEM_CONSTANTS_COEFFICIENTS_IN_RING_ELEMENT;
      } else { done = false; });
  return done;
}

/**
A monomorphic instance of
libcrux_ml_kem.hash_functions.portable.shake128_squeeze_next_block with const
generics
- K= 3
*/
static KRML_MUSTINLINE void shake128_squeeze_next_block_e0(
    PortableHash_88 *st, uint8_t ret[3U][168U]) {
  uint8_t out[3U][168U] = {{0U}};
  KRML_MAYBE_FOR3(
      i, (size_t)0U, (size_t)3U, (size_t)1U, size_t i0 = i;
      libcrux_sha3_portable_incremental_shake128_squeeze_next_block(
          &st->shake128_state[i0],
          Eurydice_array_to_slice((size_t)168U, out[i0], uint8_t)););
  memcpy(ret, out, (size_t)3U * sizeof(uint8_t[168U]));
}

/**
This function found in impl {(libcrux_ml_kem::hash_functions::Hash<K> for
libcrux_ml_kem::hash_functions::portable::PortableHash<K>)}
*/
/**
A monomorphic instance of
libcrux_ml_kem.hash_functions.portable.shake128_squeeze_next_block_f1 with const
generics
- K= 3
*/
static KRML_MUSTINLINE void shake128_squeeze_next_block_f1_e0(
    PortableHash_88 *self, uint8_t ret[3U][168U]) {
  shake128_squeeze_next_block_e0(self, ret);
}

/**
 If `bytes` contains a set of uniformly random bytes, this function
 uniformly samples a ring element `â` that is treated as being the NTT
 representation of the corresponding polynomial `a`.

 Since rejection sampling is used, it is possible the supplied bytes are
 not enough to sample the element, in which case an `Err` is returned and the
 caller must try again with a fresh set of bytes.

 This function <strong>partially</strong> implements <strong>Algorithm
 6</strong> of the NIST FIPS 203 standard, We say "partially" because this
 implementation only accepts a finite set of bytes as input and returns an error
 if the set is not enough; Algorithm 6 of the FIPS 203 standard on the other
 hand samples from an infinite stream of bytes until the ring element is filled.
 Algorithm 6 is reproduced below:

 ```plaintext
 Input: byte stream B ∈ 𝔹*.
 Output: array â ∈ ℤ₂₅₆.

 i ← 0
 j ← 0
 while j < 256 do
     d₁ ← B[i] + 256·(B[i+1] mod 16)
     d₂ ← ⌊B[i+1]/16⌋ + 16·B[i+2]
     if d₁ < q then
         â[j] ← d₁
         j ← j + 1
     end if
     if d₂ < q and j < 256 then
         â[j] ← d₂
         j ← j + 1
     end if
     i ← i + 3
 end while
 return â
 ```

 The NIST FIPS 203 standard can be found at
 <https://csrc.nist.gov/pubs/fips/203/ipd>.
*/
/**
A monomorphic instance of
libcrux_ml_kem.sampling.sample_from_uniform_distribution_next with types
libcrux_ml_kem_vector_portable_vector_type_PortableVector with const generics
- K= 3
- N= 168
*/
static KRML_MUSTINLINE bool sample_from_uniform_distribution_next_890(
    uint8_t randomness[3U][168U], size_t *sampled_coefficients,
    int16_t (*out)[272U]) {
  KRML_MAYBE_FOR3(
      i0, (size_t)0U, (size_t)3U, (size_t)1U, size_t i1 = i0;
      for (size_t i = (size_t)0U; i < (size_t)168U / (size_t)24U; i++) {
        size_t r = i;
        if (sampled_coefficients[i1] <
            LIBCRUX_ML_KEM_CONSTANTS_COEFFICIENTS_IN_RING_ELEMENT) {
          Eurydice_slice uu____0 = Eurydice_array_to_subslice2(
              randomness[i1], r * (size_t)24U, r * (size_t)24U + (size_t)24U,
              uint8_t);
          size_t sampled = libcrux_ml_kem_vector_portable_rej_sample_0d(
              uu____0, Eurydice_array_to_subslice2(
                           out[i1], sampled_coefficients[i1],
                           sampled_coefficients[i1] + (size_t)16U, int16_t));
          size_t uu____1 = i1;
          sampled_coefficients[uu____1] =
              sampled_coefficients[uu____1] + sampled;
        }
      });
  bool done = true;
  KRML_MAYBE_FOR3(
      i, (size_t)0U, (size_t)3U, (size_t)1U, size_t i0 = i;
      if (sampled_coefficients[i0] >=
          LIBCRUX_ML_KEM_CONSTANTS_COEFFICIENTS_IN_RING_ELEMENT) {
        sampled_coefficients[i0] =
            LIBCRUX_ML_KEM_CONSTANTS_COEFFICIENTS_IN_RING_ELEMENT;
      } else { done = false; });
  return done;
}

/**
A monomorphic instance of libcrux_ml_kem.sampling.sample_from_xof.closure
with types libcrux_ml_kem_vector_portable_vector_type_PortableVector,
libcrux_ml_kem_hash_functions_portable_PortableHash[[$3size_t]] with const
generics
- K= 3
*/
static libcrux_ml_kem_polynomial_PolynomialRingElement_1d closure_2b1(
    int16_t s[272U]) {
  return from_i16_array_ef_8c(
      Eurydice_array_to_subslice2(s, (size_t)0U, (size_t)256U, int16_t));
}

/**
A monomorphic instance of libcrux_ml_kem.sampling.sample_from_xof
with types libcrux_ml_kem_vector_portable_vector_type_PortableVector,
libcrux_ml_kem_hash_functions_portable_PortableHash[[$3size_t]] with const
generics
- K= 3
*/
static KRML_MUSTINLINE void sample_from_xof_2b1(
    uint8_t seeds[3U][34U],
    libcrux_ml_kem_polynomial_PolynomialRingElement_1d ret[3U]) {
  size_t sampled_coefficients[3U] = {0U};
  int16_t out[3U][272U] = {{0U}};
  /* Passing arrays by value in Rust generates a copy in C */
  uint8_t copy_of_seeds[3U][34U];
  memcpy(copy_of_seeds, seeds, (size_t)3U * sizeof(uint8_t[34U]));
  PortableHash_88 xof_state = shake128_init_absorb_final_f1_e0(copy_of_seeds);
  uint8_t randomness0[3U][504U];
  shake128_squeeze_first_three_blocks_f1_e0(&xof_state, randomness0);
  /* Passing arrays by value in Rust generates a copy in C */
  uint8_t copy_of_randomness0[3U][504U];
  memcpy(copy_of_randomness0, randomness0, (size_t)3U * sizeof(uint8_t[504U]));
  bool done = sample_from_uniform_distribution_next_89(
      copy_of_randomness0, sampled_coefficients, out);
  while (true) {
    if (done) {
      break;
    } else {
      uint8_t randomness[3U][168U];
      shake128_squeeze_next_block_f1_e0(&xof_state, randomness);
      /* Passing arrays by value in Rust generates a copy in C */
      uint8_t copy_of_randomness[3U][168U];
      memcpy(copy_of_randomness, randomness,
             (size_t)3U * sizeof(uint8_t[168U]));
      done = sample_from_uniform_distribution_next_890(
          copy_of_randomness, sampled_coefficients, out);
    }
  }
  /* Passing arrays by value in Rust generates a copy in C */
  int16_t copy_of_out[3U][272U];
  memcpy(copy_of_out, out, (size_t)3U * sizeof(int16_t[272U]));
  libcrux_ml_kem_polynomial_PolynomialRingElement_1d ret0[3U];
  KRML_MAYBE_FOR3(i, (size_t)0U, (size_t)3U, (size_t)1U,
                  ret0[i] = closure_2b1(copy_of_out[i]););
  memcpy(
      ret, ret0,
      (size_t)3U * sizeof(libcrux_ml_kem_polynomial_PolynomialRingElement_1d));
}

/**
A monomorphic instance of libcrux_ml_kem.matrix.sample_matrix_A
with types libcrux_ml_kem_vector_portable_vector_type_PortableVector,
libcrux_ml_kem_hash_functions_portable_PortableHash[[$3size_t]] with const
generics
- K= 3
*/
static KRML_MUSTINLINE void sample_matrix_A_2b1(
    libcrux_ml_kem_polynomial_PolynomialRingElement_1d (*A_transpose)[3U],
    uint8_t seed[34U], bool transpose) {
  KRML_MAYBE_FOR3(
      i0, (size_t)0U, (size_t)3U, (size_t)1U, size_t i1 = i0;
      /* Passing arrays by value in Rust generates a copy in C */
      uint8_t copy_of_seed[34U];
      memcpy(copy_of_seed, seed, (size_t)34U * sizeof(uint8_t));
      uint8_t seeds[3U][34U]; KRML_MAYBE_FOR3(
          i, (size_t)0U, (size_t)3U, (size_t)1U,
          memcpy(seeds[i], copy_of_seed, (size_t)34U * sizeof(uint8_t)););
      KRML_MAYBE_FOR3(i, (size_t)0U, (size_t)3U, (size_t)1U, size_t j = i;
                      seeds[j][32U] = (uint8_t)i1; seeds[j][33U] = (uint8_t)j;);
      /* Passing arrays by value in Rust generates a copy in C */
      uint8_t copy_of_seeds[3U][34U];
      memcpy(copy_of_seeds, seeds, (size_t)3U * sizeof(uint8_t[34U]));
      libcrux_ml_kem_polynomial_PolynomialRingElement_1d sampled[3U];
      sample_from_xof_2b1(copy_of_seeds, sampled);
      for (size_t i = (size_t)0U;
           i < Eurydice_slice_len(
                   Eurydice_array_to_slice(
                       (size_t)3U, sampled,
                       libcrux_ml_kem_polynomial_PolynomialRingElement_1d),
                   libcrux_ml_kem_polynomial_PolynomialRingElement_1d);
           i++) {
        size_t j = i;
        libcrux_ml_kem_polynomial_PolynomialRingElement_1d sample = sampled[j];
        if (transpose) {
          A_transpose[j][i1] = sample;
        } else {
          A_transpose[i1][j] = sample;
        }
      });
}

/**
A monomorphic instance of libcrux_ml_kem.hash_functions.portable.PRFxN
with const generics
- K= 3
- LEN= 128
*/
static KRML_MUSTINLINE void PRFxN_41(uint8_t (*input)[33U],
                                     uint8_t ret[3U][128U]) {
  uint8_t out[3U][128U] = {{0U}};
  KRML_MAYBE_FOR3(
      i, (size_t)0U, (size_t)3U, (size_t)1U, size_t i0 = i;
      libcrux_sha3_portable_shake256(
          Eurydice_array_to_slice((size_t)128U, out[i0], uint8_t),
          Eurydice_array_to_slice((size_t)33U, input[i0], uint8_t)););
  memcpy(ret, out, (size_t)3U * sizeof(uint8_t[128U]));
}

/**
This function found in impl {(libcrux_ml_kem::hash_functions::Hash<K> for
libcrux_ml_kem::hash_functions::portable::PortableHash<K>)}
*/
/**
A monomorphic instance of libcrux_ml_kem.hash_functions.portable.PRFxN_f1
with const generics
- K= 3
- LEN= 128
*/
static KRML_MUSTINLINE void PRFxN_f1_41(uint8_t (*input)[33U],
                                        uint8_t ret[3U][128U]) {
  PRFxN_41(input, ret);
}

/**
 Sample a vector of ring elements from a centered binomial distribution and
 convert them into their NTT representations.
*/
/**
A monomorphic instance of libcrux_ml_kem.ind_cpa.sample_vector_cbd_then_ntt
with types libcrux_ml_kem_vector_portable_vector_type_PortableVector,
libcrux_ml_kem_hash_functions_portable_PortableHash[[$3size_t]] with const
generics
- K= 3
- ETA= 2
- ETA_RANDOMNESS_SIZE= 128
*/
static KRML_MUSTINLINE uint8_t sample_vector_cbd_then_ntt_3b1(
    libcrux_ml_kem_polynomial_PolynomialRingElement_1d *re_as_ntt,
    uint8_t prf_input[33U], uint8_t domain_separator) {
  /* Passing arrays by value in Rust generates a copy in C */
  uint8_t copy_of_prf_input[33U];
  memcpy(copy_of_prf_input, prf_input, (size_t)33U * sizeof(uint8_t));
  uint8_t prf_inputs[3U][33U];
  KRML_MAYBE_FOR3(
      i, (size_t)0U, (size_t)3U, (size_t)1U,
      memcpy(prf_inputs[i], copy_of_prf_input, (size_t)33U * sizeof(uint8_t)););
  domain_separator =
      libcrux_ml_kem_utils_prf_input_inc_e0(prf_inputs, domain_separator);
  uint8_t prf_outputs[3U][128U];
  PRFxN_f1_41(prf_inputs, prf_outputs);
  KRML_MAYBE_FOR3(
      i, (size_t)0U, (size_t)3U, (size_t)1U, size_t i0 = i;
      re_as_ntt[i0] = sample_from_binomial_distribution_a0(
          Eurydice_array_to_slice((size_t)128U, prf_outputs[i0], uint8_t));
      ntt_binomially_sampled_ring_element_8c(&re_as_ntt[i0]););
  return domain_separator;
}

/**
A monomorphic instance of K.
with types libcrux_ml_kem_polynomial_PolynomialRingElement
libcrux_ml_kem_vector_portable_vector_type_PortableVector[3size_t], uint8_t

*/
typedef struct tuple_230_s {
  libcrux_ml_kem_polynomial_PolynomialRingElement_1d fst[3U];
  uint8_t snd;
} tuple_230;

/**
A monomorphic instance of libcrux_ml_kem.ind_cpa.sample_vector_cbd_then_ntt_out
with types libcrux_ml_kem_vector_portable_vector_type_PortableVector,
libcrux_ml_kem_hash_functions_portable_PortableHash[[$3size_t]] with const
generics
- K= 3
- ETA= 2
- ETA_RANDOMNESS_SIZE= 128
*/
static KRML_MUSTINLINE tuple_230 sample_vector_cbd_then_ntt_out_3b1(
    uint8_t prf_input[33U], uint8_t domain_separator) {
  libcrux_ml_kem_polynomial_PolynomialRingElement_1d re_as_ntt[3U];
  KRML_MAYBE_FOR3(i, (size_t)0U, (size_t)3U, (size_t)1U,
                  re_as_ntt[i] = ZERO_ef_8c(););
  libcrux_ml_kem_polynomial_PolynomialRingElement_1d *uu____0 = re_as_ntt;
  uint8_t uu____1[33U];
  memcpy(uu____1, prf_input, (size_t)33U * sizeof(uint8_t));
  domain_separator =
      sample_vector_cbd_then_ntt_3b1(uu____0, uu____1, domain_separator);
  /* Passing arrays by value in Rust generates a copy in C */
  libcrux_ml_kem_polynomial_PolynomialRingElement_1d copy_of_re_as_ntt[3U];
  memcpy(
      copy_of_re_as_ntt, re_as_ntt,
      (size_t)3U * sizeof(libcrux_ml_kem_polynomial_PolynomialRingElement_1d));
  tuple_230 lit;
  memcpy(
      lit.fst, copy_of_re_as_ntt,
      (size_t)3U * sizeof(libcrux_ml_kem_polynomial_PolynomialRingElement_1d));
  lit.snd = domain_separator;
  return lit;
}

/**
 Given two polynomial ring elements `lhs` and `rhs`, compute the pointwise
 sum of their constituent coefficients.
*/
/**
A monomorphic instance of libcrux_ml_kem.polynomial.add_to_ring_element
with types libcrux_ml_kem_vector_portable_vector_type_PortableVector
with const generics
- K= 3
*/
static KRML_MUSTINLINE void add_to_ring_element_1b(
    libcrux_ml_kem_polynomial_PolynomialRingElement_1d *myself,
    libcrux_ml_kem_polynomial_PolynomialRingElement_1d *rhs) {
  for (size_t i = (size_t)0U;
       i < Eurydice_slice_len(
               Eurydice_array_to_slice(
                   (size_t)16U, myself->coefficients,
                   libcrux_ml_kem_vector_portable_vector_type_PortableVector),
               libcrux_ml_kem_vector_portable_vector_type_PortableVector);
       i++) {
    size_t i0 = i;
    libcrux_ml_kem_vector_portable_vector_type_PortableVector uu____0 =
        libcrux_ml_kem_vector_portable_add_0d(myself->coefficients[i0],
                                              &rhs->coefficients[i0]);
    myself->coefficients[i0] = uu____0;
  }
}

/**
This function found in impl
{libcrux_ml_kem::polynomial::PolynomialRingElement<Vector>[TraitClause@0,
TraitClause@1]#2}
*/
/**
A monomorphic instance of libcrux_ml_kem.polynomial.add_to_ring_element_ef
with types libcrux_ml_kem_vector_portable_vector_type_PortableVector
with const generics
- K= 3
*/
static KRML_MUSTINLINE void add_to_ring_element_ef_1b(
    libcrux_ml_kem_polynomial_PolynomialRingElement_1d *self,
    libcrux_ml_kem_polynomial_PolynomialRingElement_1d *rhs) {
  add_to_ring_element_1b(self, rhs);
}

/**
 Compute Â ◦ ŝ + ê
*/
/**
A monomorphic instance of libcrux_ml_kem.matrix.compute_As_plus_e
with types libcrux_ml_kem_vector_portable_vector_type_PortableVector
with const generics
- K= 3
*/
static KRML_MUSTINLINE void compute_As_plus_e_1b(
    libcrux_ml_kem_polynomial_PolynomialRingElement_1d *t_as_ntt,
    libcrux_ml_kem_polynomial_PolynomialRingElement_1d (*matrix_A)[3U],
    libcrux_ml_kem_polynomial_PolynomialRingElement_1d *s_as_ntt,
    libcrux_ml_kem_polynomial_PolynomialRingElement_1d *error_as_ntt) {
  for (size_t i = (size_t)0U;
       i < Eurydice_slice_len(
               Eurydice_array_to_slice(
                   (size_t)3U, matrix_A,
                   libcrux_ml_kem_polynomial_PolynomialRingElement_1d[3U]),
               libcrux_ml_kem_polynomial_PolynomialRingElement_1d[3U]);
       i++) {
    size_t i0 = i;
    libcrux_ml_kem_polynomial_PolynomialRingElement_1d *row = matrix_A[i0];
    libcrux_ml_kem_polynomial_PolynomialRingElement_1d uu____0 = ZERO_ef_8c();
    t_as_ntt[i0] = uu____0;
    for (size_t i1 = (size_t)0U;
         i1 < Eurydice_slice_len(
                  Eurydice_array_to_slice(
                      (size_t)3U, row,
                      libcrux_ml_kem_polynomial_PolynomialRingElement_1d),
                  libcrux_ml_kem_polynomial_PolynomialRingElement_1d);
         i1++) {
      size_t j = i1;
      libcrux_ml_kem_polynomial_PolynomialRingElement_1d *matrix_element =
          &row[j];
      libcrux_ml_kem_polynomial_PolynomialRingElement_1d product =
          ntt_multiply_ef_8c(matrix_element, &s_as_ntt[j]);
      add_to_ring_element_ef_1b(&t_as_ntt[i0], &product);
    }
    add_standard_error_reduce_ef_8c(&t_as_ntt[i0], &error_as_ntt[i0]);
  }
}

/**
 This function implements most of <strong>Algorithm 12</strong> of the
 NIST FIPS 203 specification; this is the Kyber CPA-PKE key generation
 algorithm.

 We say "most of" since Algorithm 12 samples the required randomness within
 the function itself, whereas this implementation expects it to be provided
 through the `key_generation_seed` parameter.

 Algorithm 12 is reproduced below:

 ```plaintext
 Output: encryption key ekₚₖₑ ∈ 𝔹^{384k+32}.
 Output: decryption key dkₚₖₑ ∈ 𝔹^{384k}.

 d ←$ B
 (ρ,σ) ← G(d)
 N ← 0
 for (i ← 0; i < k; i++)
     for(j ← 0; j < k; j++)
         Â[i,j] ← SampleNTT(XOF(ρ, i, j))
     end for
 end for
 for(i ← 0; i < k; i++)
     s[i] ← SamplePolyCBD_{η₁}(PRF_{η₁}(σ,N))
     N ← N + 1
 end for
 for(i ← 0; i < k; i++)
     e[i] ← SamplePolyCBD_{η₂}(PRF_{η₂}(σ,N))
     N ← N + 1
 end for
 ŝ ← NTT(s)
 ê ← NTT(e)
 t̂ ← Â◦ŝ + ê
 ekₚₖₑ ← ByteEncode₁₂(t̂) ‖ ρ
 dkₚₖₑ ← ByteEncode₁₂(ŝ)
 ```

 The NIST FIPS 203 standard can be found at
 <https://csrc.nist.gov/pubs/fips/203/ipd>.
*/
/**
A monomorphic instance of libcrux_ml_kem.ind_cpa.generate_keypair_unpacked
with types libcrux_ml_kem_vector_portable_vector_type_PortableVector,
libcrux_ml_kem_hash_functions_portable_PortableHash[[$3size_t]],
libcrux_ml_kem_variant_MlKem with const generics
- K= 3
- ETA1= 2
- ETA1_RANDOMNESS_SIZE= 128
*/
static KRML_MUSTINLINE void generate_keypair_unpacked_1c1(
    Eurydice_slice key_generation_seed,
    IndCpaPrivateKeyUnpacked_a0 *private_key,
    IndCpaPublicKeyUnpacked_a0 *public_key) {
  uint8_t hashed[64U];
  cpa_keygen_seed_d8_9c(key_generation_seed, hashed);
  Eurydice_slice_uint8_t_x2 uu____0 = Eurydice_slice_split_at(
      Eurydice_array_to_slice((size_t)64U, hashed, uint8_t), (size_t)32U,
      uint8_t, Eurydice_slice_uint8_t_x2);
  Eurydice_slice seed_for_A = uu____0.fst;
  Eurydice_slice seed_for_secret_and_error = uu____0.snd;
  libcrux_ml_kem_polynomial_PolynomialRingElement_1d(*uu____1)[3U] =
      public_key->A;
  uint8_t ret[34U];
  libcrux_ml_kem_utils_into_padded_array_b6(seed_for_A, ret);
  sample_matrix_A_2b1(uu____1, ret, true);
  uint8_t prf_input[33U];
  libcrux_ml_kem_utils_into_padded_array_c8(seed_for_secret_and_error,
                                            prf_input);
  libcrux_ml_kem_polynomial_PolynomialRingElement_1d *uu____2 =
      private_key->secret_as_ntt;
  /* Passing arrays by value in Rust generates a copy in C */
  uint8_t copy_of_prf_input0[33U];
  memcpy(copy_of_prf_input0, prf_input, (size_t)33U * sizeof(uint8_t));
  uint8_t domain_separator =
      sample_vector_cbd_then_ntt_3b1(uu____2, copy_of_prf_input0, 0U);
  /* Passing arrays by value in Rust generates a copy in C */
  uint8_t copy_of_prf_input[33U];
  memcpy(copy_of_prf_input, prf_input, (size_t)33U * sizeof(uint8_t));
  libcrux_ml_kem_polynomial_PolynomialRingElement_1d error_as_ntt[3U];
  memcpy(
      error_as_ntt,
      sample_vector_cbd_then_ntt_out_3b1(copy_of_prf_input, domain_separator)
          .fst,
      (size_t)3U * sizeof(libcrux_ml_kem_polynomial_PolynomialRingElement_1d));
  compute_As_plus_e_1b(public_key->t_as_ntt, public_key->A,
                       private_key->secret_as_ntt, error_as_ntt);
  uint8_t uu____5[32U];
  core_result_Result_fb dst;
  Eurydice_slice_to_array2(&dst, seed_for_A, Eurydice_slice, uint8_t[32U]);
  core_result_unwrap_26_b3(dst, uu____5);
  memcpy(public_key->seed_for_A, uu____5, (size_t)32U * sizeof(uint8_t));
}

/**
 Serialize the secret key from the unpacked key pair generation.
*/
/**
A monomorphic instance of libcrux_ml_kem.ind_cpa.serialize_unpacked_secret_key
with types libcrux_ml_kem_vector_portable_vector_type_PortableVector
with const generics
- K= 3
- PRIVATE_KEY_SIZE= 1152
- PUBLIC_KEY_SIZE= 1184
- RANKED_BYTES_PER_RING_ELEMENT= 1152
*/
static libcrux_ml_kem_utils_extraction_helper_Keypair768
serialize_unpacked_secret_key_43(IndCpaPublicKeyUnpacked_a0 *public_key,
                                 IndCpaPrivateKeyUnpacked_a0 *private_key) {
  uint8_t public_key_serialized[1184U];
  serialize_public_key_6c(
      public_key->t_as_ntt,
      Eurydice_array_to_slice((size_t)32U, public_key->seed_for_A, uint8_t),
      public_key_serialized);
  uint8_t secret_key_serialized[1152U];
  serialize_secret_key_89(private_key->secret_as_ntt, secret_key_serialized);
  /* Passing arrays by value in Rust generates a copy in C */
  uint8_t copy_of_secret_key_serialized[1152U];
  memcpy(copy_of_secret_key_serialized, secret_key_serialized,
         (size_t)1152U * sizeof(uint8_t));
  /* Passing arrays by value in Rust generates a copy in C */
  uint8_t copy_of_public_key_serialized[1184U];
  memcpy(copy_of_public_key_serialized, public_key_serialized,
         (size_t)1184U * sizeof(uint8_t));
  libcrux_ml_kem_utils_extraction_helper_Keypair768 lit;
  memcpy(lit.fst, copy_of_secret_key_serialized,
         (size_t)1152U * sizeof(uint8_t));
  memcpy(lit.snd, copy_of_public_key_serialized,
         (size_t)1184U * sizeof(uint8_t));
  return lit;
}

/**
A monomorphic instance of libcrux_ml_kem.ind_cpa.generate_keypair
with types libcrux_ml_kem_vector_portable_vector_type_PortableVector,
libcrux_ml_kem_hash_functions_portable_PortableHash[[$3size_t]],
libcrux_ml_kem_variant_MlKem with const generics
- K= 3
- PRIVATE_KEY_SIZE= 1152
- PUBLIC_KEY_SIZE= 1184
- RANKED_BYTES_PER_RING_ELEMENT= 1152
- ETA1= 2
- ETA1_RANDOMNESS_SIZE= 128
*/
static KRML_MUSTINLINE libcrux_ml_kem_utils_extraction_helper_Keypair768
generate_keypair_15(Eurydice_slice key_generation_seed) {
  IndCpaPrivateKeyUnpacked_a0 private_key = default_1a_1b();
  IndCpaPublicKeyUnpacked_a0 public_key = default_8d_1b();
  generate_keypair_unpacked_1c1(key_generation_seed, &private_key, &public_key);
  return serialize_unpacked_secret_key_43(&public_key, &private_key);
}

/**
 Serialize the secret key.
*/
/**
A monomorphic instance of libcrux_ml_kem.ind_cca.serialize_kem_secret_key_mut
with types libcrux_ml_kem_hash_functions_portable_PortableHash[[$3size_t]]
with const generics
- K= 3
- SERIALIZED_KEY_LEN= 2400
*/
static KRML_MUSTINLINE void serialize_kem_secret_key_mut_d6(
    Eurydice_slice private_key, Eurydice_slice public_key,
    Eurydice_slice implicit_rejection_value, uint8_t *serialized) {
  size_t pointer = (size_t)0U;
  uint8_t *uu____0 = serialized;
  size_t uu____1 = pointer;
  size_t uu____2 = pointer;
  Eurydice_slice_copy(
      Eurydice_array_to_subslice2(
          uu____0, uu____1, uu____2 + Eurydice_slice_len(private_key, uint8_t),
          uint8_t),
      private_key, uint8_t);
  pointer = pointer + Eurydice_slice_len(private_key, uint8_t);
  uint8_t *uu____3 = serialized;
  size_t uu____4 = pointer;
  size_t uu____5 = pointer;
  Eurydice_slice_copy(
      Eurydice_array_to_subslice2(
          uu____3, uu____4, uu____5 + Eurydice_slice_len(public_key, uint8_t),
          uint8_t),
      public_key, uint8_t);
  pointer = pointer + Eurydice_slice_len(public_key, uint8_t);
  Eurydice_slice uu____6 = Eurydice_array_to_subslice2(
      serialized, pointer, pointer + LIBCRUX_ML_KEM_CONSTANTS_H_DIGEST_SIZE,
      uint8_t);
  uint8_t ret[32U];
  H_f1_e0(public_key, ret);
  Eurydice_slice_copy(
      uu____6, Eurydice_array_to_slice((size_t)32U, ret, uint8_t), uint8_t);
  pointer = pointer + LIBCRUX_ML_KEM_CONSTANTS_H_DIGEST_SIZE;
  uint8_t *uu____7 = serialized;
  size_t uu____8 = pointer;
  size_t uu____9 = pointer;
  Eurydice_slice_copy(
      Eurydice_array_to_subslice2(
          uu____7, uu____8,
          uu____9 + Eurydice_slice_len(implicit_rejection_value, uint8_t),
          uint8_t),
      implicit_rejection_value, uint8_t);
}

/**
A monomorphic instance of libcrux_ml_kem.ind_cca.serialize_kem_secret_key
with types libcrux_ml_kem_hash_functions_portable_PortableHash[[$3size_t]]
with const generics
- K= 3
- SERIALIZED_KEY_LEN= 2400
*/
static KRML_MUSTINLINE void serialize_kem_secret_key_d6(
    Eurydice_slice private_key, Eurydice_slice public_key,
    Eurydice_slice implicit_rejection_value, uint8_t ret[2400U]) {
  uint8_t out[2400U] = {0U};
  serialize_kem_secret_key_mut_d6(private_key, public_key,
                                  implicit_rejection_value, out);
  memcpy(ret, out, (size_t)2400U * sizeof(uint8_t));
}

/**
 Packed API

 Generate a key pair.

 Depending on the `Vector` and `Hasher` used, this requires different hardware
 features
*/
/**
A monomorphic instance of libcrux_ml_kem.ind_cca.generate_keypair
with types libcrux_ml_kem_vector_portable_vector_type_PortableVector,
libcrux_ml_kem_hash_functions_portable_PortableHash[[$3size_t]],
libcrux_ml_kem_variant_MlKem with const generics
- K= 3
- CPA_PRIVATE_KEY_SIZE= 1152
- PRIVATE_KEY_SIZE= 2400
- PUBLIC_KEY_SIZE= 1184
- RANKED_BYTES_PER_RING_ELEMENT= 1152
- ETA1= 2
- ETA1_RANDOMNESS_SIZE= 128
*/
libcrux_ml_kem_mlkem768_MlKem768KeyPair
libcrux_ml_kem_ind_cca_generate_keypair_f8(uint8_t randomness[64U]) {
  Eurydice_slice ind_cpa_keypair_randomness = Eurydice_array_to_subslice2(
      randomness, (size_t)0U,
      LIBCRUX_ML_KEM_CONSTANTS_CPA_PKE_KEY_GENERATION_SEED_SIZE, uint8_t);
  Eurydice_slice implicit_rejection_value = Eurydice_array_to_subslice_from(
      (size_t)64U, randomness,
      LIBCRUX_ML_KEM_CONSTANTS_CPA_PKE_KEY_GENERATION_SEED_SIZE, uint8_t,
      size_t);
  libcrux_ml_kem_utils_extraction_helper_Keypair768 uu____0 =
      generate_keypair_15(ind_cpa_keypair_randomness);
  uint8_t ind_cpa_private_key[1152U];
  memcpy(ind_cpa_private_key, uu____0.fst, (size_t)1152U * sizeof(uint8_t));
  uint8_t public_key[1184U];
  memcpy(public_key, uu____0.snd, (size_t)1184U * sizeof(uint8_t));
  uint8_t secret_key_serialized[2400U];
  serialize_kem_secret_key_d6(
      Eurydice_array_to_slice((size_t)1152U, ind_cpa_private_key, uint8_t),
      Eurydice_array_to_slice((size_t)1184U, public_key, uint8_t),
      implicit_rejection_value, secret_key_serialized);
  /* Passing arrays by value in Rust generates a copy in C */
  uint8_t copy_of_secret_key_serialized[2400U];
  memcpy(copy_of_secret_key_serialized, secret_key_serialized,
         (size_t)2400U * sizeof(uint8_t));
  libcrux_ml_kem_types_MlKemPrivateKey_d9 private_key =
      libcrux_ml_kem_types_from_9a_28(copy_of_secret_key_serialized);
  libcrux_ml_kem_types_MlKemPrivateKey_d9 uu____2 = private_key;
  /* Passing arrays by value in Rust generates a copy in C */
  uint8_t copy_of_public_key[1184U];
  memcpy(copy_of_public_key, public_key, (size_t)1184U * sizeof(uint8_t));
  return libcrux_ml_kem_types_from_3a_74(
      uu____2, libcrux_ml_kem_types_from_5f_d0(copy_of_public_key));
}

/**
This function found in impl {(libcrux_ml_kem::variant::Variant for
libcrux_ml_kem::variant::MlKem)}
*/
/**
A monomorphic instance of libcrux_ml_kem.variant.entropy_preprocess_d8
with types libcrux_ml_kem_hash_functions_portable_PortableHash[[$3size_t]]
with const generics
- K= 3
*/
static KRML_MUSTINLINE void entropy_preprocess_d8_9c(Eurydice_slice randomness,
                                                     uint8_t ret[32U]) {
  uint8_t out[32U] = {0U};
  Eurydice_slice_copy(Eurydice_array_to_slice((size_t)32U, out, uint8_t),
                      randomness, uint8_t);
  memcpy(ret, out, (size_t)32U * sizeof(uint8_t));
}

/**
A monomorphic instance of libcrux_ml_kem.ind_cpa.build_unpacked_public_key_mut
with types libcrux_ml_kem_vector_portable_vector_type_PortableVector,
libcrux_ml_kem_hash_functions_portable_PortableHash[[$3size_t]] with const
generics
- K= 3
- T_AS_NTT_ENCODED_SIZE= 1152
*/
static KRML_MUSTINLINE void build_unpacked_public_key_mut_3f1(
    Eurydice_slice public_key,
    IndCpaPublicKeyUnpacked_a0 *unpacked_public_key) {
  Eurydice_slice uu____0 =
      Eurydice_slice_subslice_to(public_key, (size_t)1152U, uint8_t, size_t);
  deserialize_ring_elements_reduced_1b(uu____0, unpacked_public_key->t_as_ntt);
  Eurydice_slice seed =
      Eurydice_slice_subslice_from(public_key, (size_t)1152U, uint8_t, size_t);
  libcrux_ml_kem_polynomial_PolynomialRingElement_1d(*uu____1)[3U] =
      unpacked_public_key->A;
  uint8_t ret[34U];
  libcrux_ml_kem_utils_into_padded_array_b6(seed, ret);
  sample_matrix_A_2b1(uu____1, ret, false);
}

/**
A monomorphic instance of libcrux_ml_kem.ind_cpa.build_unpacked_public_key
with types libcrux_ml_kem_vector_portable_vector_type_PortableVector,
libcrux_ml_kem_hash_functions_portable_PortableHash[[$3size_t]] with const
generics
- K= 3
- T_AS_NTT_ENCODED_SIZE= 1152
*/
static KRML_MUSTINLINE IndCpaPublicKeyUnpacked_a0
build_unpacked_public_key_3f(Eurydice_slice public_key) {
  IndCpaPublicKeyUnpacked_a0 unpacked_public_key = default_8d_1b();
  build_unpacked_public_key_mut_3f1(public_key, &unpacked_public_key);
  return unpacked_public_key;
}

/**
 Sample a vector of ring elements from a centered binomial distribution.
*/
/**
A monomorphic instance of libcrux_ml_kem.ind_cpa.sample_ring_element_cbd
with types libcrux_ml_kem_vector_portable_vector_type_PortableVector,
libcrux_ml_kem_hash_functions_portable_PortableHash[[$3size_t]] with const
generics
- K= 3
- ETA2_RANDOMNESS_SIZE= 128
- ETA2= 2
*/
static KRML_MUSTINLINE tuple_230
sample_ring_element_cbd_3b1(uint8_t prf_input[33U], uint8_t domain_separator) {
  libcrux_ml_kem_polynomial_PolynomialRingElement_1d error_1[3U];
  KRML_MAYBE_FOR3(i, (size_t)0U, (size_t)3U, (size_t)1U,
                  error_1[i] = ZERO_ef_8c(););
  /* Passing arrays by value in Rust generates a copy in C */
  uint8_t copy_of_prf_input[33U];
  memcpy(copy_of_prf_input, prf_input, (size_t)33U * sizeof(uint8_t));
  uint8_t prf_inputs[3U][33U];
  KRML_MAYBE_FOR3(
      i, (size_t)0U, (size_t)3U, (size_t)1U,
      memcpy(prf_inputs[i], copy_of_prf_input, (size_t)33U * sizeof(uint8_t)););
  domain_separator =
      libcrux_ml_kem_utils_prf_input_inc_e0(prf_inputs, domain_separator);
  uint8_t prf_outputs[3U][128U];
  PRFxN_f1_41(prf_inputs, prf_outputs);
  KRML_MAYBE_FOR3(
      i, (size_t)0U, (size_t)3U, (size_t)1U, size_t i0 = i;
      libcrux_ml_kem_polynomial_PolynomialRingElement_1d uu____1 =
          sample_from_binomial_distribution_a0(
              Eurydice_array_to_slice((size_t)128U, prf_outputs[i0], uint8_t));
      error_1[i0] = uu____1;);
  /* Passing arrays by value in Rust generates a copy in C */
  libcrux_ml_kem_polynomial_PolynomialRingElement_1d copy_of_error_1[3U];
  memcpy(
      copy_of_error_1, error_1,
      (size_t)3U * sizeof(libcrux_ml_kem_polynomial_PolynomialRingElement_1d));
  tuple_230 lit;
  memcpy(
      lit.fst, copy_of_error_1,
      (size_t)3U * sizeof(libcrux_ml_kem_polynomial_PolynomialRingElement_1d));
  lit.snd = domain_separator;
  return lit;
}

/**
This function found in impl {(libcrux_ml_kem::hash_functions::Hash<K> for
libcrux_ml_kem::hash_functions::portable::PortableHash<K>)}
*/
/**
A monomorphic instance of libcrux_ml_kem.hash_functions.portable.PRF_f1
with const generics
- K= 3
- LEN= 128
*/
static KRML_MUSTINLINE void PRF_f1_410(Eurydice_slice input,
                                       uint8_t ret[128U]) {
  PRF_a6(input, ret);
}

/**
A monomorphic instance of libcrux_ml_kem.invert_ntt.invert_ntt_montgomery
with types libcrux_ml_kem_vector_portable_vector_type_PortableVector
with const generics
- K= 3
*/
static KRML_MUSTINLINE void invert_ntt_montgomery_1b(
    libcrux_ml_kem_polynomial_PolynomialRingElement_1d *re) {
  size_t zeta_i =
      LIBCRUX_ML_KEM_CONSTANTS_COEFFICIENTS_IN_RING_ELEMENT / (size_t)2U;
  invert_ntt_at_layer_1_8c(&zeta_i, re);
  invert_ntt_at_layer_2_8c(&zeta_i, re);
  invert_ntt_at_layer_3_8c(&zeta_i, re);
  invert_ntt_at_layer_4_plus_8c(&zeta_i, re, (size_t)4U);
  invert_ntt_at_layer_4_plus_8c(&zeta_i, re, (size_t)5U);
  invert_ntt_at_layer_4_plus_8c(&zeta_i, re, (size_t)6U);
  invert_ntt_at_layer_4_plus_8c(&zeta_i, re, (size_t)7U);
  poly_barrett_reduce_ef_8c(re);
}

/**
 Compute u := InvertNTT(Aᵀ ◦ r̂) + e₁
*/
/**
A monomorphic instance of libcrux_ml_kem.matrix.compute_vector_u
with types libcrux_ml_kem_vector_portable_vector_type_PortableVector
with const generics
- K= 3
*/
static KRML_MUSTINLINE void compute_vector_u_1b(
    libcrux_ml_kem_polynomial_PolynomialRingElement_1d (*a_as_ntt)[3U],
    libcrux_ml_kem_polynomial_PolynomialRingElement_1d *r_as_ntt,
    libcrux_ml_kem_polynomial_PolynomialRingElement_1d *error_1,
    libcrux_ml_kem_polynomial_PolynomialRingElement_1d ret[3U]) {
  libcrux_ml_kem_polynomial_PolynomialRingElement_1d result[3U];
  KRML_MAYBE_FOR3(i, (size_t)0U, (size_t)3U, (size_t)1U,
                  result[i] = ZERO_ef_8c(););
  for (size_t i0 = (size_t)0U;
       i0 < Eurydice_slice_len(
                Eurydice_array_to_slice(
                    (size_t)3U, a_as_ntt,
                    libcrux_ml_kem_polynomial_PolynomialRingElement_1d[3U]),
                libcrux_ml_kem_polynomial_PolynomialRingElement_1d[3U]);
       i0++) {
    size_t i1 = i0;
    libcrux_ml_kem_polynomial_PolynomialRingElement_1d *row = a_as_ntt[i1];
    for (size_t i = (size_t)0U;
         i < Eurydice_slice_len(
                 Eurydice_array_to_slice(
                     (size_t)3U, row,
                     libcrux_ml_kem_polynomial_PolynomialRingElement_1d),
                 libcrux_ml_kem_polynomial_PolynomialRingElement_1d);
         i++) {
      size_t j = i;
      libcrux_ml_kem_polynomial_PolynomialRingElement_1d *a_element = &row[j];
      libcrux_ml_kem_polynomial_PolynomialRingElement_1d product =
          ntt_multiply_ef_8c(a_element, &r_as_ntt[j]);
      add_to_ring_element_ef_1b(&result[i1], &product);
    }
    invert_ntt_montgomery_1b(&result[i1]);
    add_error_reduce_ef_8c(&result[i1], &error_1[i1]);
  }
  memcpy(
      ret, result,
      (size_t)3U * sizeof(libcrux_ml_kem_polynomial_PolynomialRingElement_1d));
}

/**
 Compute InverseNTT(tᵀ ◦ r̂) + e₂ + message
*/
/**
A monomorphic instance of libcrux_ml_kem.matrix.compute_ring_element_v
with types libcrux_ml_kem_vector_portable_vector_type_PortableVector
with const generics
- K= 3
*/
static KRML_MUSTINLINE libcrux_ml_kem_polynomial_PolynomialRingElement_1d
compute_ring_element_v_1b(
    libcrux_ml_kem_polynomial_PolynomialRingElement_1d *t_as_ntt,
    libcrux_ml_kem_polynomial_PolynomialRingElement_1d *r_as_ntt,
    libcrux_ml_kem_polynomial_PolynomialRingElement_1d *error_2,
    libcrux_ml_kem_polynomial_PolynomialRingElement_1d *message) {
  libcrux_ml_kem_polynomial_PolynomialRingElement_1d result = ZERO_ef_8c();
  KRML_MAYBE_FOR3(i, (size_t)0U, (size_t)3U, (size_t)1U, size_t i0 = i;
                  libcrux_ml_kem_polynomial_PolynomialRingElement_1d product =
                      ntt_multiply_ef_8c(&t_as_ntt[i0], &r_as_ntt[i0]);
                  add_to_ring_element_ef_1b(&result, &product););
  invert_ntt_montgomery_1b(&result);
  result = add_message_error_reduce_ef_8c(error_2, message, result);
  return result;
}

/**
 Call [`compress_then_serialize_ring_element_u`] on each ring element.
*/
/**
A monomorphic instance of libcrux_ml_kem.ind_cpa.compress_then_serialize_u
with types libcrux_ml_kem_vector_portable_vector_type_PortableVector
with const generics
- K= 3
- OUT_LEN= 960
- COMPRESSION_FACTOR= 10
- BLOCK_LEN= 320
*/
static KRML_MUSTINLINE void compress_then_serialize_u_43(
    libcrux_ml_kem_polynomial_PolynomialRingElement_1d input[3U],
    Eurydice_slice out) {
  for (size_t i = (size_t)0U;
       i < Eurydice_slice_len(
               Eurydice_array_to_slice(
                   (size_t)3U, input,
                   libcrux_ml_kem_polynomial_PolynomialRingElement_1d),
               libcrux_ml_kem_polynomial_PolynomialRingElement_1d);
       i++) {
    size_t i0 = i;
    libcrux_ml_kem_polynomial_PolynomialRingElement_1d re = input[i0];
    Eurydice_slice uu____0 = Eurydice_slice_subslice2(
        out, i0 * ((size_t)960U / (size_t)3U),
        (i0 + (size_t)1U) * ((size_t)960U / (size_t)3U), uint8_t);
    uint8_t ret[320U];
    compress_then_serialize_ring_element_u_fe(&re, ret);
    Eurydice_slice_copy(
        uu____0, Eurydice_array_to_slice((size_t)320U, ret, uint8_t), uint8_t);
  }
}

/**
A monomorphic instance of
libcrux_ml_kem.serialize.compress_then_serialize_ring_element_v with types
libcrux_ml_kem_vector_portable_vector_type_PortableVector with const generics
- K= 3
- COMPRESSION_FACTOR= 4
- OUT_LEN= 128
*/
static KRML_MUSTINLINE void compress_then_serialize_ring_element_v_6c(
    libcrux_ml_kem_polynomial_PolynomialRingElement_1d re, Eurydice_slice out) {
  compress_then_serialize_4_8c(re, out);
}

/**
 This function implements <strong>Algorithm 13</strong> of the
 NIST FIPS 203 specification; this is the Kyber CPA-PKE encryption algorithm.

 Algorithm 13 is reproduced below:

 ```plaintext
 Input: encryption key ekₚₖₑ ∈ 𝔹^{384k+32}.
 Input: message m ∈ 𝔹^{32}.
 Input: encryption randomness r ∈ 𝔹^{32}.
 Output: ciphertext c ∈ 𝔹^{32(dᵤk + dᵥ)}.

 N ← 0
 t̂ ← ByteDecode₁₂(ekₚₖₑ[0:384k])
 ρ ← ekₚₖₑ[384k: 384k + 32]
 for (i ← 0; i < k; i++)
     for(j ← 0; j < k; j++)
         Â[i,j] ← SampleNTT(XOF(ρ, i, j))
     end for
 end for
 for(i ← 0; i < k; i++)
     r[i] ← SamplePolyCBD_{η₁}(PRF_{η₁}(r,N))
     N ← N + 1
 end for
 for(i ← 0; i < k; i++)
     e₁[i] ← SamplePolyCBD_{η₂}(PRF_{η₂}(r,N))
     N ← N + 1
 end for
 e₂ ← SamplePolyCBD_{η₂}(PRF_{η₂}(r,N))
 r̂ ← NTT(r)
 u ← NTT-¹(Âᵀ ◦ r̂) + e₁
 μ ← Decompress₁(ByteDecode₁(m)))
 v ← NTT-¹(t̂ᵀ ◦ rˆ) + e₂ + μ
 c₁ ← ByteEncode_{dᵤ}(Compress_{dᵤ}(u))
 c₂ ← ByteEncode_{dᵥ}(Compress_{dᵥ}(v))
 return c ← (c₁ ‖ c₂)
 ```

 The NIST FIPS 203 standard can be found at
 <https://csrc.nist.gov/pubs/fips/203/ipd>.
*/
/**
A monomorphic instance of libcrux_ml_kem.ind_cpa.encrypt_unpacked
with types libcrux_ml_kem_vector_portable_vector_type_PortableVector,
libcrux_ml_kem_hash_functions_portable_PortableHash[[$3size_t]] with const
generics
- K= 3
- CIPHERTEXT_SIZE= 1088
- T_AS_NTT_ENCODED_SIZE= 1152
- C1_LEN= 960
- C2_LEN= 128
- U_COMPRESSION_FACTOR= 10
- V_COMPRESSION_FACTOR= 4
- BLOCK_LEN= 320
- ETA1= 2
- ETA1_RANDOMNESS_SIZE= 128
- ETA2= 2
- ETA2_RANDOMNESS_SIZE= 128
*/
static KRML_MUSTINLINE void encrypt_unpacked_2a1(
    IndCpaPublicKeyUnpacked_a0 *public_key, uint8_t message[32U],
    Eurydice_slice randomness, uint8_t ret[1088U]) {
  uint8_t prf_input[33U];
  libcrux_ml_kem_utils_into_padded_array_c8(randomness, prf_input);
  /* Passing arrays by value in Rust generates a copy in C */
  uint8_t copy_of_prf_input0[33U];
  memcpy(copy_of_prf_input0, prf_input, (size_t)33U * sizeof(uint8_t));
  tuple_230 uu____1 =
      sample_vector_cbd_then_ntt_out_3b1(copy_of_prf_input0, 0U);
  libcrux_ml_kem_polynomial_PolynomialRingElement_1d r_as_ntt[3U];
  memcpy(
      r_as_ntt, uu____1.fst,
      (size_t)3U * sizeof(libcrux_ml_kem_polynomial_PolynomialRingElement_1d));
  uint8_t domain_separator0 = uu____1.snd;
  /* Passing arrays by value in Rust generates a copy in C */
  uint8_t copy_of_prf_input[33U];
  memcpy(copy_of_prf_input, prf_input, (size_t)33U * sizeof(uint8_t));
  tuple_230 uu____3 =
      sample_ring_element_cbd_3b1(copy_of_prf_input, domain_separator0);
  libcrux_ml_kem_polynomial_PolynomialRingElement_1d error_1[3U];
  memcpy(
      error_1, uu____3.fst,
      (size_t)3U * sizeof(libcrux_ml_kem_polynomial_PolynomialRingElement_1d));
  uint8_t domain_separator = uu____3.snd;
  prf_input[32U] = domain_separator;
  uint8_t prf_output[128U];
  PRF_f1_410(Eurydice_array_to_slice((size_t)33U, prf_input, uint8_t),
             prf_output);
  libcrux_ml_kem_polynomial_PolynomialRingElement_1d error_2 =
      sample_from_binomial_distribution_a0(
          Eurydice_array_to_slice((size_t)128U, prf_output, uint8_t));
  libcrux_ml_kem_polynomial_PolynomialRingElement_1d u[3U];
  compute_vector_u_1b(public_key->A, r_as_ntt, error_1, u);
  /* Passing arrays by value in Rust generates a copy in C */
  uint8_t copy_of_message[32U];
  memcpy(copy_of_message, message, (size_t)32U * sizeof(uint8_t));
  libcrux_ml_kem_polynomial_PolynomialRingElement_1d message_as_ring_element =
      deserialize_then_decompress_message_8c(copy_of_message);
  libcrux_ml_kem_polynomial_PolynomialRingElement_1d v =
      compute_ring_element_v_1b(public_key->t_as_ntt, r_as_ntt, &error_2,
                                &message_as_ring_element);
  uint8_t ciphertext[1088U] = {0U};
  libcrux_ml_kem_polynomial_PolynomialRingElement_1d uu____5[3U];
  memcpy(
      uu____5, u,
      (size_t)3U * sizeof(libcrux_ml_kem_polynomial_PolynomialRingElement_1d));
  compress_then_serialize_u_43(
      uu____5, Eurydice_array_to_subslice2(ciphertext, (size_t)0U, (size_t)960U,
                                           uint8_t));
  libcrux_ml_kem_polynomial_PolynomialRingElement_1d uu____6 = v;
  compress_then_serialize_ring_element_v_6c(
      uu____6, Eurydice_array_to_subslice_from((size_t)1088U, ciphertext,
                                               (size_t)960U, uint8_t, size_t));
  memcpy(ret, ciphertext, (size_t)1088U * sizeof(uint8_t));
}

/**
A monomorphic instance of libcrux_ml_kem.ind_cpa.encrypt
with types libcrux_ml_kem_vector_portable_vector_type_PortableVector,
libcrux_ml_kem_hash_functions_portable_PortableHash[[$3size_t]] with const
generics
- K= 3
- CIPHERTEXT_SIZE= 1088
- T_AS_NTT_ENCODED_SIZE= 1152
- C1_LEN= 960
- C2_LEN= 128
- U_COMPRESSION_FACTOR= 10
- V_COMPRESSION_FACTOR= 4
- BLOCK_LEN= 320
- ETA1= 2
- ETA1_RANDOMNESS_SIZE= 128
- ETA2= 2
- ETA2_RANDOMNESS_SIZE= 128
*/
static KRML_MUSTINLINE void encrypt_2a(Eurydice_slice public_key,
                                       uint8_t message[32U],
                                       Eurydice_slice randomness,
                                       uint8_t ret[1088U]) {
  IndCpaPublicKeyUnpacked_a0 unpacked_public_key =
      build_unpacked_public_key_3f(public_key);
  IndCpaPublicKeyUnpacked_a0 *uu____0 = &unpacked_public_key;
  /* Passing arrays by value in Rust generates a copy in C */
  uint8_t copy_of_message[32U];
  memcpy(copy_of_message, message, (size_t)32U * sizeof(uint8_t));
  uint8_t ret0[1088U];
  encrypt_unpacked_2a1(uu____0, copy_of_message, randomness, ret0);
  memcpy(ret, ret0, (size_t)1088U * sizeof(uint8_t));
}

/**
This function found in impl {(libcrux_ml_kem::variant::Variant for
libcrux_ml_kem::variant::MlKem)}
*/
/**
A monomorphic instance of libcrux_ml_kem.variant.kdf_d8
with types libcrux_ml_kem_hash_functions_portable_PortableHash[[$3size_t]]
with const generics
- K= 3
- CIPHERTEXT_SIZE= 1088
*/
static KRML_MUSTINLINE void kdf_d8_d6(Eurydice_slice shared_secret,
                                      uint8_t ret[32U]) {
  uint8_t out[32U] = {0U};
  Eurydice_slice_copy(Eurydice_array_to_slice((size_t)32U, out, uint8_t),
                      shared_secret, uint8_t);
  memcpy(ret, out, (size_t)32U * sizeof(uint8_t));
}

/**
A monomorphic instance of libcrux_ml_kem.ind_cca.encapsulate
with types libcrux_ml_kem_vector_portable_vector_type_PortableVector,
libcrux_ml_kem_hash_functions_portable_PortableHash[[$3size_t]],
libcrux_ml_kem_variant_MlKem with const generics
- K= 3
- CIPHERTEXT_SIZE= 1088
- PUBLIC_KEY_SIZE= 1184
- T_AS_NTT_ENCODED_SIZE= 1152
- C1_SIZE= 960
- C2_SIZE= 128
- VECTOR_U_COMPRESSION_FACTOR= 10
- VECTOR_V_COMPRESSION_FACTOR= 4
- C1_BLOCK_SIZE= 320
- ETA1= 2
- ETA1_RANDOMNESS_SIZE= 128
- ETA2= 2
- ETA2_RANDOMNESS_SIZE= 128
*/
tuple_c2 libcrux_ml_kem_ind_cca_encapsulate_ca(
    libcrux_ml_kem_types_MlKemPublicKey_30 *public_key,
    uint8_t randomness[32U]) {
  uint8_t randomness0[32U];
  entropy_preprocess_d8_9c(
      Eurydice_array_to_slice((size_t)32U, randomness, uint8_t), randomness0);
  uint8_t to_hash[64U];
  libcrux_ml_kem_utils_into_padded_array_24(
      Eurydice_array_to_slice((size_t)32U, randomness0, uint8_t), to_hash);
  Eurydice_slice uu____0 = Eurydice_array_to_subslice_from(
      (size_t)64U, to_hash, LIBCRUX_ML_KEM_CONSTANTS_H_DIGEST_SIZE, uint8_t,
      size_t);
  uint8_t ret[32U];
  H_f1_e0(Eurydice_array_to_slice(
              (size_t)1184U, libcrux_ml_kem_types_as_slice_fd_d0(public_key),
              uint8_t),
          ret);
  Eurydice_slice_copy(
      uu____0, Eurydice_array_to_slice((size_t)32U, ret, uint8_t), uint8_t);
  uint8_t hashed[64U];
  G_f1_e0(Eurydice_array_to_slice((size_t)64U, to_hash, uint8_t), hashed);
  Eurydice_slice_uint8_t_x2 uu____1 = Eurydice_slice_split_at(
      Eurydice_array_to_slice((size_t)64U, hashed, uint8_t),
      LIBCRUX_ML_KEM_CONSTANTS_SHARED_SECRET_SIZE, uint8_t,
      Eurydice_slice_uint8_t_x2);
  Eurydice_slice shared_secret = uu____1.fst;
  Eurydice_slice pseudorandomness = uu____1.snd;
  Eurydice_slice uu____2 = Eurydice_array_to_slice(
      (size_t)1184U, libcrux_ml_kem_types_as_slice_fd_d0(public_key), uint8_t);
  /* Passing arrays by value in Rust generates a copy in C */
  uint8_t copy_of_randomness[32U];
  memcpy(copy_of_randomness, randomness0, (size_t)32U * sizeof(uint8_t));
  uint8_t ciphertext[1088U];
  encrypt_2a(uu____2, copy_of_randomness, pseudorandomness, ciphertext);
  /* Passing arrays by value in Rust generates a copy in C */
  uint8_t copy_of_ciphertext[1088U];
  memcpy(copy_of_ciphertext, ciphertext, (size_t)1088U * sizeof(uint8_t));
  libcrux_ml_kem_mlkem768_MlKem768Ciphertext ciphertext0 =
      libcrux_ml_kem_types_from_00_80(copy_of_ciphertext);
  uint8_t shared_secret_array[32U];
  kdf_d8_d6(shared_secret, shared_secret_array);
  libcrux_ml_kem_mlkem768_MlKem768Ciphertext uu____5 = ciphertext0;
  /* Passing arrays by value in Rust generates a copy in C */
  uint8_t copy_of_shared_secret_array[32U];
  memcpy(copy_of_shared_secret_array, shared_secret_array,
         (size_t)32U * sizeof(uint8_t));
  tuple_c2 lit;
  lit.fst = uu____5;
  memcpy(lit.snd, copy_of_shared_secret_array, (size_t)32U * sizeof(uint8_t));
  return lit;
}

/**
 Call [`deserialize_to_uncompressed_ring_element`] for each ring element.
*/
/**
A monomorphic instance of libcrux_ml_kem.ind_cpa.deserialize_secret_key
with types libcrux_ml_kem_vector_portable_vector_type_PortableVector
with const generics
- K= 3
*/
static KRML_MUSTINLINE void deserialize_secret_key_1b(
    Eurydice_slice secret_key,
    libcrux_ml_kem_polynomial_PolynomialRingElement_1d ret[3U]) {
  libcrux_ml_kem_polynomial_PolynomialRingElement_1d secret_as_ntt[3U];
  KRML_MAYBE_FOR3(i, (size_t)0U, (size_t)3U, (size_t)1U,
                  secret_as_ntt[i] = ZERO_ef_8c(););
  for (size_t i = (size_t)0U;
       i < Eurydice_slice_len(secret_key, uint8_t) /
               LIBCRUX_ML_KEM_CONSTANTS_BYTES_PER_RING_ELEMENT;
       i++) {
    size_t i0 = i;
    Eurydice_slice secret_bytes = Eurydice_slice_subslice2(
        secret_key, i0 * LIBCRUX_ML_KEM_CONSTANTS_BYTES_PER_RING_ELEMENT,
        i0 * LIBCRUX_ML_KEM_CONSTANTS_BYTES_PER_RING_ELEMENT +
            LIBCRUX_ML_KEM_CONSTANTS_BYTES_PER_RING_ELEMENT,
        uint8_t);
    libcrux_ml_kem_polynomial_PolynomialRingElement_1d uu____0 =
        deserialize_to_uncompressed_ring_element_8c(secret_bytes);
    secret_as_ntt[i0] = uu____0;
  }
  memcpy(
      ret, secret_as_ntt,
      (size_t)3U * sizeof(libcrux_ml_kem_polynomial_PolynomialRingElement_1d));
}

/**
 Call [`deserialize_then_decompress_ring_element_u`] on each ring element
 in the `ciphertext`.
*/
/**
A monomorphic instance of libcrux_ml_kem.ind_cpa.deserialize_then_decompress_u
with types libcrux_ml_kem_vector_portable_vector_type_PortableVector
with const generics
- K= 3
- CIPHERTEXT_SIZE= 1088
- U_COMPRESSION_FACTOR= 10
*/
static KRML_MUSTINLINE void deserialize_then_decompress_u_6c(
    uint8_t *ciphertext,
    libcrux_ml_kem_polynomial_PolynomialRingElement_1d ret[3U]) {
  libcrux_ml_kem_polynomial_PolynomialRingElement_1d u_as_ntt[3U];
  KRML_MAYBE_FOR3(i, (size_t)0U, (size_t)3U, (size_t)1U,
                  u_as_ntt[i] = ZERO_ef_8c(););
  for (size_t i = (size_t)0U;
       i < Eurydice_slice_len(
               Eurydice_array_to_slice((size_t)1088U, ciphertext, uint8_t),
               uint8_t) /
               (LIBCRUX_ML_KEM_CONSTANTS_COEFFICIENTS_IN_RING_ELEMENT *
                (size_t)10U / (size_t)8U);
       i++) {
    size_t i0 = i;
    Eurydice_slice u_bytes = Eurydice_array_to_subslice2(
        ciphertext,
        i0 * (LIBCRUX_ML_KEM_CONSTANTS_COEFFICIENTS_IN_RING_ELEMENT *
              (size_t)10U / (size_t)8U),
        i0 * (LIBCRUX_ML_KEM_CONSTANTS_COEFFICIENTS_IN_RING_ELEMENT *
              (size_t)10U / (size_t)8U) +
            LIBCRUX_ML_KEM_CONSTANTS_COEFFICIENTS_IN_RING_ELEMENT *
                (size_t)10U / (size_t)8U,
        uint8_t);
    u_as_ntt[i0] = deserialize_then_decompress_ring_element_u_0a(u_bytes);
    ntt_vector_u_0a(&u_as_ntt[i0]);
  }
  memcpy(
      ret, u_as_ntt,
      (size_t)3U * sizeof(libcrux_ml_kem_polynomial_PolynomialRingElement_1d));
}

/**
A monomorphic instance of
libcrux_ml_kem.serialize.deserialize_then_decompress_ring_element_v with types
libcrux_ml_kem_vector_portable_vector_type_PortableVector with const generics
- K= 3
- COMPRESSION_FACTOR= 4
*/
static KRML_MUSTINLINE libcrux_ml_kem_polynomial_PolynomialRingElement_1d
deserialize_then_decompress_ring_element_v_89(Eurydice_slice serialized) {
  return deserialize_then_decompress_4_8c(serialized);
}

/**
 The following functions compute various expressions involving
 vectors and matrices. The computation of these expressions has been
 abstracted away into these functions in order to save on loop iterations.
 Compute v − InverseNTT(sᵀ ◦ NTT(u))
*/
/**
A monomorphic instance of libcrux_ml_kem.matrix.compute_message
with types libcrux_ml_kem_vector_portable_vector_type_PortableVector
with const generics
- K= 3
*/
static KRML_MUSTINLINE libcrux_ml_kem_polynomial_PolynomialRingElement_1d
compute_message_1b(
    libcrux_ml_kem_polynomial_PolynomialRingElement_1d *v,
    libcrux_ml_kem_polynomial_PolynomialRingElement_1d *secret_as_ntt,
    libcrux_ml_kem_polynomial_PolynomialRingElement_1d *u_as_ntt) {
  libcrux_ml_kem_polynomial_PolynomialRingElement_1d result = ZERO_ef_8c();
  KRML_MAYBE_FOR3(i, (size_t)0U, (size_t)3U, (size_t)1U, size_t i0 = i;
                  libcrux_ml_kem_polynomial_PolynomialRingElement_1d product =
                      ntt_multiply_ef_8c(&secret_as_ntt[i0], &u_as_ntt[i0]);
                  add_to_ring_element_ef_1b(&result, &product););
  invert_ntt_montgomery_1b(&result);
  result = subtract_reduce_ef_8c(v, result);
  return result;
}

/**
 This function implements <strong>Algorithm 14</strong> of the
 NIST FIPS 203 specification; this is the Kyber CPA-PKE decryption algorithm.

 Algorithm 14 is reproduced below:

 ```plaintext
 Input: decryption key dkₚₖₑ ∈ 𝔹^{384k}.
 Input: ciphertext c ∈ 𝔹^{32(dᵤk + dᵥ)}.
 Output: message m ∈ 𝔹^{32}.

 c₁ ← c[0 : 32dᵤk]
 c₂ ← c[32dᵤk : 32(dᵤk + dᵥ)]
 u ← Decompress_{dᵤ}(ByteDecode_{dᵤ}(c₁))
 v ← Decompress_{dᵥ}(ByteDecode_{dᵥ}(c₂))
 ŝ ← ByteDecode₁₂(dkₚₖₑ)
 w ← v - NTT-¹(ŝᵀ ◦ NTT(u))
 m ← ByteEncode₁(Compress₁(w))
 return m
 ```

 The NIST FIPS 203 standard can be found at
 <https://csrc.nist.gov/pubs/fips/203/ipd>.
*/
/**
A monomorphic instance of libcrux_ml_kem.ind_cpa.decrypt_unpacked
with types libcrux_ml_kem_vector_portable_vector_type_PortableVector
with const generics
- K= 3
- CIPHERTEXT_SIZE= 1088
- VECTOR_U_ENCODED_SIZE= 960
- U_COMPRESSION_FACTOR= 10
- V_COMPRESSION_FACTOR= 4
*/
static KRML_MUSTINLINE void decrypt_unpacked_42(
    IndCpaPrivateKeyUnpacked_a0 *secret_key, uint8_t *ciphertext,
    uint8_t ret[32U]) {
  libcrux_ml_kem_polynomial_PolynomialRingElement_1d u_as_ntt[3U];
  deserialize_then_decompress_u_6c(ciphertext, u_as_ntt);
  libcrux_ml_kem_polynomial_PolynomialRingElement_1d v =
      deserialize_then_decompress_ring_element_v_89(
          Eurydice_array_to_subslice_from((size_t)1088U, ciphertext,
                                          (size_t)960U, uint8_t, size_t));
  libcrux_ml_kem_polynomial_PolynomialRingElement_1d message =
      compute_message_1b(&v, secret_key->secret_as_ntt, u_as_ntt);
  uint8_t ret0[32U];
  compress_then_serialize_message_8c(message, ret0);
  memcpy(ret, ret0, (size_t)32U * sizeof(uint8_t));
}

/**
A monomorphic instance of libcrux_ml_kem.ind_cpa.decrypt
with types libcrux_ml_kem_vector_portable_vector_type_PortableVector
with const generics
- K= 3
- CIPHERTEXT_SIZE= 1088
- VECTOR_U_ENCODED_SIZE= 960
- U_COMPRESSION_FACTOR= 10
- V_COMPRESSION_FACTOR= 4
*/
static KRML_MUSTINLINE void decrypt_42(Eurydice_slice secret_key,
                                       uint8_t *ciphertext, uint8_t ret[32U]) {
  libcrux_ml_kem_polynomial_PolynomialRingElement_1d secret_as_ntt[3U];
  deserialize_secret_key_1b(secret_key, secret_as_ntt);
  /* Passing arrays by value in Rust generates a copy in C */
  libcrux_ml_kem_polynomial_PolynomialRingElement_1d copy_of_secret_as_ntt[3U];
  memcpy(
      copy_of_secret_as_ntt, secret_as_ntt,
      (size_t)3U * sizeof(libcrux_ml_kem_polynomial_PolynomialRingElement_1d));
  IndCpaPrivateKeyUnpacked_a0 secret_key_unpacked;
  memcpy(
      secret_key_unpacked.secret_as_ntt, copy_of_secret_as_ntt,
      (size_t)3U * sizeof(libcrux_ml_kem_polynomial_PolynomialRingElement_1d));
  uint8_t ret0[32U];
  decrypt_unpacked_42(&secret_key_unpacked, ciphertext, ret0);
  memcpy(ret, ret0, (size_t)32U * sizeof(uint8_t));
}

/**
This function found in impl {(libcrux_ml_kem::hash_functions::Hash<K> for
libcrux_ml_kem::hash_functions::portable::PortableHash<K>)}
*/
/**
A monomorphic instance of libcrux_ml_kem.hash_functions.portable.PRF_f1
with const generics
- K= 3
- LEN= 32
*/
static KRML_MUSTINLINE void PRF_f1_41(Eurydice_slice input, uint8_t ret[32U]) {
  PRF_9e(input, ret);
}

/**
 This code verifies on some machines, runs out of memory on others
*/
/**
A monomorphic instance of libcrux_ml_kem.ind_cca.decapsulate
with types libcrux_ml_kem_vector_portable_vector_type_PortableVector,
libcrux_ml_kem_hash_functions_portable_PortableHash[[$3size_t]],
libcrux_ml_kem_variant_MlKem with const generics
- K= 3
- SECRET_KEY_SIZE= 2400
- CPA_SECRET_KEY_SIZE= 1152
- PUBLIC_KEY_SIZE= 1184
- CIPHERTEXT_SIZE= 1088
- T_AS_NTT_ENCODED_SIZE= 1152
- C1_SIZE= 960
- C2_SIZE= 128
- VECTOR_U_COMPRESSION_FACTOR= 10
- VECTOR_V_COMPRESSION_FACTOR= 4
- C1_BLOCK_SIZE= 320
- ETA1= 2
- ETA1_RANDOMNESS_SIZE= 128
- ETA2= 2
- ETA2_RANDOMNESS_SIZE= 128
- IMPLICIT_REJECTION_HASH_INPUT_SIZE= 1120
*/
void libcrux_ml_kem_ind_cca_decapsulate_62(
    libcrux_ml_kem_types_MlKemPrivateKey_d9 *private_key,
    libcrux_ml_kem_mlkem768_MlKem768Ciphertext *ciphertext, uint8_t ret[32U]) {
  Eurydice_slice_uint8_t_x4 uu____0 =
      libcrux_ml_kem_types_unpack_private_key_b4(
          Eurydice_array_to_slice((size_t)2400U, private_key->value, uint8_t));
  Eurydice_slice ind_cpa_secret_key = uu____0.fst;
  Eurydice_slice ind_cpa_public_key = uu____0.snd;
  Eurydice_slice ind_cpa_public_key_hash = uu____0.thd;
  Eurydice_slice implicit_rejection_value = uu____0.f3;
  uint8_t decrypted[32U];
  decrypt_42(ind_cpa_secret_key, ciphertext->value, decrypted);
  uint8_t to_hash0[64U];
  libcrux_ml_kem_utils_into_padded_array_24(
      Eurydice_array_to_slice((size_t)32U, decrypted, uint8_t), to_hash0);
  Eurydice_slice_copy(
      Eurydice_array_to_subslice_from(
          (size_t)64U, to_hash0, LIBCRUX_ML_KEM_CONSTANTS_SHARED_SECRET_SIZE,
          uint8_t, size_t),
      ind_cpa_public_key_hash, uint8_t);
  uint8_t hashed[64U];
  G_f1_e0(Eurydice_array_to_slice((size_t)64U, to_hash0, uint8_t), hashed);
  Eurydice_slice_uint8_t_x2 uu____1 = Eurydice_slice_split_at(
      Eurydice_array_to_slice((size_t)64U, hashed, uint8_t),
      LIBCRUX_ML_KEM_CONSTANTS_SHARED_SECRET_SIZE, uint8_t,
      Eurydice_slice_uint8_t_x2);
  Eurydice_slice shared_secret0 = uu____1.fst;
  Eurydice_slice pseudorandomness = uu____1.snd;
  uint8_t to_hash[1120U];
  libcrux_ml_kem_utils_into_padded_array_15(implicit_rejection_value, to_hash);
  Eurydice_slice uu____2 = Eurydice_array_to_subslice_from(
      (size_t)1120U, to_hash, LIBCRUX_ML_KEM_CONSTANTS_SHARED_SECRET_SIZE,
      uint8_t, size_t);
  Eurydice_slice_copy(uu____2, libcrux_ml_kem_types_as_ref_43_80(ciphertext),
                      uint8_t);
  uint8_t implicit_rejection_shared_secret0[32U];
  PRF_f1_41(Eurydice_array_to_slice((size_t)1120U, to_hash, uint8_t),
            implicit_rejection_shared_secret0);
  Eurydice_slice uu____3 = ind_cpa_public_key;
  /* Passing arrays by value in Rust generates a copy in C */
  uint8_t copy_of_decrypted[32U];
  memcpy(copy_of_decrypted, decrypted, (size_t)32U * sizeof(uint8_t));
  uint8_t expected_ciphertext[1088U];
  encrypt_2a(uu____3, copy_of_decrypted, pseudorandomness, expected_ciphertext);
  uint8_t implicit_rejection_shared_secret[32U];
  kdf_d8_d6(Eurydice_array_to_slice((size_t)32U,
                                    implicit_rejection_shared_secret0, uint8_t),
            implicit_rejection_shared_secret);
  uint8_t shared_secret[32U];
  kdf_d8_d6(shared_secret0, shared_secret);
  uint8_t ret0[32U];
  libcrux_ml_kem_constant_time_ops_compare_ciphertexts_select_shared_secret_in_constant_time(
      libcrux_ml_kem_types_as_ref_43_80(ciphertext),
      Eurydice_array_to_slice((size_t)1088U, expected_ciphertext, uint8_t),
      Eurydice_array_to_slice((size_t)32U, shared_secret, uint8_t),
      Eurydice_array_to_slice((size_t)32U, implicit_rejection_shared_secret,
                              uint8_t),
      ret0);
  memcpy(ret, ret0, (size_t)32U * sizeof(uint8_t));
}<|MERGE_RESOLUTION|>--- conflicted
+++ resolved
@@ -4,16 +4,11 @@
  * SPDX-License-Identifier: MIT or Apache-2.0
  *
  * This code was generated with the following revisions:
- * Charon: 45f5a34f336e35c6cc2253bc90cbdb8d812cefa9
- * Eurydice: e2db6e88adc9995ca9d3dedf7fa9bc4095e9ca20
- * Karamel: 8c3612018c25889288da6857771be3ad03b75bcd
-<<<<<<< HEAD
- * F*: 8b6fce63ca91b16386d8f76e82ea87a3c109a208
- * Libcrux: af3367d851f36102956c944b6bb3353f59d455bc
-=======
- * F*: 5643e656b989aca7629723653a2570c7df6252b9-dirty
- * Libcrux: 9f923062eac13378f38581b2713046191d4ae7ad
->>>>>>> 5d76f68f
+ * Charon: e6a9a3d65857f37917f378fd98db7b7b4d0a060f
+ * Eurydice: 907fef61b716e094dcd6b41a9a41f0850ac7fd73
+ * Karamel: 21c28f3b016868a7cdd715382338bdcd9685a3b4
+ * F*: b0961063393215ca65927f017720cb365a193833-dirty
+ * Libcrux: 887cc3c3760e64d740774adb301e4bae530126d1
  */
 
 #include "internal/libcrux_mlkem_portable.h"
@@ -2690,19 +2685,6 @@
 }
 
 /**
-This function found in impl {(libcrux_ml_kem::hash_functions::Hash<K> for
-libcrux_ml_kem::hash_functions::portable::PortableHash<K>)}
-*/
-/**
-A monomorphic instance of libcrux_ml_kem.hash_functions.portable.H_f1
-with const generics
-- K= 4
-*/
-static KRML_MUSTINLINE void H_f1_ac(Eurydice_slice input, uint8_t ret[32U]) {
-  libcrux_ml_kem_hash_functions_portable_H(input, ret);
-}
-
-/**
  Validate an ML-KEM private key.
 
  This implements the Hash check in 7.3 3.
@@ -2716,16 +2698,9 @@
 */
 bool libcrux_ml_kem_ind_cca_validate_private_key_only_60(
     libcrux_ml_kem_types_MlKemPrivateKey_83 *private_key) {
-  uint8_t t[32U];
-  H_f1_ac(Eurydice_array_to_subslice2(
-              private_key->value, (size_t)384U * (size_t)4U,
-              (size_t)768U * (size_t)4U + (size_t)32U, uint8_t),
-          t);
-  Eurydice_slice expected = Eurydice_array_to_subslice2(
-      private_key->value, (size_t)768U * (size_t)4U + (size_t)32U,
-      (size_t)768U * (size_t)4U + (size_t)64U, uint8_t);
-  return core_array_equality___core__cmp__PartialEq__0___Slice_U____for__Array_T__N___3__eq(
-      (size_t)32U, t, &expected, uint8_t, uint8_t, bool);
+  KRML_HOST_EPRINTF("KaRaMeL abort at %s:%d\n%s\n", __FILE__, __LINE__,
+                    "Eurydice error: Invalid_argument(\"List.combine\")\n");
+  KRML_HOST_EXIT(255U);
 }
 
 /**
@@ -4138,6 +4113,19 @@
   IndCpaPublicKeyUnpacked_af public_key = default_8d_d0();
   generate_keypair_unpacked_1c(key_generation_seed, &private_key, &public_key);
   return serialize_unpacked_secret_key_2f(&public_key, &private_key);
+}
+
+/**
+This function found in impl {(libcrux_ml_kem::hash_functions::Hash<K> for
+libcrux_ml_kem::hash_functions::portable::PortableHash<K>)}
+*/
+/**
+A monomorphic instance of libcrux_ml_kem.hash_functions.portable.H_f1
+with const generics
+- K= 4
+*/
+static KRML_MUSTINLINE void H_f1_ac(Eurydice_slice input, uint8_t ret[32U]) {
+  libcrux_ml_kem_hash_functions_portable_H(input, ret);
 }
 
 /**
@@ -6055,19 +6043,6 @@
 }
 
 /**
-This function found in impl {(libcrux_ml_kem::hash_functions::Hash<K> for
-libcrux_ml_kem::hash_functions::portable::PortableHash<K>)}
-*/
-/**
-A monomorphic instance of libcrux_ml_kem.hash_functions.portable.H_f1
-with const generics
-- K= 2
-*/
-static KRML_MUSTINLINE void H_f1_fd(Eurydice_slice input, uint8_t ret[32U]) {
-  libcrux_ml_kem_hash_functions_portable_H(input, ret);
-}
-
-/**
  Validate an ML-KEM private key.
 
  This implements the Hash check in 7.3 3.
@@ -6081,16 +6056,9 @@
 */
 bool libcrux_ml_kem_ind_cca_validate_private_key_only_30(
     libcrux_ml_kem_types_MlKemPrivateKey_fa *private_key) {
-  uint8_t t[32U];
-  H_f1_fd(Eurydice_array_to_subslice2(
-              private_key->value, (size_t)384U * (size_t)2U,
-              (size_t)768U * (size_t)2U + (size_t)32U, uint8_t),
-          t);
-  Eurydice_slice expected = Eurydice_array_to_subslice2(
-      private_key->value, (size_t)768U * (size_t)2U + (size_t)32U,
-      (size_t)768U * (size_t)2U + (size_t)64U, uint8_t);
-  return core_array_equality___core__cmp__PartialEq__0___Slice_U____for__Array_T__N___3__eq(
-      (size_t)32U, t, &expected, uint8_t, uint8_t, bool);
+  KRML_HOST_EPRINTF("KaRaMeL abort at %s:%d\n%s\n", __FILE__, __LINE__,
+                    "Eurydice error: Invalid_argument(\"List.combine\")\n");
+  KRML_HOST_EXIT(255U);
 }
 
 /**
@@ -6960,6 +6928,19 @@
   IndCpaPublicKeyUnpacked_d4 public_key = default_8d_a0();
   generate_keypair_unpacked_1c0(key_generation_seed, &private_key, &public_key);
   return serialize_unpacked_secret_key_6d(&public_key, &private_key);
+}
+
+/**
+This function found in impl {(libcrux_ml_kem::hash_functions::Hash<K> for
+libcrux_ml_kem::hash_functions::portable::PortableHash<K>)}
+*/
+/**
+A monomorphic instance of libcrux_ml_kem.hash_functions.portable.H_f1
+with const generics
+- K= 2
+*/
+static KRML_MUSTINLINE void H_f1_fd(Eurydice_slice input, uint8_t ret[32U]) {
+  libcrux_ml_kem_hash_functions_portable_H(input, ret);
 }
 
 /**
@@ -8140,19 +8121,6 @@
 }
 
 /**
-This function found in impl {(libcrux_ml_kem::hash_functions::Hash<K> for
-libcrux_ml_kem::hash_functions::portable::PortableHash<K>)}
-*/
-/**
-A monomorphic instance of libcrux_ml_kem.hash_functions.portable.H_f1
-with const generics
-- K= 3
-*/
-static KRML_MUSTINLINE void H_f1_e0(Eurydice_slice input, uint8_t ret[32U]) {
-  libcrux_ml_kem_hash_functions_portable_H(input, ret);
-}
-
-/**
  Validate an ML-KEM private key.
 
  This implements the Hash check in 7.3 3.
@@ -8166,16 +8134,9 @@
 */
 bool libcrux_ml_kem_ind_cca_validate_private_key_only_d6(
     libcrux_ml_kem_types_MlKemPrivateKey_d9 *private_key) {
-  uint8_t t[32U];
-  H_f1_e0(Eurydice_array_to_subslice2(
-              private_key->value, (size_t)384U * (size_t)3U,
-              (size_t)768U * (size_t)3U + (size_t)32U, uint8_t),
-          t);
-  Eurydice_slice expected = Eurydice_array_to_subslice2(
-      private_key->value, (size_t)768U * (size_t)3U + (size_t)32U,
-      (size_t)768U * (size_t)3U + (size_t)64U, uint8_t);
-  return core_array_equality___core__cmp__PartialEq__0___Slice_U____for__Array_T__N___3__eq(
-      (size_t)32U, t, &expected, uint8_t, uint8_t, bool);
+  KRML_HOST_EPRINTF("KaRaMeL abort at %s:%d\n%s\n", __FILE__, __LINE__,
+                    "Eurydice error: Invalid_argument(\"List.combine\")\n");
+  KRML_HOST_EXIT(255U);
 }
 
 /**
@@ -9040,6 +9001,19 @@
   IndCpaPublicKeyUnpacked_a0 public_key = default_8d_1b();
   generate_keypair_unpacked_1c1(key_generation_seed, &private_key, &public_key);
   return serialize_unpacked_secret_key_43(&public_key, &private_key);
+}
+
+/**
+This function found in impl {(libcrux_ml_kem::hash_functions::Hash<K> for
+libcrux_ml_kem::hash_functions::portable::PortableHash<K>)}
+*/
+/**
+A monomorphic instance of libcrux_ml_kem.hash_functions.portable.H_f1
+with const generics
+- K= 3
+*/
+static KRML_MUSTINLINE void H_f1_e0(Eurydice_slice input, uint8_t ret[32U]) {
+  libcrux_ml_kem_hash_functions_portable_H(input, ret);
 }
 
 /**
