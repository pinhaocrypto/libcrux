/*
 * SPDX-FileCopyrightText: 2024 Cryspen Sarl <info@cryspen.com>
 *
 * SPDX-License-Identifier: MIT or Apache-2.0
 *
 * This code was generated with the following revisions:
<<<<<<< HEAD
 * Charon: 28d543bfacc902ba9cc2a734b76baae9583892a4
 * Eurydice: 1a65dbf3758fe310833718c645a64266294a29ac
 * Karamel: 15d4bce74a2d43e34a64f48f8311b7d9bcb0e152
 * F*: 3063d19312f8ec3af5945f24ed3ebbb6b6cd9678
 * Libcrux: 098de7d283a7867de9c3e5672d7b3c915ef9b2f1
=======
 * Charon: 45f5a34f336e35c6cc2253bc90cbdb8d812cefa9
 * Eurydice: 1fff1c51ae6e6c87eafd28ec9d5594f54bc91c0c
 * Karamel: 8c3612018c25889288da6857771be3ad03b75bcd
 * F*: 5643e656b989aca7629723653a2570c7df6252b9-dirty
 * Libcrux: 2e8f138dbcbfbfabf4bbd994c8587ec00d197102
>>>>>>> 9f0de7fd
 */

#include "libcrux_mlkem1024_portable.h"

#include "internal/libcrux_mlkem_portable.h"

/**
A monomorphic instance of
libcrux_ml_kem.ind_cca.instantiations.portable.decapsulate with const generics
- K= 4
- SECRET_KEY_SIZE= 3168
- CPA_SECRET_KEY_SIZE= 1536
- PUBLIC_KEY_SIZE= 1568
- CIPHERTEXT_SIZE= 1568
- T_AS_NTT_ENCODED_SIZE= 1536
- C1_SIZE= 1408
- C2_SIZE= 160
- VECTOR_U_COMPRESSION_FACTOR= 11
- VECTOR_V_COMPRESSION_FACTOR= 5
- C1_BLOCK_SIZE= 352
- ETA1= 2
- ETA1_RANDOMNESS_SIZE= 128
- ETA2= 2
- ETA2_RANDOMNESS_SIZE= 128
- IMPLICIT_REJECTION_HASH_INPUT_SIZE= 1600
*/
<<<<<<< HEAD
static void decapsulate_e51(
    libcrux_ml_kem_types_MlKemPrivateKey_95 *private_key,
    libcrux_ml_kem_types_MlKemCiphertext_1f *ciphertext, uint8_t ret[32U]) {
  libcrux_ml_kem_ind_cca_decapsulate_811(private_key, ciphertext, ret);
=======
static void decapsulate_e0(libcrux_ml_kem_types_MlKemPrivateKey_83 *private_key,
                           libcrux_ml_kem_types_MlKemCiphertext_64 *ciphertext,
                           uint8_t ret[32U]) {
  libcrux_ml_kem_ind_cca_decapsulate_621(private_key, ciphertext, ret);
>>>>>>> 9f0de7fd
}

/**
 Decapsulate ML-KEM 1024

 Generates an [`MlKemSharedSecret`].
 The input is a reference to an [`MlKem1024PrivateKey`] and an
 [`MlKem1024Ciphertext`].
*/
void libcrux_ml_kem_mlkem1024_portable_decapsulate(
<<<<<<< HEAD
    libcrux_ml_kem_types_MlKemPrivateKey_95 *private_key,
    libcrux_ml_kem_types_MlKemCiphertext_1f *ciphertext, uint8_t ret[32U]) {
  decapsulate_e51(private_key, ciphertext, ret);
=======
    libcrux_ml_kem_types_MlKemPrivateKey_83 *private_key,
    libcrux_ml_kem_types_MlKemCiphertext_64 *ciphertext, uint8_t ret[32U]) {
  decapsulate_e0(private_key, ciphertext, ret);
>>>>>>> 9f0de7fd
}

/**
A monomorphic instance of
libcrux_ml_kem.ind_cca.instantiations.portable.encapsulate with const generics
- K= 4
- CIPHERTEXT_SIZE= 1568
- PUBLIC_KEY_SIZE= 1568
- T_AS_NTT_ENCODED_SIZE= 1536
- C1_SIZE= 1408
- C2_SIZE= 160
- VECTOR_U_COMPRESSION_FACTOR= 11
- VECTOR_V_COMPRESSION_FACTOR= 5
- C1_BLOCK_SIZE= 352
- ETA1= 2
- ETA1_RANDOMNESS_SIZE= 128
- ETA2= 2
- ETA2_RANDOMNESS_SIZE= 128
*/
<<<<<<< HEAD
static tuple_21 encapsulate_1f1(
    libcrux_ml_kem_types_MlKemPublicKey_1f *public_key,
=======
static tuple_fa encapsulate_8f(
    libcrux_ml_kem_types_MlKemPublicKey_64 *public_key,
>>>>>>> 9f0de7fd
    uint8_t randomness[32U]) {
  libcrux_ml_kem_types_MlKemPublicKey_64 *uu____0 = public_key;
  /* Passing arrays by value in Rust generates a copy in C */
  uint8_t copy_of_randomness[32U];
  memcpy(copy_of_randomness, randomness, (size_t)32U * sizeof(uint8_t));
<<<<<<< HEAD
  return libcrux_ml_kem_ind_cca_encapsulate_8a1(uu____0, copy_of_randomness);
=======
  return libcrux_ml_kem_ind_cca_encapsulate_ca1(uu____0, copy_of_randomness);
>>>>>>> 9f0de7fd
}

/**
 Encapsulate ML-KEM 1024

 Generates an ([`MlKem1024Ciphertext`], [`MlKemSharedSecret`]) tuple.
 The input is a reference to an [`MlKem1024PublicKey`] and
 [`SHARED_SECRET_SIZE`] bytes of `randomness`.
*/
tuple_fa libcrux_ml_kem_mlkem1024_portable_encapsulate(
    libcrux_ml_kem_types_MlKemPublicKey_64 *public_key,
    uint8_t randomness[32U]) {
  libcrux_ml_kem_types_MlKemPublicKey_64 *uu____0 = public_key;
  /* Passing arrays by value in Rust generates a copy in C */
  uint8_t copy_of_randomness[32U];
  memcpy(copy_of_randomness, randomness, (size_t)32U * sizeof(uint8_t));
<<<<<<< HEAD
  return encapsulate_1f1(uu____0, copy_of_randomness);
=======
  return encapsulate_8f(uu____0, copy_of_randomness);
>>>>>>> 9f0de7fd
}

/**
A monomorphic instance of
libcrux_ml_kem.ind_cca.instantiations.portable.generate_keypair with const
generics
- K= 4
- CPA_PRIVATE_KEY_SIZE= 1536
- PRIVATE_KEY_SIZE= 3168
- PUBLIC_KEY_SIZE= 1568
- RANKED_BYTES_PER_RING_ELEMENT= 1536
- ETA1= 2
- ETA1_RANDOMNESS_SIZE= 128
*/
<<<<<<< HEAD
static libcrux_ml_kem_mlkem1024_MlKem1024KeyPair generate_keypair_e31(
=======
static libcrux_ml_kem_mlkem1024_MlKem1024KeyPair generate_keypair_c9(
>>>>>>> 9f0de7fd
    uint8_t randomness[64U]) {
  /* Passing arrays by value in Rust generates a copy in C */
  uint8_t copy_of_randomness[64U];
  memcpy(copy_of_randomness, randomness, (size_t)64U * sizeof(uint8_t));
<<<<<<< HEAD
  return libcrux_ml_kem_ind_cca_generate_keypair_281(copy_of_randomness);
=======
  return libcrux_ml_kem_ind_cca_generate_keypair_f81(copy_of_randomness);
>>>>>>> 9f0de7fd
}

/**
 Generate ML-KEM 1024 Key Pair
*/
libcrux_ml_kem_mlkem1024_MlKem1024KeyPair
libcrux_ml_kem_mlkem1024_portable_generate_key_pair(uint8_t randomness[64U]) {
  /* Passing arrays by value in Rust generates a copy in C */
  uint8_t copy_of_randomness[64U];
  memcpy(copy_of_randomness, randomness, (size_t)64U * sizeof(uint8_t));
<<<<<<< HEAD
  return generate_keypair_e31(copy_of_randomness);
=======
  return generate_keypair_c9(copy_of_randomness);
>>>>>>> 9f0de7fd
}

/**
A monomorphic instance of
libcrux_ml_kem.ind_cca.instantiations.portable.validate_private_key with const
generics
- K= 4
- SECRET_KEY_SIZE= 3168
- CIPHERTEXT_SIZE= 1568
*/
<<<<<<< HEAD
static KRML_MUSTINLINE bool validate_private_key_a41(
    libcrux_ml_kem_types_MlKemPrivateKey_95 *private_key,
    libcrux_ml_kem_types_MlKemCiphertext_1f *ciphertext) {
  return libcrux_ml_kem_ind_cca_validate_private_key_c0(private_key,
=======
static KRML_MUSTINLINE bool validate_private_key_6b(
    libcrux_ml_kem_types_MlKemPrivateKey_83 *private_key,
    libcrux_ml_kem_types_MlKemCiphertext_64 *ciphertext) {
  return libcrux_ml_kem_ind_cca_validate_private_key_b5(private_key,
>>>>>>> 9f0de7fd
                                                        ciphertext);
}

/**
 Validate a private key.

 Returns `true` if valid, and `false` otherwise.
*/
bool libcrux_ml_kem_mlkem1024_portable_validate_private_key(
<<<<<<< HEAD
    libcrux_ml_kem_types_MlKemPrivateKey_95 *private_key,
    libcrux_ml_kem_types_MlKemCiphertext_1f *ciphertext) {
  return validate_private_key_a41(private_key, ciphertext);
=======
    libcrux_ml_kem_types_MlKemPrivateKey_83 *private_key,
    libcrux_ml_kem_types_MlKemCiphertext_64 *ciphertext) {
  return validate_private_key_6b(private_key, ciphertext);
>>>>>>> 9f0de7fd
}

/**
A monomorphic instance of
libcrux_ml_kem.ind_cca.instantiations.portable.validate_public_key with const
generics
- K= 4
- RANKED_BYTES_PER_RING_ELEMENT= 1536
- PUBLIC_KEY_SIZE= 1568
*/
<<<<<<< HEAD
static KRML_MUSTINLINE bool validate_public_key_101(uint8_t *public_key) {
  return libcrux_ml_kem_ind_cca_validate_public_key_071(public_key);
=======
static KRML_MUSTINLINE bool validate_public_key_6b(uint8_t *public_key) {
  return libcrux_ml_kem_ind_cca_validate_public_key_00(public_key);
>>>>>>> 9f0de7fd
}

/**
 Validate a public key.

 Returns `true` if valid, and `false` otherwise.
*/
bool libcrux_ml_kem_mlkem1024_portable_validate_public_key(
<<<<<<< HEAD
    libcrux_ml_kem_types_MlKemPublicKey_1f *public_key) {
  return validate_public_key_101(public_key->value);
=======
    libcrux_ml_kem_types_MlKemPublicKey_64 *public_key) {
  return validate_public_key_6b(public_key->value);
>>>>>>> 9f0de7fd
}<|MERGE_RESOLUTION|>--- conflicted
+++ resolved
@@ -4,25 +4,20 @@
  * SPDX-License-Identifier: MIT or Apache-2.0
  *
  * This code was generated with the following revisions:
-<<<<<<< HEAD
- * Charon: 28d543bfacc902ba9cc2a734b76baae9583892a4
- * Eurydice: 1a65dbf3758fe310833718c645a64266294a29ac
- * Karamel: 15d4bce74a2d43e34a64f48f8311b7d9bcb0e152
- * F*: 3063d19312f8ec3af5945f24ed3ebbb6b6cd9678
- * Libcrux: 098de7d283a7867de9c3e5672d7b3c915ef9b2f1
-=======
  * Charon: 45f5a34f336e35c6cc2253bc90cbdb8d812cefa9
  * Eurydice: 1fff1c51ae6e6c87eafd28ec9d5594f54bc91c0c
  * Karamel: 8c3612018c25889288da6857771be3ad03b75bcd
  * F*: 5643e656b989aca7629723653a2570c7df6252b9-dirty
  * Libcrux: 2e8f138dbcbfbfabf4bbd994c8587ec00d197102
->>>>>>> 9f0de7fd
  */
 
 #include "libcrux_mlkem1024_portable.h"
 
 #include "internal/libcrux_mlkem_portable.h"
 
+/**
+ Portable decapsulate
+*/
 /**
 A monomorphic instance of
 libcrux_ml_kem.ind_cca.instantiations.portable.decapsulate with const generics
@@ -43,17 +38,10 @@
 - ETA2_RANDOMNESS_SIZE= 128
 - IMPLICIT_REJECTION_HASH_INPUT_SIZE= 1600
 */
-<<<<<<< HEAD
-static void decapsulate_e51(
-    libcrux_ml_kem_types_MlKemPrivateKey_95 *private_key,
-    libcrux_ml_kem_types_MlKemCiphertext_1f *ciphertext, uint8_t ret[32U]) {
-  libcrux_ml_kem_ind_cca_decapsulate_811(private_key, ciphertext, ret);
-=======
 static void decapsulate_e0(libcrux_ml_kem_types_MlKemPrivateKey_83 *private_key,
                            libcrux_ml_kem_types_MlKemCiphertext_64 *ciphertext,
                            uint8_t ret[32U]) {
   libcrux_ml_kem_ind_cca_decapsulate_621(private_key, ciphertext, ret);
->>>>>>> 9f0de7fd
 }
 
 /**
@@ -64,15 +52,9 @@
  [`MlKem1024Ciphertext`].
 */
 void libcrux_ml_kem_mlkem1024_portable_decapsulate(
-<<<<<<< HEAD
-    libcrux_ml_kem_types_MlKemPrivateKey_95 *private_key,
-    libcrux_ml_kem_types_MlKemCiphertext_1f *ciphertext, uint8_t ret[32U]) {
-  decapsulate_e51(private_key, ciphertext, ret);
-=======
     libcrux_ml_kem_types_MlKemPrivateKey_83 *private_key,
     libcrux_ml_kem_types_MlKemCiphertext_64 *ciphertext, uint8_t ret[32U]) {
   decapsulate_e0(private_key, ciphertext, ret);
->>>>>>> 9f0de7fd
 }
 
 /**
@@ -86,29 +68,20 @@
 - C2_SIZE= 160
 - VECTOR_U_COMPRESSION_FACTOR= 11
 - VECTOR_V_COMPRESSION_FACTOR= 5
-- C1_BLOCK_SIZE= 352
+- VECTOR_U_BLOCK_LEN= 352
 - ETA1= 2
 - ETA1_RANDOMNESS_SIZE= 128
 - ETA2= 2
 - ETA2_RANDOMNESS_SIZE= 128
 */
-<<<<<<< HEAD
-static tuple_21 encapsulate_1f1(
-    libcrux_ml_kem_types_MlKemPublicKey_1f *public_key,
-=======
 static tuple_fa encapsulate_8f(
     libcrux_ml_kem_types_MlKemPublicKey_64 *public_key,
->>>>>>> 9f0de7fd
     uint8_t randomness[32U]) {
   libcrux_ml_kem_types_MlKemPublicKey_64 *uu____0 = public_key;
   /* Passing arrays by value in Rust generates a copy in C */
   uint8_t copy_of_randomness[32U];
   memcpy(copy_of_randomness, randomness, (size_t)32U * sizeof(uint8_t));
-<<<<<<< HEAD
-  return libcrux_ml_kem_ind_cca_encapsulate_8a1(uu____0, copy_of_randomness);
-=======
   return libcrux_ml_kem_ind_cca_encapsulate_ca1(uu____0, copy_of_randomness);
->>>>>>> 9f0de7fd
 }
 
 /**
@@ -125,13 +98,12 @@
   /* Passing arrays by value in Rust generates a copy in C */
   uint8_t copy_of_randomness[32U];
   memcpy(copy_of_randomness, randomness, (size_t)32U * sizeof(uint8_t));
-<<<<<<< HEAD
-  return encapsulate_1f1(uu____0, copy_of_randomness);
-=======
   return encapsulate_8f(uu____0, copy_of_randomness);
->>>>>>> 9f0de7fd
 }
 
+/**
+ Portable generate key pair.
+*/
 /**
 A monomorphic instance of
 libcrux_ml_kem.ind_cca.instantiations.portable.generate_keypair with const
@@ -140,24 +112,16 @@
 - CPA_PRIVATE_KEY_SIZE= 1536
 - PRIVATE_KEY_SIZE= 3168
 - PUBLIC_KEY_SIZE= 1568
-- RANKED_BYTES_PER_RING_ELEMENT= 1536
+- BYTES_PER_RING_ELEMENT= 1536
 - ETA1= 2
 - ETA1_RANDOMNESS_SIZE= 128
 */
-<<<<<<< HEAD
-static libcrux_ml_kem_mlkem1024_MlKem1024KeyPair generate_keypair_e31(
-=======
 static libcrux_ml_kem_mlkem1024_MlKem1024KeyPair generate_keypair_c9(
->>>>>>> 9f0de7fd
     uint8_t randomness[64U]) {
   /* Passing arrays by value in Rust generates a copy in C */
   uint8_t copy_of_randomness[64U];
   memcpy(copy_of_randomness, randomness, (size_t)64U * sizeof(uint8_t));
-<<<<<<< HEAD
-  return libcrux_ml_kem_ind_cca_generate_keypair_281(copy_of_randomness);
-=======
   return libcrux_ml_kem_ind_cca_generate_keypair_f81(copy_of_randomness);
->>>>>>> 9f0de7fd
 }
 
 /**
@@ -168,13 +132,12 @@
   /* Passing arrays by value in Rust generates a copy in C */
   uint8_t copy_of_randomness[64U];
   memcpy(copy_of_randomness, randomness, (size_t)64U * sizeof(uint8_t));
-<<<<<<< HEAD
-  return generate_keypair_e31(copy_of_randomness);
-=======
   return generate_keypair_c9(copy_of_randomness);
->>>>>>> 9f0de7fd
 }
 
+/**
+ Portable private key validation
+*/
 /**
 A monomorphic instance of
 libcrux_ml_kem.ind_cca.instantiations.portable.validate_private_key with const
@@ -183,17 +146,10 @@
 - SECRET_KEY_SIZE= 3168
 - CIPHERTEXT_SIZE= 1568
 */
-<<<<<<< HEAD
-static KRML_MUSTINLINE bool validate_private_key_a41(
-    libcrux_ml_kem_types_MlKemPrivateKey_95 *private_key,
-    libcrux_ml_kem_types_MlKemCiphertext_1f *ciphertext) {
-  return libcrux_ml_kem_ind_cca_validate_private_key_c0(private_key,
-=======
 static KRML_MUSTINLINE bool validate_private_key_6b(
     libcrux_ml_kem_types_MlKemPrivateKey_83 *private_key,
     libcrux_ml_kem_types_MlKemCiphertext_64 *ciphertext) {
   return libcrux_ml_kem_ind_cca_validate_private_key_b5(private_key,
->>>>>>> 9f0de7fd
                                                         ciphertext);
 }
 
@@ -203,17 +159,14 @@
  Returns `true` if valid, and `false` otherwise.
 */
 bool libcrux_ml_kem_mlkem1024_portable_validate_private_key(
-<<<<<<< HEAD
-    libcrux_ml_kem_types_MlKemPrivateKey_95 *private_key,
-    libcrux_ml_kem_types_MlKemCiphertext_1f *ciphertext) {
-  return validate_private_key_a41(private_key, ciphertext);
-=======
     libcrux_ml_kem_types_MlKemPrivateKey_83 *private_key,
     libcrux_ml_kem_types_MlKemCiphertext_64 *ciphertext) {
   return validate_private_key_6b(private_key, ciphertext);
->>>>>>> 9f0de7fd
 }
 
+/**
+ Portable public key validation
+*/
 /**
 A monomorphic instance of
 libcrux_ml_kem.ind_cca.instantiations.portable.validate_public_key with const
@@ -222,13 +175,8 @@
 - RANKED_BYTES_PER_RING_ELEMENT= 1536
 - PUBLIC_KEY_SIZE= 1568
 */
-<<<<<<< HEAD
-static KRML_MUSTINLINE bool validate_public_key_101(uint8_t *public_key) {
-  return libcrux_ml_kem_ind_cca_validate_public_key_071(public_key);
-=======
 static KRML_MUSTINLINE bool validate_public_key_6b(uint8_t *public_key) {
   return libcrux_ml_kem_ind_cca_validate_public_key_00(public_key);
->>>>>>> 9f0de7fd
 }
 
 /**
@@ -237,11 +185,6 @@
  Returns `true` if valid, and `false` otherwise.
 */
 bool libcrux_ml_kem_mlkem1024_portable_validate_public_key(
-<<<<<<< HEAD
-    libcrux_ml_kem_types_MlKemPublicKey_1f *public_key) {
-  return validate_public_key_101(public_key->value);
-=======
     libcrux_ml_kem_types_MlKemPublicKey_64 *public_key) {
   return validate_public_key_6b(public_key->value);
->>>>>>> 9f0de7fd
 }