--- conflicted
+++ resolved
@@ -4,19 +4,11 @@
  * SPDX-License-Identifier: MIT or Apache-2.0
  *
  * This code was generated with the following revisions:
-<<<<<<< HEAD
- * Charon: 45b95e0f63cb830202c0b3ca00a341a3451a02ba
- * Eurydice: 0eb8a17354fd62586cb9f7515af23f4488c2267e
- * Karamel: ab466d75991f78bb7925bf97c8ee9874f67074f5
+ * Charon: 53530427db2941ce784201e64086766504bc5642
+ * Eurydice: 67f4341506300372fba9cb8de070234935839cb7
+ * Karamel: f9cdef256a2b88282398a609847b34dd8c9cf3e3
  * F*: 58c915a86a2c07c8eca8d9deafd76cb7a91f0eb7
- * Libcrux: b2314d1e996ac7a4fbda72210b4aabbd915d282a
-=======
- * Charon: 3f6d1c304e0e5bef1e9e2ea65aec703661b05f39
- * Eurydice: 392674166bac86e60f5fffa861181a398fdc3896
- * Karamel: fc56fce6a58754766809845f88fc62063b2c6b92
- * F*: a32b316e521fa4f239b610ec8f1d15e78d62cbe8-dirty
- * Libcrux: 75bf8bca5f9903b4f6e8fba693d61af1415d512f
->>>>>>> aefa51fc
+ * Libcrux: d50e2a062a09bf85430e82d1d8b7c210d9458d0b
  */
 
 #include "libcrux_mlkem1024_portable.h"
@@ -43,18 +35,18 @@
 - ETA2_RANDOMNESS_SIZE= 128
 - IMPLICIT_REJECTION_HASH_INPUT_SIZE= 1600
 */
-static void decapsulate_52(
+static void decapsulate_8b(
     libcrux_ml_kem_types_MlKemPrivateKey_95 *private_key,
     libcrux_ml_kem_mlkem1024_MlKem1024Ciphertext *ciphertext,
     uint8_t ret[32U]) {
-  libcrux_ml_kem_ind_cca_decapsulate_4f1(private_key, ciphertext, ret);
+  libcrux_ml_kem_ind_cca_decapsulate_241(private_key, ciphertext, ret);
 }
 
 void libcrux_ml_kem_mlkem1024_portable_decapsulate(
     libcrux_ml_kem_types_MlKemPrivateKey_95 *private_key,
     libcrux_ml_kem_mlkem1024_MlKem1024Ciphertext *ciphertext,
     uint8_t ret[32U]) {
-  decapsulate_52(private_key, ciphertext, ret);
+  decapsulate_8b(private_key, ciphertext, ret);
 }
 
 /**
@@ -78,18 +70,18 @@
 - ETA2_RANDOMNESS_SIZE= 128
 - IMPLICIT_REJECTION_HASH_INPUT_SIZE= 1600
 */
-static void decapsulate_unpacked_b6(
+static void decapsulate_unpacked_f3(
     libcrux_ml_kem_ind_cca_unpacked_MlKemKeyPairUnpacked_42 *key_pair,
     libcrux_ml_kem_mlkem1024_MlKem1024Ciphertext *ciphertext,
     uint8_t ret[32U]) {
-  libcrux_ml_kem_ind_cca_decapsulate_unpacked_ca1(key_pair, ciphertext, ret);
+  libcrux_ml_kem_ind_cca_decapsulate_unpacked_751(key_pair, ciphertext, ret);
 }
 
 void libcrux_ml_kem_mlkem1024_portable_decapsulate_unpacked(
     libcrux_ml_kem_ind_cca_unpacked_MlKemKeyPairUnpacked_42 *private_key,
     libcrux_ml_kem_mlkem1024_MlKem1024Ciphertext *ciphertext,
     uint8_t ret[32U]) {
-  decapsulate_unpacked_b6(private_key, ciphertext, ret);
+  decapsulate_unpacked_f3(private_key, ciphertext, ret);
 }
 
 /**
@@ -109,13 +101,13 @@
 - ETA2= 2
 - ETA2_RANDOMNESS_SIZE= 128
 */
-static tuple_21 encapsulate_ec(
+static tuple_21 encapsulate_83(
     libcrux_ml_kem_types_MlKemPublicKey_1f *public_key,
     uint8_t randomness[32U]) {
   libcrux_ml_kem_types_MlKemPublicKey_1f *uu____0 = public_key;
   uint8_t uu____1[32U];
   memcpy(uu____1, randomness, (size_t)32U * sizeof(uint8_t));
-  return libcrux_ml_kem_ind_cca_encapsulate_441(uu____0, uu____1);
+  return libcrux_ml_kem_ind_cca_encapsulate_fa1(uu____0, uu____1);
 }
 
 tuple_21 libcrux_ml_kem_mlkem1024_portable_encapsulate(
@@ -124,7 +116,7 @@
   libcrux_ml_kem_types_MlKemPublicKey_1f *uu____0 = public_key;
   uint8_t uu____1[32U];
   memcpy(uu____1, randomness, (size_t)32U * sizeof(uint8_t));
-  return encapsulate_ec(uu____0, uu____1);
+  return encapsulate_83(uu____0, uu____1);
 }
 
 /**
@@ -145,14 +137,14 @@
 - ETA2= 2
 - ETA2_RANDOMNESS_SIZE= 128
 */
-static tuple_21 encapsulate_unpacked_9a(
+static tuple_21 encapsulate_unpacked_f4(
     libcrux_ml_kem_ind_cca_unpacked_MlKemPublicKeyUnpacked_42 *public_key,
     uint8_t randomness[32U]) {
   libcrux_ml_kem_ind_cca_unpacked_MlKemPublicKeyUnpacked_42 *uu____0 =
       public_key;
   uint8_t uu____1[32U];
   memcpy(uu____1, randomness, (size_t)32U * sizeof(uint8_t));
-  return libcrux_ml_kem_ind_cca_encapsulate_unpacked_311(uu____0, uu____1);
+  return libcrux_ml_kem_ind_cca_encapsulate_unpacked_5c1(uu____0, uu____1);
 }
 
 tuple_21 libcrux_ml_kem_mlkem1024_portable_encapsulate_unpacked(
@@ -162,7 +154,7 @@
       public_key;
   uint8_t uu____1[32U];
   memcpy(uu____1, randomness, (size_t)32U * sizeof(uint8_t));
-  return encapsulate_unpacked_9a(uu____0, uu____1);
+  return encapsulate_unpacked_f4(uu____0, uu____1);
 }
 
 /**
@@ -177,18 +169,18 @@
 - ETA1= 2
 - ETA1_RANDOMNESS_SIZE= 128
 */
-static libcrux_ml_kem_mlkem1024_MlKem1024KeyPair generate_keypair_0e(
+static libcrux_ml_kem_mlkem1024_MlKem1024KeyPair generate_keypair_a9(
     uint8_t randomness[64U]) {
   uint8_t uu____0[64U];
   memcpy(uu____0, randomness, (size_t)64U * sizeof(uint8_t));
-  return libcrux_ml_kem_ind_cca_generate_keypair_c24(uu____0);
+  return libcrux_ml_kem_ind_cca_generate_keypair_ef1(uu____0);
 }
 
 libcrux_ml_kem_mlkem1024_MlKem1024KeyPair
 libcrux_ml_kem_mlkem1024_portable_generate_key_pair(uint8_t randomness[64U]) {
   uint8_t uu____0[64U];
   memcpy(uu____0, randomness, (size_t)64U * sizeof(uint8_t));
-  return generate_keypair_0e(uu____0);
+  return generate_keypair_a9(uu____0);
 }
 
 /**
@@ -204,10 +196,10 @@
 - ETA1_RANDOMNESS_SIZE= 128
 */
 static libcrux_ml_kem_ind_cca_unpacked_MlKemKeyPairUnpacked_42
-generate_keypair_unpacked_4a(uint8_t randomness[64U]) {
-  uint8_t uu____0[64U];
-  memcpy(uu____0, randomness, (size_t)64U * sizeof(uint8_t));
-  return libcrux_ml_kem_ind_cca_generate_keypair_unpacked_0e1(uu____0);
+generate_keypair_unpacked_10(uint8_t randomness[64U]) {
+  uint8_t uu____0[64U];
+  memcpy(uu____0, randomness, (size_t)64U * sizeof(uint8_t));
+  return libcrux_ml_kem_ind_cca_generate_keypair_unpacked_4a1(uu____0);
 }
 
 libcrux_ml_kem_ind_cca_unpacked_MlKemKeyPairUnpacked_42
@@ -215,7 +207,7 @@
     uint8_t randomness[64U]) {
   uint8_t uu____0[64U];
   memcpy(uu____0, randomness, (size_t)64U * sizeof(uint8_t));
-  return generate_keypair_unpacked_4a(uu____0);
+  return generate_keypair_unpacked_10(uu____0);
 }
 
 /**
@@ -226,14 +218,14 @@
 - RANKED_BYTES_PER_RING_ELEMENT= 1536
 - PUBLIC_KEY_SIZE= 1568
 */
-static bool validate_public_key_e11(uint8_t *public_key) {
-  return libcrux_ml_kem_ind_cca_validate_public_key_351(public_key);
+static bool validate_public_key_4d1(uint8_t *public_key) {
+  return libcrux_ml_kem_ind_cca_validate_public_key_601(public_key);
 }
 
 core_option_Option_99 libcrux_ml_kem_mlkem1024_portable_validate_public_key(
     libcrux_ml_kem_types_MlKemPublicKey_1f public_key) {
   core_option_Option_99 uu____0;
-  if (validate_public_key_e11(public_key.value)) {
+  if (validate_public_key_4d1(public_key.value)) {
     uu____0 = (CLITERAL(core_option_Option_99){.tag = core_option_Some,
                                                .f0 = public_key});
   } else {
