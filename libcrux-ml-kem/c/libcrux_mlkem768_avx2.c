--- conflicted
+++ resolved
@@ -4,19 +4,11 @@
  * SPDX-License-Identifier: MIT or Apache-2.0
  *
  * This code was generated with the following revisions:
-<<<<<<< HEAD
- * Charon: 2b71c3c42337fe17ceca860bedaafb3443e6c5e8
- * Eurydice: dcfae68c874635956f71d4c05928841b29ad0a8b
- * Karamel: 87384b244a98a0c41a2e14c65b872d885af7c8df
- * F*: 8b6fce63ca91b16386d8f76e82ea87a3c109a208
- * Libcrux: 4b0d78759e0adf160bab80862883bd5ba7338977
-=======
  * Charon: 3a133fe0eee9bd3928d5bb16c24ddd2dd0f3ee7f
  * Eurydice: 1fff1c51ae6e6c87eafd28ec9d5594f54bc91c0c
  * Karamel: c31a22c1e07d2118c07ee5cebb640d863e31a198
  * F*: 2c32d6e230851bbceadac7a21fc418fa2bb7e4bc
- * Libcrux: 99b4e0ae6147eb731652e0ee355fc77d2c160664
->>>>>>> fb469cb7
+ * Libcrux: 18a089ceff3ef1a9f6876cd99a9f4f42c0fe05d9
  */
 
 #include "libcrux_mlkem768_avx2.h"
@@ -72,11 +64,7 @@
 static void decapsulate_35(
     libcrux_ml_kem_types_MlKemPrivateKey_d9 *private_key,
     libcrux_ml_kem_mlkem768_MlKem768Ciphertext *ciphertext, uint8_t ret[32U]) {
-<<<<<<< HEAD
-  libcrux_ml_kem_ind_cca_decapsulate_a11(private_key, ciphertext, ret);
-=======
   decapsulate_avx2_35(private_key, ciphertext, ret);
->>>>>>> fb469cb7
 }
 
 /**
@@ -90,8 +78,6 @@
     libcrux_ml_kem_types_MlKemPrivateKey_d9 *private_key,
     libcrux_ml_kem_mlkem768_MlKem768Ciphertext *ciphertext, uint8_t ret[32U]) {
   decapsulate_35(private_key, ciphertext, ret);
-<<<<<<< HEAD
-=======
 }
 
 /**
@@ -119,7 +105,6 @@
   uint8_t copy_of_randomness[32U];
   memcpy(copy_of_randomness, randomness, (size_t)32U * sizeof(uint8_t));
   return libcrux_ml_kem_ind_cca_encapsulate_701(uu____0, copy_of_randomness);
->>>>>>> fb469cb7
 }
 
 /**
@@ -146,11 +131,7 @@
   /* Passing arrays by value in Rust generates a copy in C */
   uint8_t copy_of_randomness[32U];
   memcpy(copy_of_randomness, randomness, (size_t)32U * sizeof(uint8_t));
-<<<<<<< HEAD
-  return libcrux_ml_kem_ind_cca_encapsulate_701(uu____0, copy_of_randomness);
-=======
   return encapsulate_avx2_cd(uu____0, copy_of_randomness);
->>>>>>> fb469cb7
 }
 
 /**
@@ -168,8 +149,6 @@
   uint8_t copy_of_randomness[32U];
   memcpy(copy_of_randomness, randomness, (size_t)32U * sizeof(uint8_t));
   return encapsulate_cd(uu____0, copy_of_randomness);
-<<<<<<< HEAD
-=======
 }
 
 /**
@@ -193,7 +172,6 @@
   uint8_t copy_of_randomness[64U];
   memcpy(copy_of_randomness, randomness, (size_t)64U * sizeof(uint8_t));
   return libcrux_ml_kem_ind_cca_generate_keypair_d61(copy_of_randomness);
->>>>>>> fb469cb7
 }
 
 /**
@@ -212,11 +190,7 @@
   /* Passing arrays by value in Rust generates a copy in C */
   uint8_t copy_of_randomness[64U];
   memcpy(copy_of_randomness, randomness, (size_t)64U * sizeof(uint8_t));
-<<<<<<< HEAD
-  return libcrux_ml_kem_ind_cca_generate_keypair_d61(copy_of_randomness);
-=======
   return generate_keypair_avx2_c6(copy_of_randomness);
->>>>>>> fb469cb7
 }
 
 /**
@@ -228,8 +202,6 @@
   uint8_t copy_of_randomness[64U];
   memcpy(copy_of_randomness, randomness, (size_t)64U * sizeof(uint8_t));
   return generate_keypair_c6(copy_of_randomness);
-<<<<<<< HEAD
-=======
 }
 
 /**
@@ -245,7 +217,6 @@
     libcrux_ml_kem_mlkem768_MlKem768Ciphertext *ciphertext) {
   return libcrux_ml_kem_ind_cca_validate_private_key_12(private_key,
                                                         ciphertext);
->>>>>>> fb469cb7
 }
 
 /**
@@ -256,18 +227,10 @@
 - SECRET_KEY_SIZE= 2400
 - CIPHERTEXT_SIZE= 1088
 */
-<<<<<<< HEAD
-static KRML_MUSTINLINE bool validate_private_key_31(
-    libcrux_ml_kem_types_MlKemPrivateKey_d9 *private_key,
-    libcrux_ml_kem_mlkem768_MlKem768Ciphertext *ciphertext) {
-  return libcrux_ml_kem_ind_cca_validate_private_key_12(private_key,
-                                                        ciphertext);
-=======
 static bool validate_private_key_31(
     libcrux_ml_kem_types_MlKemPrivateKey_d9 *private_key,
     libcrux_ml_kem_mlkem768_MlKem768Ciphertext *ciphertext) {
   return validate_private_key_avx2_31(private_key, ciphertext);
->>>>>>> fb469cb7
 }
 
 /**
@@ -279,8 +242,6 @@
     libcrux_ml_kem_types_MlKemPrivateKey_d9 *private_key,
     libcrux_ml_kem_mlkem768_MlKem768Ciphertext *ciphertext) {
   return validate_private_key_31(private_key, ciphertext);
-<<<<<<< HEAD
-=======
 }
 
 /**
@@ -293,7 +254,6 @@
 */
 static bool validate_public_key_avx2_31(uint8_t *public_key) {
   return libcrux_ml_kem_ind_cca_validate_public_key_ed(public_key);
->>>>>>> fb469cb7
 }
 
 /**
@@ -304,13 +264,8 @@
 - RANKED_BYTES_PER_RING_ELEMENT= 1152
 - PUBLIC_KEY_SIZE= 1184
 */
-<<<<<<< HEAD
-static KRML_MUSTINLINE bool validate_public_key_31(uint8_t *public_key) {
-  return libcrux_ml_kem_ind_cca_validate_public_key_ed(public_key);
-=======
 static bool validate_public_key_31(uint8_t *public_key) {
   return validate_public_key_avx2_31(public_key);
->>>>>>> fb469cb7
 }
 
 /**
