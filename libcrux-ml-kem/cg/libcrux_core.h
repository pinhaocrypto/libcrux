/*
 * SPDX-FileCopyrightText: 2024 Cryspen Sarl <info@cryspen.com>
 *
 * SPDX-License-Identifier: MIT or Apache-2.0
 *
 * This code was generated with the following revisions:
<<<<<<< HEAD
 * Charon: 28d543bfacc902ba9cc2a734b76baae9583892a4
 * Eurydice: 1a65dbf3758fe310833718c645a64266294a29ac
 * Karamel: 15d4bce74a2d43e34a64f48f8311b7d9bcb0e152
 * F*: 3063d19312f8ec3af5945f24ed3ebbb6b6cd9678
 * Libcrux: 098de7d283a7867de9c3e5672d7b3c915ef9b2f1
=======
 * Charon: 45f5a34f336e35c6cc2253bc90cbdb8d812cefa9
 * Eurydice: 1fff1c51ae6e6c87eafd28ec9d5594f54bc91c0c
 * Karamel: 8c3612018c25889288da6857771be3ad03b75bcd
 * F*: 5643e656b989aca7629723653a2570c7df6252b9-dirty
 * Libcrux: 897008ee57eed9e4574222a5e96d306ce203ecee
>>>>>>> 9f0de7fd
 */

#ifndef __libcrux_core_H
#define __libcrux_core_H

#if defined(__cplusplus)
extern "C" {
#endif

#include "eurydice_glue.h"

/**
A monomorphic instance of core.ops.range.Range
with types size_t

*/
typedef struct core_ops_range_Range_08_s {
  size_t start;
  size_t end;
} core_ops_range_Range_08;

#define Ok 0
#define Err 1

typedef uint8_t Result_a9_tags;

#define None 0
#define Some 1

typedef uint8_t Option_9e_tags;

/**
A monomorphic instance of core.option.Option
with types size_t

*/
typedef struct Option_08_s {
  Option_9e_tags tag;
  size_t f0;
} Option_08;

static inline uint16_t core_num__u16_7__wrapping_add(uint16_t x0, uint16_t x1);

#define CORE_NUM__U32_8__BITS (32U)

static inline uint64_t core_num__u64_9__from_le_bytes(uint8_t x0[8U]);

static inline void core_num__u64_9__to_le_bytes(uint64_t x0, uint8_t x1[8U]);

static inline uint32_t core_num__u8_6__count_ones(uint8_t x0);

static inline uint8_t core_num__u8_6__wrapping_sub(uint8_t x0, uint8_t x1);

#define LIBCRUX_ML_KEM_CONSTANTS_SHARED_SECRET_SIZE ((size_t)32U)

#define LIBCRUX_ML_KEM_CONSTANTS_BITS_PER_COEFFICIENT ((size_t)12U)

#define LIBCRUX_ML_KEM_CONSTANTS_COEFFICIENTS_IN_RING_ELEMENT ((size_t)256U)

#define LIBCRUX_ML_KEM_CONSTANTS_BITS_PER_RING_ELEMENT \
  (LIBCRUX_ML_KEM_CONSTANTS_COEFFICIENTS_IN_RING_ELEMENT * (size_t)12U)

#define LIBCRUX_ML_KEM_CONSTANTS_BYTES_PER_RING_ELEMENT \
  (LIBCRUX_ML_KEM_CONSTANTS_BITS_PER_RING_ELEMENT / (size_t)8U)

#define LIBCRUX_ML_KEM_CONSTANTS_CPA_PKE_KEY_GENERATION_SEED_SIZE ((size_t)32U)

#define LIBCRUX_ML_KEM_CONSTANTS_H_DIGEST_SIZE ((size_t)32U)

typedef struct libcrux_ml_kem_utils_extraction_helper_Keypair768_s {
  uint8_t fst[1152U];
  uint8_t snd[1184U];
} libcrux_ml_kem_utils_extraction_helper_Keypair768;

/**
A monomorphic instance of core.result.Result
with types uint8_t[24size_t], core_array_TryFromSliceError

*/
typedef struct Result_b2_s {
  Result_a9_tags tag;
  union {
    uint8_t case_Ok[24U];
    TryFromSliceError case_Err;
  } val;
} Result_b2;

/**
This function found in impl {core::result::Result<T, E>[TraitClause@0,
TraitClause@1]}
*/
/**
A monomorphic instance of core.result.unwrap_26
with types uint8_t[24size_t], core_array_TryFromSliceError

*/
static inline void unwrap_26_70(Result_b2 self, uint8_t ret[24U]) {
  if (self.tag == Ok) {
    uint8_t f0[24U];
    memcpy(f0, self.val.case_Ok, (size_t)24U * sizeof(uint8_t));
    memcpy(ret, f0, (size_t)24U * sizeof(uint8_t));
  } else {
    KRML_HOST_EPRINTF("KaRaMeL abort at %s:%d\n%s\n", __FILE__, __LINE__,
                      "unwrap not Ok");
    KRML_HOST_EXIT(255U);
  }
}

/**
A monomorphic instance of core.result.Result
with types uint8_t[20size_t], core_array_TryFromSliceError

*/
typedef struct Result_e1_s {
  Result_a9_tags tag;
  union {
    uint8_t case_Ok[20U];
    TryFromSliceError case_Err;
  } val;
} Result_e1;

/**
This function found in impl {core::result::Result<T, E>[TraitClause@0,
TraitClause@1]}
*/
/**
A monomorphic instance of core.result.unwrap_26
with types uint8_t[20size_t], core_array_TryFromSliceError

*/
static inline void unwrap_26_20(Result_e1 self, uint8_t ret[20U]) {
  if (self.tag == Ok) {
    uint8_t f0[20U];
    memcpy(f0, self.val.case_Ok, (size_t)20U * sizeof(uint8_t));
    memcpy(ret, f0, (size_t)20U * sizeof(uint8_t));
  } else {
    KRML_HOST_EPRINTF("KaRaMeL abort at %s:%d\n%s\n", __FILE__, __LINE__,
                      "unwrap not Ok");
    KRML_HOST_EXIT(255U);
  }
}

/**
A monomorphic instance of core.result.Result
with types uint8_t[10size_t], core_array_TryFromSliceError

*/
typedef struct Result_9d_s {
  Result_a9_tags tag;
  union {
    uint8_t case_Ok[10U];
    TryFromSliceError case_Err;
  } val;
} Result_9d;

/**
This function found in impl {core::result::Result<T, E>[TraitClause@0,
TraitClause@1]}
*/
/**
A monomorphic instance of core.result.unwrap_26
with types uint8_t[10size_t], core_array_TryFromSliceError

*/
static inline void unwrap_26_ce(Result_9d self, uint8_t ret[10U]) {
  if (self.tag == Ok) {
    uint8_t f0[10U];
    memcpy(f0, self.val.case_Ok, (size_t)10U * sizeof(uint8_t));
    memcpy(ret, f0, (size_t)10U * sizeof(uint8_t));
  } else {
    KRML_HOST_EPRINTF("KaRaMeL abort at %s:%d\n%s\n", __FILE__, __LINE__,
                      "unwrap not Ok");
    KRML_HOST_EXIT(255U);
  }
}

typedef struct Eurydice_slice_uint8_t_4size_t__x2_s {
  Eurydice_slice fst[4U];
  Eurydice_slice snd[4U];
} Eurydice_slice_uint8_t_4size_t__x2;

/**
 Pad the `slice` with `0`s at the end.
*/
/**
A monomorphic instance of libcrux_ml_kem.utils.into_padded_array
with const generics
- LEN= 32
*/
static KRML_MUSTINLINE void libcrux_ml_kem_utils_into_padded_array_9e(
    Eurydice_slice slice, uint8_t ret[32U]) {
  uint8_t out[32U] = {0U};
  uint8_t *uu____0 = out;
  Eurydice_slice_copy(
      Eurydice_array_to_subslice2(uu____0, (size_t)0U,
                                  Eurydice_slice_len(slice, uint8_t), uint8_t),
      slice, uint8_t);
  memcpy(ret, out, (size_t)32U * sizeof(uint8_t));
}

typedef struct libcrux_ml_kem_mlkem768_MlKem768Ciphertext_s {
  uint8_t value[1088U];
} libcrux_ml_kem_mlkem768_MlKem768Ciphertext;

/**
This function found in impl {libcrux_ml_kem::types::MlKemCiphertext<SIZE>#6}
*/
/**
A monomorphic instance of libcrux_ml_kem.types.as_slice_d4
with const generics
- SIZE= 1088
*/
<<<<<<< HEAD
static inline uint8_t *libcrux_ml_kem_types_as_slice_d4_24(
=======
static inline uint8_t *libcrux_ml_kem_types_as_slice_07_80(
>>>>>>> 9f0de7fd
    libcrux_ml_kem_mlkem768_MlKem768Ciphertext *self) {
  return self->value;
}

/**
A monomorphic instance of libcrux_ml_kem.types.MlKemPublicKey
with const generics
- $1184size_t
*/
typedef struct libcrux_ml_kem_types_MlKemPublicKey_30_s {
  uint8_t value[1184U];
} libcrux_ml_kem_types_MlKemPublicKey_30;

/**
This function found in impl {(core::convert::From<@Array<u8, SIZE>> for
libcrux_ml_kem::types::MlKemPublicKey<SIZE>)#16}
*/
/**
A monomorphic instance of libcrux_ml_kem.types.from_5a
with const generics
- SIZE= 1184
*/
<<<<<<< HEAD
static inline libcrux_ml_kem_types_MlKemPublicKey_15
libcrux_ml_kem_types_from_5a_af(uint8_t value[1184U]) {
=======
static inline libcrux_ml_kem_types_MlKemPublicKey_30
libcrux_ml_kem_types_from_40_d0(uint8_t value[1184U]) {
>>>>>>> 9f0de7fd
  /* Passing arrays by value in Rust generates a copy in C */
  uint8_t copy_of_value[1184U];
  memcpy(copy_of_value, value, (size_t)1184U * sizeof(uint8_t));
  libcrux_ml_kem_types_MlKemPublicKey_30 lit;
  memcpy(lit.value, copy_of_value, (size_t)1184U * sizeof(uint8_t));
  return lit;
}

/**
A monomorphic instance of libcrux_ml_kem.types.MlKemPrivateKey
with const generics
- $2400size_t
*/
typedef struct libcrux_ml_kem_types_MlKemPrivateKey_d9_s {
  uint8_t value[2400U];
} libcrux_ml_kem_types_MlKemPrivateKey_d9;

typedef struct libcrux_ml_kem_mlkem768_MlKem768KeyPair_s {
  libcrux_ml_kem_types_MlKemPrivateKey_d9 sk;
  libcrux_ml_kem_types_MlKemPublicKey_30 pk;
} libcrux_ml_kem_mlkem768_MlKem768KeyPair;

/**
This function found in impl
{libcrux_ml_kem::types::MlKemKeyPair<PRIVATE_KEY_SIZE, PUBLIC_KEY_SIZE>#21}
*/
/**
A monomorphic instance of libcrux_ml_kem.types.from_3a
with const generics
- PRIVATE_KEY_SIZE= 2400
- PUBLIC_KEY_SIZE= 1184
*/
static inline libcrux_ml_kem_mlkem768_MlKem768KeyPair
<<<<<<< HEAD
libcrux_ml_kem_types_from_3a_78(libcrux_ml_kem_types_MlKemPrivateKey_55 sk,
                                libcrux_ml_kem_types_MlKemPublicKey_15 pk) {
=======
libcrux_ml_kem_types_from_17_74(libcrux_ml_kem_types_MlKemPrivateKey_d9 sk,
                                libcrux_ml_kem_types_MlKemPublicKey_30 pk) {
>>>>>>> 9f0de7fd
  return (
      CLITERAL(libcrux_ml_kem_mlkem768_MlKem768KeyPair){.sk = sk, .pk = pk});
}

/**
This function found in impl {(core::convert::From<@Array<u8, SIZE>> for
libcrux_ml_kem::types::MlKemPrivateKey<SIZE>)#9}
*/
/**
A monomorphic instance of libcrux_ml_kem.types.from_7f
with const generics
- SIZE= 2400
*/
<<<<<<< HEAD
static inline libcrux_ml_kem_types_MlKemPrivateKey_55
libcrux_ml_kem_types_from_7f_e6(uint8_t value[2400U]) {
=======
static inline libcrux_ml_kem_types_MlKemPrivateKey_d9
libcrux_ml_kem_types_from_88_28(uint8_t value[2400U]) {
>>>>>>> 9f0de7fd
  /* Passing arrays by value in Rust generates a copy in C */
  uint8_t copy_of_value[2400U];
  memcpy(copy_of_value, value, (size_t)2400U * sizeof(uint8_t));
  libcrux_ml_kem_types_MlKemPrivateKey_d9 lit;
  memcpy(lit.value, copy_of_value, (size_t)2400U * sizeof(uint8_t));
  return lit;
}

/**
A monomorphic instance of core.result.Result
with types uint8_t[32size_t], core_array_TryFromSliceError

*/
typedef struct Result_fb_s {
  Result_a9_tags tag;
  union {
    uint8_t case_Ok[32U];
    TryFromSliceError case_Err;
  } val;
} Result_fb;

/**
This function found in impl {core::result::Result<T, E>[TraitClause@0,
TraitClause@1]}
*/
/**
A monomorphic instance of core.result.unwrap_26
with types uint8_t[32size_t], core_array_TryFromSliceError

*/
static inline void unwrap_26_b3(Result_fb self, uint8_t ret[32U]) {
  if (self.tag == Ok) {
    uint8_t f0[32U];
    memcpy(f0, self.val.case_Ok, (size_t)32U * sizeof(uint8_t));
    memcpy(ret, f0, (size_t)32U * sizeof(uint8_t));
  } else {
    KRML_HOST_EPRINTF("KaRaMeL abort at %s:%d\n%s\n", __FILE__, __LINE__,
                      "unwrap not Ok");
    KRML_HOST_EXIT(255U);
  }
}

/**
A monomorphic instance of K.
with types libcrux_ml_kem_types_MlKemCiphertext[[$1088size_t]],
uint8_t[32size_t]

*/
typedef struct tuple_c2_s {
  libcrux_ml_kem_mlkem768_MlKem768Ciphertext fst;
  uint8_t snd[32U];
} tuple_c2;

/**
This function found in impl {(core::convert::From<@Array<u8, SIZE>> for
libcrux_ml_kem::types::MlKemCiphertext<SIZE>)#2}
*/
/**
A monomorphic instance of libcrux_ml_kem.types.from_01
with const generics
- SIZE= 1088
*/
static inline libcrux_ml_kem_mlkem768_MlKem768Ciphertext
<<<<<<< HEAD
libcrux_ml_kem_types_from_01_96(uint8_t value[1088U]) {
=======
libcrux_ml_kem_types_from_fc_80(uint8_t value[1088U]) {
>>>>>>> 9f0de7fd
  /* Passing arrays by value in Rust generates a copy in C */
  uint8_t copy_of_value[1088U];
  memcpy(copy_of_value, value, (size_t)1088U * sizeof(uint8_t));
  libcrux_ml_kem_mlkem768_MlKem768Ciphertext lit;
  memcpy(lit.value, copy_of_value, (size_t)1088U * sizeof(uint8_t));
  return lit;
}

/**
This function found in impl {libcrux_ml_kem::types::MlKemPublicKey<SIZE>#20}
*/
/**
A monomorphic instance of libcrux_ml_kem.types.as_slice_fd
with const generics
- SIZE= 1184
*/
<<<<<<< HEAD
static inline uint8_t *libcrux_ml_kem_types_as_slice_fd_60(
    libcrux_ml_kem_types_MlKemPublicKey_15 *self) {
=======
static inline uint8_t *libcrux_ml_kem_types_as_slice_ba_d0(
    libcrux_ml_kem_types_MlKemPublicKey_30 *self) {
>>>>>>> 9f0de7fd
  return self->value;
}

/**
 Pad the `slice` with `0`s at the end.
*/
/**
A monomorphic instance of libcrux_ml_kem.utils.into_padded_array
with const generics
- LEN= 33
*/
static KRML_MUSTINLINE void libcrux_ml_kem_utils_into_padded_array_c8(
    Eurydice_slice slice, uint8_t ret[33U]) {
  uint8_t out[33U] = {0U};
  uint8_t *uu____0 = out;
  Eurydice_slice_copy(
      Eurydice_array_to_subslice2(uu____0, (size_t)0U,
                                  Eurydice_slice_len(slice, uint8_t), uint8_t),
      slice, uint8_t);
  memcpy(ret, out, (size_t)33U * sizeof(uint8_t));
}

/**
 Pad the `slice` with `0`s at the end.
*/
/**
A monomorphic instance of libcrux_ml_kem.utils.into_padded_array
with const generics
- LEN= 34
*/
static KRML_MUSTINLINE void libcrux_ml_kem_utils_into_padded_array_b6(
    Eurydice_slice slice, uint8_t ret[34U]) {
  uint8_t out[34U] = {0U};
  uint8_t *uu____0 = out;
  Eurydice_slice_copy(
      Eurydice_array_to_subslice2(uu____0, (size_t)0U,
                                  Eurydice_slice_len(slice, uint8_t), uint8_t),
      slice, uint8_t);
  memcpy(ret, out, (size_t)34U * sizeof(uint8_t));
}

/**
This function found in impl {(core::convert::AsRef<@Slice<u8>> for
libcrux_ml_kem::types::MlKemCiphertext<SIZE>)#1}
*/
/**
A monomorphic instance of libcrux_ml_kem.types.as_ref_00
with const generics
- SIZE= 1088
*/
<<<<<<< HEAD
static inline Eurydice_slice libcrux_ml_kem_types_as_ref_00_e7(
=======
static inline Eurydice_slice libcrux_ml_kem_types_as_ref_fd_80(
>>>>>>> 9f0de7fd
    libcrux_ml_kem_mlkem768_MlKem768Ciphertext *self) {
  return Eurydice_array_to_slice((size_t)1088U, self->value, uint8_t);
}

/**
 Pad the `slice` with `0`s at the end.
*/
/**
A monomorphic instance of libcrux_ml_kem.utils.into_padded_array
with const generics
- LEN= 1120
*/
static KRML_MUSTINLINE void libcrux_ml_kem_utils_into_padded_array_15(
    Eurydice_slice slice, uint8_t ret[1120U]) {
  uint8_t out[1120U] = {0U};
  uint8_t *uu____0 = out;
  Eurydice_slice_copy(
      Eurydice_array_to_subslice2(uu____0, (size_t)0U,
                                  Eurydice_slice_len(slice, uint8_t), uint8_t),
      slice, uint8_t);
  memcpy(ret, out, (size_t)1120U * sizeof(uint8_t));
}

/**
 Pad the `slice` with `0`s at the end.
*/
/**
A monomorphic instance of libcrux_ml_kem.utils.into_padded_array
with const generics
- LEN= 64
*/
static KRML_MUSTINLINE void libcrux_ml_kem_utils_into_padded_array_24(
    Eurydice_slice slice, uint8_t ret[64U]) {
  uint8_t out[64U] = {0U};
  uint8_t *uu____0 = out;
  Eurydice_slice_copy(
      Eurydice_array_to_subslice2(uu____0, (size_t)0U,
                                  Eurydice_slice_len(slice, uint8_t), uint8_t),
      slice, uint8_t);
  memcpy(ret, out, (size_t)64U * sizeof(uint8_t));
}

/**
A monomorphic instance of core.result.Result
with types int16_t[16size_t], core_array_TryFromSliceError

*/
typedef struct Result_0a_s {
  Result_a9_tags tag;
  union {
    int16_t case_Ok[16U];
    TryFromSliceError case_Err;
  } val;
} Result_0a;

/**
This function found in impl {core::result::Result<T, E>[TraitClause@0,
TraitClause@1]}
*/
/**
A monomorphic instance of core.result.unwrap_26
with types int16_t[16size_t], core_array_TryFromSliceError

*/
static inline void unwrap_26_00(Result_0a self, int16_t ret[16U]) {
  if (self.tag == Ok) {
    int16_t f0[16U];
    memcpy(f0, self.val.case_Ok, (size_t)16U * sizeof(int16_t));
    memcpy(ret, f0, (size_t)16U * sizeof(int16_t));
  } else {
    KRML_HOST_EPRINTF("KaRaMeL abort at %s:%d\n%s\n", __FILE__, __LINE__,
                      "unwrap not Ok");
    KRML_HOST_EXIT(255U);
  }
}

/**
A monomorphic instance of core.result.Result
with types uint8_t[8size_t], core_array_TryFromSliceError

*/
typedef struct Result_15_s {
  Result_a9_tags tag;
  union {
    uint8_t case_Ok[8U];
    TryFromSliceError case_Err;
  } val;
} Result_15;

/**
This function found in impl {core::result::Result<T, E>[TraitClause@0,
TraitClause@1]}
*/
/**
A monomorphic instance of core.result.unwrap_26
with types uint8_t[8size_t], core_array_TryFromSliceError

*/
static inline void unwrap_26_68(Result_15 self, uint8_t ret[8U]) {
  if (self.tag == Ok) {
    uint8_t f0[8U];
    memcpy(f0, self.val.case_Ok, (size_t)8U * sizeof(uint8_t));
    memcpy(ret, f0, (size_t)8U * sizeof(uint8_t));
  } else {
    KRML_HOST_EPRINTF("KaRaMeL abort at %s:%d\n%s\n", __FILE__, __LINE__,
                      "unwrap not Ok");
    KRML_HOST_EXIT(255U);
  }
}

typedef struct Eurydice_slice_uint8_t_x2_s {
  Eurydice_slice fst;
  Eurydice_slice snd;
} Eurydice_slice_uint8_t_x2;

typedef struct Eurydice_slice_uint8_t_1size_t__x2_s {
  Eurydice_slice fst[1U];
  Eurydice_slice snd[1U];
} Eurydice_slice_uint8_t_1size_t__x2;

#if defined(__cplusplus)
}
#endif

#define __libcrux_core_H_DEFINED
#endif<|MERGE_RESOLUTION|>--- conflicted
+++ resolved
@@ -4,19 +4,11 @@
  * SPDX-License-Identifier: MIT or Apache-2.0
  *
  * This code was generated with the following revisions:
-<<<<<<< HEAD
- * Charon: 28d543bfacc902ba9cc2a734b76baae9583892a4
- * Eurydice: 1a65dbf3758fe310833718c645a64266294a29ac
- * Karamel: 15d4bce74a2d43e34a64f48f8311b7d9bcb0e152
- * F*: 3063d19312f8ec3af5945f24ed3ebbb6b6cd9678
- * Libcrux: 098de7d283a7867de9c3e5672d7b3c915ef9b2f1
-=======
  * Charon: 45f5a34f336e35c6cc2253bc90cbdb8d812cefa9
  * Eurydice: 1fff1c51ae6e6c87eafd28ec9d5594f54bc91c0c
  * Karamel: 8c3612018c25889288da6857771be3ad03b75bcd
  * F*: 5643e656b989aca7629723653a2570c7df6252b9-dirty
  * Libcrux: 897008ee57eed9e4574222a5e96d306ce203ecee
->>>>>>> 9f0de7fd
  */
 
 #ifndef __libcrux_core_H
@@ -222,18 +214,17 @@
 } libcrux_ml_kem_mlkem768_MlKem768Ciphertext;
 
 /**
-This function found in impl {libcrux_ml_kem::types::MlKemCiphertext<SIZE>#6}
-*/
-/**
-A monomorphic instance of libcrux_ml_kem.types.as_slice_d4
+ A reference to the raw byte slice.
+*/
+/**
+This function found in impl {libcrux_ml_kem::types::MlKemCiphertext<SIZE>#7}
+*/
+/**
+A monomorphic instance of libcrux_ml_kem.types.as_slice_07
 with const generics
 - SIZE= 1088
 */
-<<<<<<< HEAD
-static inline uint8_t *libcrux_ml_kem_types_as_slice_d4_24(
-=======
 static inline uint8_t *libcrux_ml_kem_types_as_slice_07_80(
->>>>>>> 9f0de7fd
     libcrux_ml_kem_mlkem768_MlKem768Ciphertext *self) {
   return self->value;
 }
@@ -249,20 +240,15 @@
 
 /**
 This function found in impl {(core::convert::From<@Array<u8, SIZE>> for
-libcrux_ml_kem::types::MlKemPublicKey<SIZE>)#16}
-*/
-/**
-A monomorphic instance of libcrux_ml_kem.types.from_5a
+libcrux_ml_kem::types::MlKemPublicKey<SIZE>)#17}
+*/
+/**
+A monomorphic instance of libcrux_ml_kem.types.from_40
 with const generics
 - SIZE= 1184
 */
-<<<<<<< HEAD
-static inline libcrux_ml_kem_types_MlKemPublicKey_15
-libcrux_ml_kem_types_from_5a_af(uint8_t value[1184U]) {
-=======
 static inline libcrux_ml_kem_types_MlKemPublicKey_30
 libcrux_ml_kem_types_from_40_d0(uint8_t value[1184U]) {
->>>>>>> 9f0de7fd
   /* Passing arrays by value in Rust generates a copy in C */
   uint8_t copy_of_value[1184U];
   memcpy(copy_of_value, value, (size_t)1184U * sizeof(uint8_t));
@@ -286,43 +272,36 @@
 } libcrux_ml_kem_mlkem768_MlKem768KeyPair;
 
 /**
+ Create a new [`MlKemKeyPair`] from the secret and public key.
+*/
+/**
 This function found in impl
-{libcrux_ml_kem::types::MlKemKeyPair<PRIVATE_KEY_SIZE, PUBLIC_KEY_SIZE>#21}
-*/
-/**
-A monomorphic instance of libcrux_ml_kem.types.from_3a
+{libcrux_ml_kem::types::MlKemKeyPair<PRIVATE_KEY_SIZE, PUBLIC_KEY_SIZE>}
+*/
+/**
+A monomorphic instance of libcrux_ml_kem.types.from_17
 with const generics
 - PRIVATE_KEY_SIZE= 2400
 - PUBLIC_KEY_SIZE= 1184
 */
 static inline libcrux_ml_kem_mlkem768_MlKem768KeyPair
-<<<<<<< HEAD
-libcrux_ml_kem_types_from_3a_78(libcrux_ml_kem_types_MlKemPrivateKey_55 sk,
-                                libcrux_ml_kem_types_MlKemPublicKey_15 pk) {
-=======
 libcrux_ml_kem_types_from_17_74(libcrux_ml_kem_types_MlKemPrivateKey_d9 sk,
                                 libcrux_ml_kem_types_MlKemPublicKey_30 pk) {
->>>>>>> 9f0de7fd
   return (
       CLITERAL(libcrux_ml_kem_mlkem768_MlKem768KeyPair){.sk = sk, .pk = pk});
 }
 
 /**
 This function found in impl {(core::convert::From<@Array<u8, SIZE>> for
-libcrux_ml_kem::types::MlKemPrivateKey<SIZE>)#9}
-*/
-/**
-A monomorphic instance of libcrux_ml_kem.types.from_7f
+libcrux_ml_kem::types::MlKemPrivateKey<SIZE>)#10}
+*/
+/**
+A monomorphic instance of libcrux_ml_kem.types.from_88
 with const generics
 - SIZE= 2400
 */
-<<<<<<< HEAD
-static inline libcrux_ml_kem_types_MlKemPrivateKey_55
-libcrux_ml_kem_types_from_7f_e6(uint8_t value[2400U]) {
-=======
 static inline libcrux_ml_kem_types_MlKemPrivateKey_d9
 libcrux_ml_kem_types_from_88_28(uint8_t value[2400U]) {
->>>>>>> 9f0de7fd
   /* Passing arrays by value in Rust generates a copy in C */
   uint8_t copy_of_value[2400U];
   memcpy(copy_of_value, value, (size_t)2400U * sizeof(uint8_t));
@@ -378,19 +357,15 @@
 
 /**
 This function found in impl {(core::convert::From<@Array<u8, SIZE>> for
-libcrux_ml_kem::types::MlKemCiphertext<SIZE>)#2}
-*/
-/**
-A monomorphic instance of libcrux_ml_kem.types.from_01
+libcrux_ml_kem::types::MlKemCiphertext<SIZE>)#3}
+*/
+/**
+A monomorphic instance of libcrux_ml_kem.types.from_fc
 with const generics
 - SIZE= 1088
 */
 static inline libcrux_ml_kem_mlkem768_MlKem768Ciphertext
-<<<<<<< HEAD
-libcrux_ml_kem_types_from_01_96(uint8_t value[1088U]) {
-=======
 libcrux_ml_kem_types_from_fc_80(uint8_t value[1088U]) {
->>>>>>> 9f0de7fd
   /* Passing arrays by value in Rust generates a copy in C */
   uint8_t copy_of_value[1088U];
   memcpy(copy_of_value, value, (size_t)1088U * sizeof(uint8_t));
@@ -400,20 +375,18 @@
 }
 
 /**
-This function found in impl {libcrux_ml_kem::types::MlKemPublicKey<SIZE>#20}
-*/
-/**
-A monomorphic instance of libcrux_ml_kem.types.as_slice_fd
+ A reference to the raw byte slice.
+*/
+/**
+This function found in impl {libcrux_ml_kem::types::MlKemPublicKey<SIZE>#21}
+*/
+/**
+A monomorphic instance of libcrux_ml_kem.types.as_slice_ba
 with const generics
 - SIZE= 1184
 */
-<<<<<<< HEAD
-static inline uint8_t *libcrux_ml_kem_types_as_slice_fd_60(
-    libcrux_ml_kem_types_MlKemPublicKey_15 *self) {
-=======
 static inline uint8_t *libcrux_ml_kem_types_as_slice_ba_d0(
     libcrux_ml_kem_types_MlKemPublicKey_30 *self) {
->>>>>>> 9f0de7fd
   return self->value;
 }
 
@@ -457,18 +430,14 @@
 
 /**
 This function found in impl {(core::convert::AsRef<@Slice<u8>> for
-libcrux_ml_kem::types::MlKemCiphertext<SIZE>)#1}
-*/
-/**
-A monomorphic instance of libcrux_ml_kem.types.as_ref_00
+libcrux_ml_kem::types::MlKemCiphertext<SIZE>)#2}
+*/
+/**
+A monomorphic instance of libcrux_ml_kem.types.as_ref_fd
 with const generics
 - SIZE= 1088
 */
-<<<<<<< HEAD
-static inline Eurydice_slice libcrux_ml_kem_types_as_ref_00_e7(
-=======
 static inline Eurydice_slice libcrux_ml_kem_types_as_ref_fd_80(
->>>>>>> 9f0de7fd
     libcrux_ml_kem_mlkem768_MlKem768Ciphertext *self) {
   return Eurydice_array_to_slice((size_t)1088U, self->value, uint8_t);
 }
