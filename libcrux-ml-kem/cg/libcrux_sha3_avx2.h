--- conflicted
+++ resolved
@@ -4,19 +4,11 @@
  * SPDX-License-Identifier: MIT or Apache-2.0
  *
  * This code was generated with the following revisions:
-<<<<<<< HEAD
- * Charon: bba1aa4cae0326f1d94d466f8263e85dd9f14efe
- * Eurydice: 9f45c5b6710ac03aa157299391233be90bc1565c
- * Karamel: b7bdca21d1dbfd635f6ff432c0d8da3d5ca2edbc
- * F*: 4b3fc11774003a6ff7c09500ecb5f0145ca6d862
- * Libcrux: e023f8453e3c2f240705192cb557223357129b0d
-=======
  * Charon: 3275bf4ad9dc8c25965dc5da6122653fc43c4287
  * Eurydice: d3b14228e2b5fe8710ec7efae31e4de2c96ed20d
  * Karamel: 095cdb73f246711f93f99a159ceca37cd2c227e1
  * F*: 4b3fc11774003a6ff7c09500ecb5f0145ca6d862
  * Libcrux: 9eca8a01c16c6e6518dde0181f8f39a9bce44b85
->>>>>>> de0c623c
  */
 
 #ifndef __libcrux_sha3_avx2_H
@@ -184,7 +176,7 @@
 - $4size_t
 */
 typedef struct libcrux_sha3_generic_keccak_KeccakState_55_s {
-  __m256i st[25U];
+  __m256i st[5U][5U];
 } libcrux_sha3_generic_keccak_KeccakState_55;
 
 /**
@@ -204,51 +196,30 @@
 static KRML_MUSTINLINE libcrux_sha3_generic_keccak_KeccakState_55
 libcrux_sha3_generic_keccak_new_89_a6(void) {
   libcrux_sha3_generic_keccak_KeccakState_55 lit;
-  __m256i repeat_expression[25U];
-  for (size_t i = (size_t)0U; i < (size_t)25U; i++) {
-    repeat_expression[i] = libcrux_sha3_simd_avx2_zero_ef();
+  __m256i repeat_expression0[5U][5U];
+  for (size_t i0 = (size_t)0U; i0 < (size_t)5U; i0++) {
+    __m256i repeat_expression[5U];
+    for (size_t i = (size_t)0U; i < (size_t)5U; i++) {
+      repeat_expression[i] = libcrux_sha3_simd_avx2_zero_ef();
+    }
+    memcpy(repeat_expression0[i0], repeat_expression,
+           (size_t)5U * sizeof(__m256i));
   }
-  memcpy(lit.st, repeat_expression, (size_t)25U * sizeof(__m256i));
+  memcpy(lit.st, repeat_expression0, (size_t)5U * sizeof(__m256i[5U]));
   return lit;
 }
 
 /**
-A monomorphic instance of libcrux_sha3.traits.set_ij
-with types core_core_arch_x86___m256i
-with const generics
-- N= 4
-*/
-KRML_ATTRIBUTE_TARGET("avx2")
-static KRML_MUSTINLINE void libcrux_sha3_traits_set_ij_a6(__m256i *arr,
-                                                          size_t i, size_t j,
-                                                          __m256i value) {
-  arr[(size_t)5U * j + i] = value;
-}
-
-/**
-A monomorphic instance of libcrux_sha3.traits.get_ij
-with types core_core_arch_x86___m256i
-with const generics
-- N= 4
-*/
-KRML_ATTRIBUTE_TARGET("avx2")
-static KRML_MUSTINLINE __m256i libcrux_sha3_traits_get_ij_a6(__m256i *arr,
-                                                             size_t i,
-                                                             size_t j) {
-  return arr[(size_t)5U * j + i];
-}
-
-/**
 A monomorphic instance of libcrux_sha3.simd.avx2.load_block
 with const generics
 - RATE= 136
 */
 KRML_ATTRIBUTE_TARGET("avx2")
 static KRML_MUSTINLINE void libcrux_sha3_simd_avx2_load_block_5b(
-    __m256i *state, Eurydice_slice *blocks, size_t offset) {
+    __m256i (*state)[5U], Eurydice_slice *blocks, size_t offset) {
   for (size_t i = (size_t)0U; i < (size_t)136U / (size_t)32U; i++) {
-    size_t i4 = i;
-    size_t start = offset + (size_t)32U * i4;
+    size_t i0 = i;
+    size_t start = offset + (size_t)32U * i0;
     __m256i v00 =
         libcrux_intrinsics_avx2_mm256_loadu_si256_u8(Eurydice_slice_subslice2(
             blocks[0U], start, start + (size_t)32U, uint8_t));
@@ -273,30 +244,28 @@
         (int32_t)49, v0l, v2l, __m256i);
     __m256i v3 = libcrux_intrinsics_avx2_mm256_permute2x128_si256(
         (int32_t)49, v1h, v3h, __m256i);
-    size_t i0 = (size_t)4U * i4 / (size_t)5U;
-    size_t j0 = (size_t)4U * i4 % (size_t)5U;
-    size_t i1 = ((size_t)4U * i4 + (size_t)1U) / (size_t)5U;
-    size_t j1 = ((size_t)4U * i4 + (size_t)1U) % (size_t)5U;
-    size_t i2 = ((size_t)4U * i4 + (size_t)2U) / (size_t)5U;
-    size_t j2 = ((size_t)4U * i4 + (size_t)2U) % (size_t)5U;
-    size_t i3 = ((size_t)4U * i4 + (size_t)3U) / (size_t)5U;
-    size_t j3 = ((size_t)4U * i4 + (size_t)3U) % (size_t)5U;
-    libcrux_sha3_traits_set_ij_a6(
-        state, i0, j0,
+    state[(size_t)4U * i0 / (size_t)5U][(size_t)4U * i0 % (size_t)5U] =
         libcrux_intrinsics_avx2_mm256_xor_si256(
-            libcrux_sha3_traits_get_ij_a6(state, i0, j0), v0));
-    libcrux_sha3_traits_set_ij_a6(
-        state, i1, j1,
-        libcrux_intrinsics_avx2_mm256_xor_si256(
-            libcrux_sha3_traits_get_ij_a6(state, i1, j1), v1));
-    libcrux_sha3_traits_set_ij_a6(
-        state, i2, j2,
-        libcrux_intrinsics_avx2_mm256_xor_si256(
-            libcrux_sha3_traits_get_ij_a6(state, i2, j2), v2));
-    libcrux_sha3_traits_set_ij_a6(
-        state, i3, j3,
-        libcrux_intrinsics_avx2_mm256_xor_si256(
-            libcrux_sha3_traits_get_ij_a6(state, i3, j3), v3));
+            state[(size_t)4U * i0 / (size_t)5U][(size_t)4U * i0 % (size_t)5U],
+            v0);
+    state[((size_t)4U * i0 + (size_t)1U) / (size_t)5U]
+         [((size_t)4U * i0 + (size_t)1U) % (size_t)5U] =
+             libcrux_intrinsics_avx2_mm256_xor_si256(
+                 state[((size_t)4U * i0 + (size_t)1U) / (size_t)5U]
+                      [((size_t)4U * i0 + (size_t)1U) % (size_t)5U],
+                 v1);
+    state[((size_t)4U * i0 + (size_t)2U) / (size_t)5U]
+         [((size_t)4U * i0 + (size_t)2U) % (size_t)5U] =
+             libcrux_intrinsics_avx2_mm256_xor_si256(
+                 state[((size_t)4U * i0 + (size_t)2U) / (size_t)5U]
+                      [((size_t)4U * i0 + (size_t)2U) % (size_t)5U],
+                 v2);
+    state[((size_t)4U * i0 + (size_t)3U) / (size_t)5U]
+         [((size_t)4U * i0 + (size_t)3U) % (size_t)5U] =
+             libcrux_intrinsics_avx2_mm256_xor_si256(
+                 state[((size_t)4U * i0 + (size_t)3U) / (size_t)5U]
+                      [((size_t)4U * i0 + (size_t)3U) % (size_t)5U],
+                 v3);
   }
   size_t rem = (size_t)136U % (size_t)32U;
   size_t start = offset + (size_t)32U * ((size_t)136U / (size_t)32U);
@@ -330,10 +299,7 @@
                                             Eurydice_slice));
   size_t i0 = (size_t)4U * ((size_t)136U / (size_t)32U) / (size_t)5U;
   size_t j0 = (size_t)4U * ((size_t)136U / (size_t)32U) % (size_t)5U;
-  libcrux_sha3_traits_set_ij_a6(
-      state, i0, j0,
-      libcrux_intrinsics_avx2_mm256_xor_si256(
-          libcrux_sha3_traits_get_ij_a6(state, i0, j0), u));
+  state[i0][j0] = libcrux_intrinsics_avx2_mm256_xor_si256(state[i0][j0], u);
   if (rem == (size_t)16U) {
     uint8_t u8s0[32U] = {0U};
     Eurydice_slice uu____4 =
@@ -367,10 +333,7 @@
         ((size_t)4U * ((size_t)136U / (size_t)32U) + (size_t)1U) / (size_t)5U;
     size_t j =
         ((size_t)4U * ((size_t)136U / (size_t)32U) + (size_t)1U) % (size_t)5U;
-    libcrux_sha3_traits_set_ij_a6(
-        state, i, j,
-        libcrux_intrinsics_avx2_mm256_xor_si256(
-            libcrux_sha3_traits_get_ij_a6(state, i, j), u0));
+    state[i][j] = libcrux_intrinsics_avx2_mm256_xor_si256(state[i][j], u0);
   }
 }
 
@@ -385,41 +348,8 @@
 */
 KRML_ATTRIBUTE_TARGET("avx2")
 static KRML_MUSTINLINE void libcrux_sha3_simd_avx2_load_block_ef_5b(
-    __m256i *state, Eurydice_slice *blocks, size_t start) {
+    __m256i (*state)[5U], Eurydice_slice *blocks, size_t start) {
   libcrux_sha3_simd_avx2_load_block_5b(state, blocks, start);
-}
-
-/**
-This function found in impl {libcrux_sha3::generic_keccak::KeccakState<T,
-N>[TraitClause@0, TraitClause@1]}
-*/
-/**
-A monomorphic instance of libcrux_sha3.generic_keccak.get_80
-with types core_core_arch_x86___m256i
-with const generics
-- N= 4
-*/
-KRML_ATTRIBUTE_TARGET("avx2")
-static KRML_MUSTINLINE __m256i libcrux_sha3_generic_keccak_get_80_a6(
-    libcrux_sha3_generic_keccak_KeccakState_55 *self, size_t i, size_t j) {
-  return libcrux_sha3_traits_get_ij_a6(self->st, i, j);
-}
-
-/**
-This function found in impl {libcrux_sha3::generic_keccak::KeccakState<T,
-N>[TraitClause@0, TraitClause@1]}
-*/
-/**
-A monomorphic instance of libcrux_sha3.generic_keccak.set_80
-with types core_core_arch_x86___m256i
-with const generics
-- N= 4
-*/
-KRML_ATTRIBUTE_TARGET("avx2")
-static KRML_MUSTINLINE void libcrux_sha3_generic_keccak_set_80_a6(
-    libcrux_sha3_generic_keccak_KeccakState_55 *self, size_t i, size_t j,
-    __m256i v) {
-  libcrux_sha3_traits_set_ij_a6(self->st, i, j, v);
 }
 
 /**
@@ -1449,37 +1379,21 @@
 KRML_ATTRIBUTE_TARGET("avx2")
 static KRML_MUSTINLINE void libcrux_sha3_generic_keccak_theta_rho_a6(
     libcrux_sha3_generic_keccak_KeccakState_55 *s) {
-  __m256i c[5U] = {
-      libcrux_sha3_simd_avx2_xor5_ef(
-          libcrux_sha3_generic_keccak_get_80_a6(s, (size_t)0U, (size_t)0U),
-          libcrux_sha3_generic_keccak_get_80_a6(s, (size_t)1U, (size_t)0U),
-          libcrux_sha3_generic_keccak_get_80_a6(s, (size_t)2U, (size_t)0U),
-          libcrux_sha3_generic_keccak_get_80_a6(s, (size_t)3U, (size_t)0U),
-          libcrux_sha3_generic_keccak_get_80_a6(s, (size_t)4U, (size_t)0U)),
-      libcrux_sha3_simd_avx2_xor5_ef(
-          libcrux_sha3_generic_keccak_get_80_a6(s, (size_t)0U, (size_t)1U),
-          libcrux_sha3_generic_keccak_get_80_a6(s, (size_t)1U, (size_t)1U),
-          libcrux_sha3_generic_keccak_get_80_a6(s, (size_t)2U, (size_t)1U),
-          libcrux_sha3_generic_keccak_get_80_a6(s, (size_t)3U, (size_t)1U),
-          libcrux_sha3_generic_keccak_get_80_a6(s, (size_t)4U, (size_t)1U)),
-      libcrux_sha3_simd_avx2_xor5_ef(
-          libcrux_sha3_generic_keccak_get_80_a6(s, (size_t)0U, (size_t)2U),
-          libcrux_sha3_generic_keccak_get_80_a6(s, (size_t)1U, (size_t)2U),
-          libcrux_sha3_generic_keccak_get_80_a6(s, (size_t)2U, (size_t)2U),
-          libcrux_sha3_generic_keccak_get_80_a6(s, (size_t)3U, (size_t)2U),
-          libcrux_sha3_generic_keccak_get_80_a6(s, (size_t)4U, (size_t)2U)),
-      libcrux_sha3_simd_avx2_xor5_ef(
-          libcrux_sha3_generic_keccak_get_80_a6(s, (size_t)0U, (size_t)3U),
-          libcrux_sha3_generic_keccak_get_80_a6(s, (size_t)1U, (size_t)3U),
-          libcrux_sha3_generic_keccak_get_80_a6(s, (size_t)2U, (size_t)3U),
-          libcrux_sha3_generic_keccak_get_80_a6(s, (size_t)3U, (size_t)3U),
-          libcrux_sha3_generic_keccak_get_80_a6(s, (size_t)4U, (size_t)3U)),
-      libcrux_sha3_simd_avx2_xor5_ef(
-          libcrux_sha3_generic_keccak_get_80_a6(s, (size_t)0U, (size_t)4U),
-          libcrux_sha3_generic_keccak_get_80_a6(s, (size_t)1U, (size_t)4U),
-          libcrux_sha3_generic_keccak_get_80_a6(s, (size_t)2U, (size_t)4U),
-          libcrux_sha3_generic_keccak_get_80_a6(s, (size_t)3U, (size_t)4U),
-          libcrux_sha3_generic_keccak_get_80_a6(s, (size_t)4U, (size_t)4U))};
+  __m256i c[5U] = {libcrux_sha3_simd_avx2_xor5_ef(s->st[0U][0U], s->st[1U][0U],
+                                                  s->st[2U][0U], s->st[3U][0U],
+                                                  s->st[4U][0U]),
+                   libcrux_sha3_simd_avx2_xor5_ef(s->st[0U][1U], s->st[1U][1U],
+                                                  s->st[2U][1U], s->st[3U][1U],
+                                                  s->st[4U][1U]),
+                   libcrux_sha3_simd_avx2_xor5_ef(s->st[0U][2U], s->st[1U][2U],
+                                                  s->st[2U][2U], s->st[3U][2U],
+                                                  s->st[4U][2U]),
+                   libcrux_sha3_simd_avx2_xor5_ef(s->st[0U][3U], s->st[1U][3U],
+                                                  s->st[2U][3U], s->st[3U][3U],
+                                                  s->st[4U][3U]),
+                   libcrux_sha3_simd_avx2_xor5_ef(s->st[0U][4U], s->st[1U][4U],
+                                                  s->st[2U][4U], s->st[3U][4U],
+                                                  s->st[4U][4U])};
   __m256i uu____0 = libcrux_sha3_simd_avx2_rotate_left1_and_xor_ef(
       c[((size_t)0U + (size_t)4U) % (size_t)5U],
       c[((size_t)0U + (size_t)1U) % (size_t)5U]);
@@ -1496,178 +1410,56 @@
                    libcrux_sha3_simd_avx2_rotate_left1_and_xor_ef(
                        c[((size_t)4U + (size_t)4U) % (size_t)5U],
                        c[((size_t)4U + (size_t)1U) % (size_t)5U])};
-  libcrux_sha3_generic_keccak_set_80_a6(
-      s, (size_t)0U, (size_t)0U,
-      libcrux_sha3_simd_avx2_xor_ef(
-          libcrux_sha3_generic_keccak_get_80_a6(s, (size_t)0U, (size_t)0U),
-          t[0U]));
-  libcrux_sha3_generic_keccak_KeccakState_55 *uu____4 = s;
-  libcrux_sha3_generic_keccak_set_80_a6(
-      uu____4, (size_t)1U, (size_t)0U,
-      libcrux_sha3_simd_avx2_xor_and_rotate_ef_02(
-          libcrux_sha3_generic_keccak_get_80_a6(s, (size_t)1U, (size_t)0U),
-          t[0U]));
-  libcrux_sha3_generic_keccak_KeccakState_55 *uu____5 = s;
-  libcrux_sha3_generic_keccak_set_80_a6(
-      uu____5, (size_t)2U, (size_t)0U,
-      libcrux_sha3_simd_avx2_xor_and_rotate_ef_ac(
-          libcrux_sha3_generic_keccak_get_80_a6(s, (size_t)2U, (size_t)0U),
-          t[0U]));
-  libcrux_sha3_generic_keccak_KeccakState_55 *uu____6 = s;
-  libcrux_sha3_generic_keccak_set_80_a6(
-      uu____6, (size_t)3U, (size_t)0U,
-      libcrux_sha3_simd_avx2_xor_and_rotate_ef_020(
-          libcrux_sha3_generic_keccak_get_80_a6(s, (size_t)3U, (size_t)0U),
-          t[0U]));
-  libcrux_sha3_generic_keccak_KeccakState_55 *uu____7 = s;
-  libcrux_sha3_generic_keccak_set_80_a6(
-      uu____7, (size_t)4U, (size_t)0U,
-      libcrux_sha3_simd_avx2_xor_and_rotate_ef_a9(
-          libcrux_sha3_generic_keccak_get_80_a6(s, (size_t)4U, (size_t)0U),
-          t[0U]));
-  libcrux_sha3_generic_keccak_KeccakState_55 *uu____8 = s;
-  libcrux_sha3_generic_keccak_set_80_a6(
-      uu____8, (size_t)0U, (size_t)1U,
-      libcrux_sha3_simd_avx2_xor_and_rotate_ef_76(
-          libcrux_sha3_generic_keccak_get_80_a6(s, (size_t)0U, (size_t)1U),
-          t[1U]));
-  libcrux_sha3_generic_keccak_KeccakState_55 *uu____9 = s;
-  libcrux_sha3_generic_keccak_set_80_a6(
-      uu____9, (size_t)1U, (size_t)1U,
-      libcrux_sha3_simd_avx2_xor_and_rotate_ef_58(
-          libcrux_sha3_generic_keccak_get_80_a6(s, (size_t)1U, (size_t)1U),
-          t[1U]));
-  libcrux_sha3_generic_keccak_KeccakState_55 *uu____10 = s;
-  libcrux_sha3_generic_keccak_set_80_a6(
-      uu____10, (size_t)2U, (size_t)1U,
-      libcrux_sha3_simd_avx2_xor_and_rotate_ef_e0(
-          libcrux_sha3_generic_keccak_get_80_a6(s, (size_t)2U, (size_t)1U),
-          t[1U]));
-  libcrux_sha3_generic_keccak_KeccakState_55 *uu____11 = s;
-  libcrux_sha3_generic_keccak_set_80_a6(
-      uu____11, (size_t)3U, (size_t)1U,
-      libcrux_sha3_simd_avx2_xor_and_rotate_ef_63(
-          libcrux_sha3_generic_keccak_get_80_a6(s, (size_t)3U, (size_t)1U),
-          t[1U]));
-  libcrux_sha3_generic_keccak_KeccakState_55 *uu____12 = s;
-  libcrux_sha3_generic_keccak_set_80_a6(
-      uu____12, (size_t)4U, (size_t)1U,
-      libcrux_sha3_simd_avx2_xor_and_rotate_ef_6a(
-          libcrux_sha3_generic_keccak_get_80_a6(s, (size_t)4U, (size_t)1U),
-          t[1U]));
-  libcrux_sha3_generic_keccak_KeccakState_55 *uu____13 = s;
-  libcrux_sha3_generic_keccak_set_80_a6(
-      uu____13, (size_t)0U, (size_t)2U,
-      libcrux_sha3_simd_avx2_xor_and_rotate_ef_ab(
-          libcrux_sha3_generic_keccak_get_80_a6(s, (size_t)0U, (size_t)2U),
-          t[2U]));
-  libcrux_sha3_generic_keccak_KeccakState_55 *uu____14 = s;
-  libcrux_sha3_generic_keccak_set_80_a6(
-      uu____14, (size_t)1U, (size_t)2U,
-      libcrux_sha3_simd_avx2_xor_and_rotate_ef_5b(
-          libcrux_sha3_generic_keccak_get_80_a6(s, (size_t)1U, (size_t)2U),
-          t[2U]));
-  libcrux_sha3_generic_keccak_KeccakState_55 *uu____15 = s;
-  libcrux_sha3_generic_keccak_set_80_a6(
-      uu____15, (size_t)2U, (size_t)2U,
-      libcrux_sha3_simd_avx2_xor_and_rotate_ef_6f(
-          libcrux_sha3_generic_keccak_get_80_a6(s, (size_t)2U, (size_t)2U),
-          t[2U]));
-  libcrux_sha3_generic_keccak_KeccakState_55 *uu____16 = s;
-  libcrux_sha3_generic_keccak_set_80_a6(
-      uu____16, (size_t)3U, (size_t)2U,
-      libcrux_sha3_simd_avx2_xor_and_rotate_ef_62(
-          libcrux_sha3_generic_keccak_get_80_a6(s, (size_t)3U, (size_t)2U),
-          t[2U]));
-  libcrux_sha3_generic_keccak_KeccakState_55 *uu____17 = s;
-  libcrux_sha3_generic_keccak_set_80_a6(
-      uu____17, (size_t)4U, (size_t)2U,
-      libcrux_sha3_simd_avx2_xor_and_rotate_ef_23(
-          libcrux_sha3_generic_keccak_get_80_a6(s, (size_t)4U, (size_t)2U),
-          t[2U]));
-  libcrux_sha3_generic_keccak_KeccakState_55 *uu____18 = s;
-  libcrux_sha3_generic_keccak_set_80_a6(
-      uu____18, (size_t)0U, (size_t)3U,
-      libcrux_sha3_simd_avx2_xor_and_rotate_ef_37(
-          libcrux_sha3_generic_keccak_get_80_a6(s, (size_t)0U, (size_t)3U),
-          t[3U]));
-  libcrux_sha3_generic_keccak_KeccakState_55 *uu____19 = s;
-  libcrux_sha3_generic_keccak_set_80_a6(
-      uu____19, (size_t)1U, (size_t)3U,
-      libcrux_sha3_simd_avx2_xor_and_rotate_ef_bb(
-          libcrux_sha3_generic_keccak_get_80_a6(s, (size_t)1U, (size_t)3U),
-          t[3U]));
-  libcrux_sha3_generic_keccak_KeccakState_55 *uu____20 = s;
-  libcrux_sha3_generic_keccak_set_80_a6(
-      uu____20, (size_t)2U, (size_t)3U,
-      libcrux_sha3_simd_avx2_xor_and_rotate_ef_b9(
-          libcrux_sha3_generic_keccak_get_80_a6(s, (size_t)2U, (size_t)3U),
-          t[3U]));
-  libcrux_sha3_generic_keccak_KeccakState_55 *uu____21 = s;
-  libcrux_sha3_generic_keccak_set_80_a6(
-      uu____21, (size_t)3U, (size_t)3U,
-      libcrux_sha3_simd_avx2_xor_and_rotate_ef_54(
-          libcrux_sha3_generic_keccak_get_80_a6(s, (size_t)3U, (size_t)3U),
-          t[3U]));
-  libcrux_sha3_generic_keccak_KeccakState_55 *uu____22 = s;
-  libcrux_sha3_generic_keccak_set_80_a6(
-      uu____22, (size_t)4U, (size_t)3U,
-      libcrux_sha3_simd_avx2_xor_and_rotate_ef_4c(
-          libcrux_sha3_generic_keccak_get_80_a6(s, (size_t)4U, (size_t)3U),
-          t[3U]));
-  libcrux_sha3_generic_keccak_KeccakState_55 *uu____23 = s;
-  libcrux_sha3_generic_keccak_set_80_a6(
-      uu____23, (size_t)0U, (size_t)4U,
-      libcrux_sha3_simd_avx2_xor_and_rotate_ef_ce(
-          libcrux_sha3_generic_keccak_get_80_a6(s, (size_t)0U, (size_t)4U),
-          t[4U]));
-  libcrux_sha3_generic_keccak_KeccakState_55 *uu____24 = s;
-  libcrux_sha3_generic_keccak_set_80_a6(
-      uu____24, (size_t)1U, (size_t)4U,
-      libcrux_sha3_simd_avx2_xor_and_rotate_ef_77(
-          libcrux_sha3_generic_keccak_get_80_a6(s, (size_t)1U, (size_t)4U),
-          t[4U]));
-  libcrux_sha3_generic_keccak_KeccakState_55 *uu____25 = s;
-  libcrux_sha3_generic_keccak_set_80_a6(
-      uu____25, (size_t)2U, (size_t)4U,
-      libcrux_sha3_simd_avx2_xor_and_rotate_ef_25(
-          libcrux_sha3_generic_keccak_get_80_a6(s, (size_t)2U, (size_t)4U),
-          t[4U]));
-  libcrux_sha3_generic_keccak_KeccakState_55 *uu____26 = s;
-  libcrux_sha3_generic_keccak_set_80_a6(
-      uu____26, (size_t)3U, (size_t)4U,
-      libcrux_sha3_simd_avx2_xor_and_rotate_ef_af(
-          libcrux_sha3_generic_keccak_get_80_a6(s, (size_t)3U, (size_t)4U),
-          t[4U]));
-  libcrux_sha3_generic_keccak_KeccakState_55 *uu____27 = s;
-  libcrux_sha3_generic_keccak_set_80_a6(
-      uu____27, (size_t)4U, (size_t)4U,
-      libcrux_sha3_simd_avx2_xor_and_rotate_ef_fd(
-          libcrux_sha3_generic_keccak_get_80_a6(s, (size_t)4U, (size_t)4U),
-          t[4U]));
-}
-
-/**
-This function found in impl {(core::clone::Clone for
-libcrux_sha3::generic_keccak::KeccakState<T, N>[TraitClause@0,
-TraitClause@2])#3}
-*/
-/**
-A monomorphic instance of libcrux_sha3.generic_keccak.clone_db
-with types core_core_arch_x86___m256i
-with const generics
-- N= 4
-*/
-KRML_ATTRIBUTE_TARGET("avx2")
-static inline libcrux_sha3_generic_keccak_KeccakState_55
-libcrux_sha3_generic_keccak_clone_db_a6(
-    libcrux_sha3_generic_keccak_KeccakState_55 *self) {
-  libcrux_sha3_generic_keccak_KeccakState_55 lit;
-  __m256i ret[25U];
-  core_array___core__clone__Clone_for__Array_T__N___20__clone(
-      (size_t)25U, self->st, ret, __m256i, void *);
-  memcpy(lit.st, ret, (size_t)25U * sizeof(__m256i));
-  return lit;
+  s->st[0U][0U] = libcrux_sha3_simd_avx2_xor_ef(s->st[0U][0U], t[0U]);
+  s->st[1U][0U] =
+      libcrux_sha3_simd_avx2_xor_and_rotate_ef_02(s->st[1U][0U], t[0U]);
+  s->st[2U][0U] =
+      libcrux_sha3_simd_avx2_xor_and_rotate_ef_ac(s->st[2U][0U], t[0U]);
+  s->st[3U][0U] =
+      libcrux_sha3_simd_avx2_xor_and_rotate_ef_020(s->st[3U][0U], t[0U]);
+  s->st[4U][0U] =
+      libcrux_sha3_simd_avx2_xor_and_rotate_ef_a9(s->st[4U][0U], t[0U]);
+  s->st[0U][1U] =
+      libcrux_sha3_simd_avx2_xor_and_rotate_ef_76(s->st[0U][1U], t[1U]);
+  s->st[1U][1U] =
+      libcrux_sha3_simd_avx2_xor_and_rotate_ef_58(s->st[1U][1U], t[1U]);
+  s->st[2U][1U] =
+      libcrux_sha3_simd_avx2_xor_and_rotate_ef_e0(s->st[2U][1U], t[1U]);
+  s->st[3U][1U] =
+      libcrux_sha3_simd_avx2_xor_and_rotate_ef_63(s->st[3U][1U], t[1U]);
+  s->st[4U][1U] =
+      libcrux_sha3_simd_avx2_xor_and_rotate_ef_6a(s->st[4U][1U], t[1U]);
+  s->st[0U][2U] =
+      libcrux_sha3_simd_avx2_xor_and_rotate_ef_ab(s->st[0U][2U], t[2U]);
+  s->st[1U][2U] =
+      libcrux_sha3_simd_avx2_xor_and_rotate_ef_5b(s->st[1U][2U], t[2U]);
+  s->st[2U][2U] =
+      libcrux_sha3_simd_avx2_xor_and_rotate_ef_6f(s->st[2U][2U], t[2U]);
+  s->st[3U][2U] =
+      libcrux_sha3_simd_avx2_xor_and_rotate_ef_62(s->st[3U][2U], t[2U]);
+  s->st[4U][2U] =
+      libcrux_sha3_simd_avx2_xor_and_rotate_ef_23(s->st[4U][2U], t[2U]);
+  s->st[0U][3U] =
+      libcrux_sha3_simd_avx2_xor_and_rotate_ef_37(s->st[0U][3U], t[3U]);
+  s->st[1U][3U] =
+      libcrux_sha3_simd_avx2_xor_and_rotate_ef_bb(s->st[1U][3U], t[3U]);
+  s->st[2U][3U] =
+      libcrux_sha3_simd_avx2_xor_and_rotate_ef_b9(s->st[2U][3U], t[3U]);
+  s->st[3U][3U] =
+      libcrux_sha3_simd_avx2_xor_and_rotate_ef_54(s->st[3U][3U], t[3U]);
+  s->st[4U][3U] =
+      libcrux_sha3_simd_avx2_xor_and_rotate_ef_4c(s->st[4U][3U], t[3U]);
+  s->st[0U][4U] =
+      libcrux_sha3_simd_avx2_xor_and_rotate_ef_ce(s->st[0U][4U], t[4U]);
+  s->st[1U][4U] =
+      libcrux_sha3_simd_avx2_xor_and_rotate_ef_77(s->st[1U][4U], t[4U]);
+  s->st[2U][4U] =
+      libcrux_sha3_simd_avx2_xor_and_rotate_ef_25(s->st[2U][4U], t[4U]);
+  s->st[3U][4U] =
+      libcrux_sha3_simd_avx2_xor_and_rotate_ef_af(s->st[3U][4U], t[4U]);
+  __m256i uu____27 =
+      libcrux_sha3_simd_avx2_xor_and_rotate_ef_fd(s->st[4U][4U], t[4U]);
+  s->st[4U][4U] = uu____27;
 }
 
 /**
@@ -1679,80 +1471,32 @@
 KRML_ATTRIBUTE_TARGET("avx2")
 static KRML_MUSTINLINE void libcrux_sha3_generic_keccak_pi_a6(
     libcrux_sha3_generic_keccak_KeccakState_55 *s) {
-  libcrux_sha3_generic_keccak_KeccakState_55 old =
-      libcrux_sha3_generic_keccak_clone_db_a6(s);
-  libcrux_sha3_generic_keccak_set_80_a6(
-      s, (size_t)1U, (size_t)0U,
-      libcrux_sha3_generic_keccak_get_80_a6(&old, (size_t)0U, (size_t)3U));
-  libcrux_sha3_generic_keccak_set_80_a6(
-      s, (size_t)2U, (size_t)0U,
-      libcrux_sha3_generic_keccak_get_80_a6(&old, (size_t)0U, (size_t)1U));
-  libcrux_sha3_generic_keccak_set_80_a6(
-      s, (size_t)3U, (size_t)0U,
-      libcrux_sha3_generic_keccak_get_80_a6(&old, (size_t)0U, (size_t)4U));
-  libcrux_sha3_generic_keccak_set_80_a6(
-      s, (size_t)4U, (size_t)0U,
-      libcrux_sha3_generic_keccak_get_80_a6(&old, (size_t)0U, (size_t)2U));
-  libcrux_sha3_generic_keccak_set_80_a6(
-      s, (size_t)0U, (size_t)1U,
-      libcrux_sha3_generic_keccak_get_80_a6(&old, (size_t)1U, (size_t)1U));
-  libcrux_sha3_generic_keccak_set_80_a6(
-      s, (size_t)1U, (size_t)1U,
-      libcrux_sha3_generic_keccak_get_80_a6(&old, (size_t)1U, (size_t)4U));
-  libcrux_sha3_generic_keccak_set_80_a6(
-      s, (size_t)2U, (size_t)1U,
-      libcrux_sha3_generic_keccak_get_80_a6(&old, (size_t)1U, (size_t)2U));
-  libcrux_sha3_generic_keccak_set_80_a6(
-      s, (size_t)3U, (size_t)1U,
-      libcrux_sha3_generic_keccak_get_80_a6(&old, (size_t)1U, (size_t)0U));
-  libcrux_sha3_generic_keccak_set_80_a6(
-      s, (size_t)4U, (size_t)1U,
-      libcrux_sha3_generic_keccak_get_80_a6(&old, (size_t)1U, (size_t)3U));
-  libcrux_sha3_generic_keccak_set_80_a6(
-      s, (size_t)0U, (size_t)2U,
-      libcrux_sha3_generic_keccak_get_80_a6(&old, (size_t)2U, (size_t)2U));
-  libcrux_sha3_generic_keccak_set_80_a6(
-      s, (size_t)1U, (size_t)2U,
-      libcrux_sha3_generic_keccak_get_80_a6(&old, (size_t)2U, (size_t)0U));
-  libcrux_sha3_generic_keccak_set_80_a6(
-      s, (size_t)2U, (size_t)2U,
-      libcrux_sha3_generic_keccak_get_80_a6(&old, (size_t)2U, (size_t)3U));
-  libcrux_sha3_generic_keccak_set_80_a6(
-      s, (size_t)3U, (size_t)2U,
-      libcrux_sha3_generic_keccak_get_80_a6(&old, (size_t)2U, (size_t)1U));
-  libcrux_sha3_generic_keccak_set_80_a6(
-      s, (size_t)4U, (size_t)2U,
-      libcrux_sha3_generic_keccak_get_80_a6(&old, (size_t)2U, (size_t)4U));
-  libcrux_sha3_generic_keccak_set_80_a6(
-      s, (size_t)0U, (size_t)3U,
-      libcrux_sha3_generic_keccak_get_80_a6(&old, (size_t)3U, (size_t)3U));
-  libcrux_sha3_generic_keccak_set_80_a6(
-      s, (size_t)1U, (size_t)3U,
-      libcrux_sha3_generic_keccak_get_80_a6(&old, (size_t)3U, (size_t)1U));
-  libcrux_sha3_generic_keccak_set_80_a6(
-      s, (size_t)2U, (size_t)3U,
-      libcrux_sha3_generic_keccak_get_80_a6(&old, (size_t)3U, (size_t)4U));
-  libcrux_sha3_generic_keccak_set_80_a6(
-      s, (size_t)3U, (size_t)3U,
-      libcrux_sha3_generic_keccak_get_80_a6(&old, (size_t)3U, (size_t)2U));
-  libcrux_sha3_generic_keccak_set_80_a6(
-      s, (size_t)4U, (size_t)3U,
-      libcrux_sha3_generic_keccak_get_80_a6(&old, (size_t)3U, (size_t)0U));
-  libcrux_sha3_generic_keccak_set_80_a6(
-      s, (size_t)0U, (size_t)4U,
-      libcrux_sha3_generic_keccak_get_80_a6(&old, (size_t)4U, (size_t)4U));
-  libcrux_sha3_generic_keccak_set_80_a6(
-      s, (size_t)1U, (size_t)4U,
-      libcrux_sha3_generic_keccak_get_80_a6(&old, (size_t)4U, (size_t)2U));
-  libcrux_sha3_generic_keccak_set_80_a6(
-      s, (size_t)2U, (size_t)4U,
-      libcrux_sha3_generic_keccak_get_80_a6(&old, (size_t)4U, (size_t)0U));
-  libcrux_sha3_generic_keccak_set_80_a6(
-      s, (size_t)3U, (size_t)4U,
-      libcrux_sha3_generic_keccak_get_80_a6(&old, (size_t)4U, (size_t)3U));
-  libcrux_sha3_generic_keccak_set_80_a6(
-      s, (size_t)4U, (size_t)4U,
-      libcrux_sha3_generic_keccak_get_80_a6(&old, (size_t)4U, (size_t)1U));
+  __m256i old[5U][5U];
+  memcpy(old, s->st, (size_t)5U * sizeof(__m256i[5U]));
+  s->st[0U][1U] = old[1U][1U];
+  s->st[0U][2U] = old[2U][2U];
+  s->st[0U][3U] = old[3U][3U];
+  s->st[0U][4U] = old[4U][4U];
+  s->st[1U][0U] = old[0U][3U];
+  s->st[1U][1U] = old[1U][4U];
+  s->st[1U][2U] = old[2U][0U];
+  s->st[1U][3U] = old[3U][1U];
+  s->st[1U][4U] = old[4U][2U];
+  s->st[2U][0U] = old[0U][1U];
+  s->st[2U][1U] = old[1U][2U];
+  s->st[2U][2U] = old[2U][3U];
+  s->st[2U][3U] = old[3U][4U];
+  s->st[2U][4U] = old[4U][0U];
+  s->st[3U][0U] = old[0U][4U];
+  s->st[3U][1U] = old[1U][0U];
+  s->st[3U][2U] = old[2U][1U];
+  s->st[3U][3U] = old[3U][2U];
+  s->st[3U][4U] = old[4U][3U];
+  s->st[4U][0U] = old[0U][2U];
+  s->st[4U][1U] = old[1U][3U];
+  s->st[4U][2U] = old[2U][4U];
+  s->st[4U][3U] = old[3U][0U];
+  s->st[4U][4U] = old[4U][1U];
 }
 
 /**
@@ -1764,20 +1508,15 @@
 KRML_ATTRIBUTE_TARGET("avx2")
 static KRML_MUSTINLINE void libcrux_sha3_generic_keccak_chi_a6(
     libcrux_sha3_generic_keccak_KeccakState_55 *s) {
-  libcrux_sha3_generic_keccak_KeccakState_55 old =
-      libcrux_sha3_generic_keccak_clone_db_a6(s);
+  __m256i old[5U][5U];
+  memcpy(old, s->st, (size_t)5U * sizeof(__m256i[5U]));
   for (size_t i0 = (size_t)0U; i0 < (size_t)5U; i0++) {
     size_t i1 = i0;
     for (size_t i = (size_t)0U; i < (size_t)5U; i++) {
       size_t j = i;
-      libcrux_sha3_generic_keccak_set_80_a6(
-          s, i1, j,
-          libcrux_sha3_simd_avx2_and_not_xor_ef(
-              libcrux_sha3_generic_keccak_get_80_a6(s, i1, j),
-              libcrux_sha3_generic_keccak_get_80_a6(
-                  &old, i1, (j + (size_t)2U) % (size_t)5U),
-              libcrux_sha3_generic_keccak_get_80_a6(
-                  &old, i1, (j + (size_t)1U) % (size_t)5U)));
+      s->st[i1][j] = libcrux_sha3_simd_avx2_and_not_xor_ef(
+          s->st[i1][j], old[i1][(j + (size_t)2U) % (size_t)5U],
+          old[i1][(j + (size_t)1U) % (size_t)5U]);
     }
   }
 }
@@ -1791,11 +1530,8 @@
 KRML_ATTRIBUTE_TARGET("avx2")
 static KRML_MUSTINLINE void libcrux_sha3_generic_keccak_iota_a6(
     libcrux_sha3_generic_keccak_KeccakState_55 *s, size_t i) {
-  libcrux_sha3_generic_keccak_set_80_a6(
-      s, (size_t)0U, (size_t)0U,
-      libcrux_sha3_simd_avx2_xor_constant_ef(
-          libcrux_sha3_generic_keccak_get_80_a6(s, (size_t)0U, (size_t)0U),
-          libcrux_sha3_generic_keccak_ROUNDCONSTANTS[i]));
+  s->st[0U][0U] = libcrux_sha3_simd_avx2_xor_constant_ef(
+      s->st[0U][0U], libcrux_sha3_generic_keccak_ROUNDCONSTANTS[i]);
 }
 
 /**
@@ -1838,7 +1574,7 @@
 */
 KRML_ATTRIBUTE_TARGET("avx2")
 static KRML_MUSTINLINE void libcrux_sha3_simd_avx2_load_block_full_5b(
-    __m256i *state, uint8_t (*blocks)[200U], size_t start) {
+    __m256i (*state)[5U], uint8_t (*blocks)[200U], size_t start) {
   Eurydice_slice buf[4U] = {
       Eurydice_array_to_slice((size_t)200U, blocks[0U], uint8_t),
       Eurydice_array_to_slice((size_t)200U, blocks[1U], uint8_t),
@@ -1858,7 +1594,7 @@
 */
 KRML_ATTRIBUTE_TARGET("avx2")
 static KRML_MUSTINLINE void libcrux_sha3_simd_avx2_load_block_full_ef_5b(
-    __m256i *state, uint8_t (*blocks)[200U], size_t start) {
+    __m256i (*state)[5U], uint8_t (*blocks)[200U], size_t start) {
   libcrux_sha3_simd_avx2_load_block_full_5b(state, blocks, start);
 }
 
@@ -1901,48 +1637,54 @@
 */
 KRML_ATTRIBUTE_TARGET("avx2")
 static KRML_MUSTINLINE void libcrux_sha3_simd_avx2_store_block_5b(
-    __m256i *s, Eurydice_slice *out) {
+    __m256i (*s)[5U], Eurydice_slice *out) {
   for (size_t i = (size_t)0U; i < (size_t)136U / (size_t)32U; i++) {
-    size_t i4 = i;
-    size_t i0 = (size_t)4U * i4 / (size_t)5U;
-    size_t j0 = (size_t)4U * i4 % (size_t)5U;
-    size_t i1 = ((size_t)4U * i4 + (size_t)1U) / (size_t)5U;
-    size_t j1 = ((size_t)4U * i4 + (size_t)1U) % (size_t)5U;
-    size_t i2 = ((size_t)4U * i4 + (size_t)2U) / (size_t)5U;
-    size_t j2 = ((size_t)4U * i4 + (size_t)2U) % (size_t)5U;
-    size_t i3 = ((size_t)4U * i4 + (size_t)3U) / (size_t)5U;
-    size_t j3 = ((size_t)4U * i4 + (size_t)3U) % (size_t)5U;
+    size_t i0 = i;
     __m256i v0l = libcrux_intrinsics_avx2_mm256_permute2x128_si256(
-        (int32_t)32, libcrux_sha3_traits_get_ij_a6(s, i0, j0),
-        libcrux_sha3_traits_get_ij_a6(s, i2, j2), __m256i);
+        (int32_t)32,
+        s[(size_t)4U * i0 / (size_t)5U][(size_t)4U * i0 % (size_t)5U],
+        s[((size_t)4U * i0 + (size_t)2U) / (size_t)5U]
+         [((size_t)4U * i0 + (size_t)2U) % (size_t)5U],
+        __m256i);
     __m256i v1h = libcrux_intrinsics_avx2_mm256_permute2x128_si256(
-        (int32_t)32, libcrux_sha3_traits_get_ij_a6(s, i1, j1),
-        libcrux_sha3_traits_get_ij_a6(s, i3, j3), __m256i);
+        (int32_t)32,
+        s[((size_t)4U * i0 + (size_t)1U) / (size_t)5U]
+         [((size_t)4U * i0 + (size_t)1U) % (size_t)5U],
+        s[((size_t)4U * i0 + (size_t)3U) / (size_t)5U]
+         [((size_t)4U * i0 + (size_t)3U) % (size_t)5U],
+        __m256i);
     __m256i v2l = libcrux_intrinsics_avx2_mm256_permute2x128_si256(
-        (int32_t)49, libcrux_sha3_traits_get_ij_a6(s, i0, j0),
-        libcrux_sha3_traits_get_ij_a6(s, i2, j2), __m256i);
+        (int32_t)49,
+        s[(size_t)4U * i0 / (size_t)5U][(size_t)4U * i0 % (size_t)5U],
+        s[((size_t)4U * i0 + (size_t)2U) / (size_t)5U]
+         [((size_t)4U * i0 + (size_t)2U) % (size_t)5U],
+        __m256i);
     __m256i v3h = libcrux_intrinsics_avx2_mm256_permute2x128_si256(
-        (int32_t)49, libcrux_sha3_traits_get_ij_a6(s, i1, j1),
-        libcrux_sha3_traits_get_ij_a6(s, i3, j3), __m256i);
+        (int32_t)49,
+        s[((size_t)4U * i0 + (size_t)1U) / (size_t)5U]
+         [((size_t)4U * i0 + (size_t)1U) % (size_t)5U],
+        s[((size_t)4U * i0 + (size_t)3U) / (size_t)5U]
+         [((size_t)4U * i0 + (size_t)3U) % (size_t)5U],
+        __m256i);
     __m256i v0 = libcrux_intrinsics_avx2_mm256_unpacklo_epi64(v0l, v1h);
     __m256i v1 = libcrux_intrinsics_avx2_mm256_unpackhi_epi64(v0l, v1h);
     __m256i v2 = libcrux_intrinsics_avx2_mm256_unpacklo_epi64(v2l, v3h);
     __m256i v3 = libcrux_intrinsics_avx2_mm256_unpackhi_epi64(v2l, v3h);
     libcrux_intrinsics_avx2_mm256_storeu_si256_u8(
-        Eurydice_slice_subslice2(out[0U], (size_t)32U * i4,
-                                 (size_t)32U * (i4 + (size_t)1U), uint8_t),
+        Eurydice_slice_subslice2(out[0U], (size_t)32U * i0,
+                                 (size_t)32U * (i0 + (size_t)1U), uint8_t),
         v0);
     libcrux_intrinsics_avx2_mm256_storeu_si256_u8(
-        Eurydice_slice_subslice2(out[1U], (size_t)32U * i4,
-                                 (size_t)32U * (i4 + (size_t)1U), uint8_t),
+        Eurydice_slice_subslice2(out[1U], (size_t)32U * i0,
+                                 (size_t)32U * (i0 + (size_t)1U), uint8_t),
         v1);
     libcrux_intrinsics_avx2_mm256_storeu_si256_u8(
-        Eurydice_slice_subslice2(out[2U], (size_t)32U * i4,
-                                 (size_t)32U * (i4 + (size_t)1U), uint8_t),
+        Eurydice_slice_subslice2(out[2U], (size_t)32U * i0,
+                                 (size_t)32U * (i0 + (size_t)1U), uint8_t),
         v2);
     libcrux_intrinsics_avx2_mm256_storeu_si256_u8(
-        Eurydice_slice_subslice2(out[3U], (size_t)32U * i4,
-                                 (size_t)32U * (i4 + (size_t)1U), uint8_t),
+        Eurydice_slice_subslice2(out[3U], (size_t)32U * i0,
+                                 (size_t)32U * (i0 + (size_t)1U), uint8_t),
         v3);
   }
   size_t rem = (size_t)136U % (size_t)32U;
@@ -1951,8 +1693,7 @@
   size_t i0 = (size_t)4U * ((size_t)136U / (size_t)32U) / (size_t)5U;
   size_t j0 = (size_t)4U * ((size_t)136U / (size_t)32U) % (size_t)5U;
   libcrux_intrinsics_avx2_mm256_storeu_si256_u8(
-      Eurydice_array_to_slice((size_t)32U, u8s, uint8_t),
-      libcrux_sha3_traits_get_ij_a6(s, i0, j0));
+      Eurydice_array_to_slice((size_t)32U, u8s, uint8_t), s[i0][j0]);
   Eurydice_slice uu____0 =
       Eurydice_slice_subslice2(out[0U], start, start + (size_t)8U, uint8_t);
   Eurydice_slice_copy(
@@ -1984,8 +1725,7 @@
     size_t j =
         ((size_t)4U * ((size_t)136U / (size_t)32U) + (size_t)1U) % (size_t)5U;
     libcrux_intrinsics_avx2_mm256_storeu_si256_u8(
-        Eurydice_array_to_slice((size_t)32U, u8s0, uint8_t),
-        libcrux_sha3_traits_get_ij_a6(s, i, j));
+        Eurydice_array_to_slice((size_t)32U, u8s0, uint8_t), s[i][j]);
     Eurydice_slice uu____4 = Eurydice_slice_subslice2(
         out[0U], start + (size_t)8U, start + (size_t)16U, uint8_t);
     Eurydice_slice_copy(
@@ -2020,7 +1760,7 @@
 */
 KRML_ATTRIBUTE_TARGET("avx2")
 static KRML_MUSTINLINE void libcrux_sha3_simd_avx2_store_block_full_5b(
-    __m256i *state, uint8_t (*out)[200U]) {
+    __m256i (*state)[5U], uint8_t (*out)[200U]) {
   Eurydice_slice_uint8_t_200size_t__x2 uu____0 = Eurydice_slice_split_at_mut(
       Eurydice_array_to_slice((size_t)4U, out, uint8_t[200U]), (size_t)1U,
       uint8_t[200U], Eurydice_slice_uint8_t_200size_t__x2);
@@ -2069,7 +1809,7 @@
 */
 KRML_ATTRIBUTE_TARGET("avx2")
 static KRML_MUSTINLINE void libcrux_sha3_simd_avx2_store_block_full_ef_5b(
-    __m256i *state, uint8_t (*out)[200U]) {
+    __m256i (*state)[5U], uint8_t (*out)[200U]) {
   libcrux_sha3_simd_avx2_store_block_full_5b(state, out);
 }
 
@@ -2112,7 +1852,7 @@
 */
 KRML_ATTRIBUTE_TARGET("avx2")
 static KRML_MUSTINLINE void libcrux_sha3_simd_avx2_store_block_ef_5b(
-    __m256i *a, Eurydice_slice *b) {
+    __m256i (*a)[5U], Eurydice_slice *b) {
   libcrux_sha3_simd_avx2_store_block_5b(a, b);
 }
 
@@ -2255,10 +1995,10 @@
 */
 KRML_ATTRIBUTE_TARGET("avx2")
 static KRML_MUSTINLINE void libcrux_sha3_simd_avx2_load_block_3a(
-    __m256i *state, Eurydice_slice *blocks, size_t offset) {
+    __m256i (*state)[5U], Eurydice_slice *blocks, size_t offset) {
   for (size_t i = (size_t)0U; i < (size_t)168U / (size_t)32U; i++) {
-    size_t i4 = i;
-    size_t start = offset + (size_t)32U * i4;
+    size_t i0 = i;
+    size_t start = offset + (size_t)32U * i0;
     __m256i v00 =
         libcrux_intrinsics_avx2_mm256_loadu_si256_u8(Eurydice_slice_subslice2(
             blocks[0U], start, start + (size_t)32U, uint8_t));
@@ -2283,30 +2023,28 @@
         (int32_t)49, v0l, v2l, __m256i);
     __m256i v3 = libcrux_intrinsics_avx2_mm256_permute2x128_si256(
         (int32_t)49, v1h, v3h, __m256i);
-    size_t i0 = (size_t)4U * i4 / (size_t)5U;
-    size_t j0 = (size_t)4U * i4 % (size_t)5U;
-    size_t i1 = ((size_t)4U * i4 + (size_t)1U) / (size_t)5U;
-    size_t j1 = ((size_t)4U * i4 + (size_t)1U) % (size_t)5U;
-    size_t i2 = ((size_t)4U * i4 + (size_t)2U) / (size_t)5U;
-    size_t j2 = ((size_t)4U * i4 + (size_t)2U) % (size_t)5U;
-    size_t i3 = ((size_t)4U * i4 + (size_t)3U) / (size_t)5U;
-    size_t j3 = ((size_t)4U * i4 + (size_t)3U) % (size_t)5U;
-    libcrux_sha3_traits_set_ij_a6(
-        state, i0, j0,
+    state[(size_t)4U * i0 / (size_t)5U][(size_t)4U * i0 % (size_t)5U] =
         libcrux_intrinsics_avx2_mm256_xor_si256(
-            libcrux_sha3_traits_get_ij_a6(state, i0, j0), v0));
-    libcrux_sha3_traits_set_ij_a6(
-        state, i1, j1,
-        libcrux_intrinsics_avx2_mm256_xor_si256(
-            libcrux_sha3_traits_get_ij_a6(state, i1, j1), v1));
-    libcrux_sha3_traits_set_ij_a6(
-        state, i2, j2,
-        libcrux_intrinsics_avx2_mm256_xor_si256(
-            libcrux_sha3_traits_get_ij_a6(state, i2, j2), v2));
-    libcrux_sha3_traits_set_ij_a6(
-        state, i3, j3,
-        libcrux_intrinsics_avx2_mm256_xor_si256(
-            libcrux_sha3_traits_get_ij_a6(state, i3, j3), v3));
+            state[(size_t)4U * i0 / (size_t)5U][(size_t)4U * i0 % (size_t)5U],
+            v0);
+    state[((size_t)4U * i0 + (size_t)1U) / (size_t)5U]
+         [((size_t)4U * i0 + (size_t)1U) % (size_t)5U] =
+             libcrux_intrinsics_avx2_mm256_xor_si256(
+                 state[((size_t)4U * i0 + (size_t)1U) / (size_t)5U]
+                      [((size_t)4U * i0 + (size_t)1U) % (size_t)5U],
+                 v1);
+    state[((size_t)4U * i0 + (size_t)2U) / (size_t)5U]
+         [((size_t)4U * i0 + (size_t)2U) % (size_t)5U] =
+             libcrux_intrinsics_avx2_mm256_xor_si256(
+                 state[((size_t)4U * i0 + (size_t)2U) / (size_t)5U]
+                      [((size_t)4U * i0 + (size_t)2U) % (size_t)5U],
+                 v2);
+    state[((size_t)4U * i0 + (size_t)3U) / (size_t)5U]
+         [((size_t)4U * i0 + (size_t)3U) % (size_t)5U] =
+             libcrux_intrinsics_avx2_mm256_xor_si256(
+                 state[((size_t)4U * i0 + (size_t)3U) / (size_t)5U]
+                      [((size_t)4U * i0 + (size_t)3U) % (size_t)5U],
+                 v3);
   }
   size_t rem = (size_t)168U % (size_t)32U;
   size_t start = offset + (size_t)32U * ((size_t)168U / (size_t)32U);
@@ -2340,10 +2078,7 @@
                                             Eurydice_slice));
   size_t i0 = (size_t)4U * ((size_t)168U / (size_t)32U) / (size_t)5U;
   size_t j0 = (size_t)4U * ((size_t)168U / (size_t)32U) % (size_t)5U;
-  libcrux_sha3_traits_set_ij_a6(
-      state, i0, j0,
-      libcrux_intrinsics_avx2_mm256_xor_si256(
-          libcrux_sha3_traits_get_ij_a6(state, i0, j0), u));
+  state[i0][j0] = libcrux_intrinsics_avx2_mm256_xor_si256(state[i0][j0], u);
   if (rem == (size_t)16U) {
     uint8_t u8s0[32U] = {0U};
     Eurydice_slice uu____4 =
@@ -2377,10 +2112,7 @@
         ((size_t)4U * ((size_t)168U / (size_t)32U) + (size_t)1U) / (size_t)5U;
     size_t j =
         ((size_t)4U * ((size_t)168U / (size_t)32U) + (size_t)1U) % (size_t)5U;
-    libcrux_sha3_traits_set_ij_a6(
-        state, i, j,
-        libcrux_intrinsics_avx2_mm256_xor_si256(
-            libcrux_sha3_traits_get_ij_a6(state, i, j), u0));
+    state[i][j] = libcrux_intrinsics_avx2_mm256_xor_si256(state[i][j], u0);
   }
 }
 
@@ -2391,7 +2123,7 @@
 */
 KRML_ATTRIBUTE_TARGET("avx2")
 static KRML_MUSTINLINE void libcrux_sha3_simd_avx2_load_block_full_3a(
-    __m256i *state, uint8_t (*blocks)[200U], size_t start) {
+    __m256i (*state)[5U], uint8_t (*blocks)[200U], size_t start) {
   Eurydice_slice buf[4U] = {
       Eurydice_array_to_slice((size_t)200U, blocks[0U], uint8_t),
       Eurydice_array_to_slice((size_t)200U, blocks[1U], uint8_t),
@@ -2411,7 +2143,7 @@
 */
 KRML_ATTRIBUTE_TARGET("avx2")
 static KRML_MUSTINLINE void libcrux_sha3_simd_avx2_load_block_full_ef_3a(
-    __m256i *state, uint8_t (*blocks)[200U], size_t start) {
+    __m256i (*state)[5U], uint8_t (*blocks)[200U], size_t start) {
   libcrux_sha3_simd_avx2_load_block_full_3a(state, blocks, start);
 }
 
@@ -2468,48 +2200,54 @@
 */
 KRML_ATTRIBUTE_TARGET("avx2")
 static KRML_MUSTINLINE void libcrux_sha3_simd_avx2_store_block_3a(
-    __m256i *s, Eurydice_slice *out) {
+    __m256i (*s)[5U], Eurydice_slice *out) {
   for (size_t i = (size_t)0U; i < (size_t)168U / (size_t)32U; i++) {
-    size_t i4 = i;
-    size_t i0 = (size_t)4U * i4 / (size_t)5U;
-    size_t j0 = (size_t)4U * i4 % (size_t)5U;
-    size_t i1 = ((size_t)4U * i4 + (size_t)1U) / (size_t)5U;
-    size_t j1 = ((size_t)4U * i4 + (size_t)1U) % (size_t)5U;
-    size_t i2 = ((size_t)4U * i4 + (size_t)2U) / (size_t)5U;
-    size_t j2 = ((size_t)4U * i4 + (size_t)2U) % (size_t)5U;
-    size_t i3 = ((size_t)4U * i4 + (size_t)3U) / (size_t)5U;
-    size_t j3 = ((size_t)4U * i4 + (size_t)3U) % (size_t)5U;
+    size_t i0 = i;
     __m256i v0l = libcrux_intrinsics_avx2_mm256_permute2x128_si256(
-        (int32_t)32, libcrux_sha3_traits_get_ij_a6(s, i0, j0),
-        libcrux_sha3_traits_get_ij_a6(s, i2, j2), __m256i);
+        (int32_t)32,
+        s[(size_t)4U * i0 / (size_t)5U][(size_t)4U * i0 % (size_t)5U],
+        s[((size_t)4U * i0 + (size_t)2U) / (size_t)5U]
+         [((size_t)4U * i0 + (size_t)2U) % (size_t)5U],
+        __m256i);
     __m256i v1h = libcrux_intrinsics_avx2_mm256_permute2x128_si256(
-        (int32_t)32, libcrux_sha3_traits_get_ij_a6(s, i1, j1),
-        libcrux_sha3_traits_get_ij_a6(s, i3, j3), __m256i);
+        (int32_t)32,
+        s[((size_t)4U * i0 + (size_t)1U) / (size_t)5U]
+         [((size_t)4U * i0 + (size_t)1U) % (size_t)5U],
+        s[((size_t)4U * i0 + (size_t)3U) / (size_t)5U]
+         [((size_t)4U * i0 + (size_t)3U) % (size_t)5U],
+        __m256i);
     __m256i v2l = libcrux_intrinsics_avx2_mm256_permute2x128_si256(
-        (int32_t)49, libcrux_sha3_traits_get_ij_a6(s, i0, j0),
-        libcrux_sha3_traits_get_ij_a6(s, i2, j2), __m256i);
+        (int32_t)49,
+        s[(size_t)4U * i0 / (size_t)5U][(size_t)4U * i0 % (size_t)5U],
+        s[((size_t)4U * i0 + (size_t)2U) / (size_t)5U]
+         [((size_t)4U * i0 + (size_t)2U) % (size_t)5U],
+        __m256i);
     __m256i v3h = libcrux_intrinsics_avx2_mm256_permute2x128_si256(
-        (int32_t)49, libcrux_sha3_traits_get_ij_a6(s, i1, j1),
-        libcrux_sha3_traits_get_ij_a6(s, i3, j3), __m256i);
+        (int32_t)49,
+        s[((size_t)4U * i0 + (size_t)1U) / (size_t)5U]
+         [((size_t)4U * i0 + (size_t)1U) % (size_t)5U],
+        s[((size_t)4U * i0 + (size_t)3U) / (size_t)5U]
+         [((size_t)4U * i0 + (size_t)3U) % (size_t)5U],
+        __m256i);
     __m256i v0 = libcrux_intrinsics_avx2_mm256_unpacklo_epi64(v0l, v1h);
     __m256i v1 = libcrux_intrinsics_avx2_mm256_unpackhi_epi64(v0l, v1h);
     __m256i v2 = libcrux_intrinsics_avx2_mm256_unpacklo_epi64(v2l, v3h);
     __m256i v3 = libcrux_intrinsics_avx2_mm256_unpackhi_epi64(v2l, v3h);
     libcrux_intrinsics_avx2_mm256_storeu_si256_u8(
-        Eurydice_slice_subslice2(out[0U], (size_t)32U * i4,
-                                 (size_t)32U * (i4 + (size_t)1U), uint8_t),
+        Eurydice_slice_subslice2(out[0U], (size_t)32U * i0,
+                                 (size_t)32U * (i0 + (size_t)1U), uint8_t),
         v0);
     libcrux_intrinsics_avx2_mm256_storeu_si256_u8(
-        Eurydice_slice_subslice2(out[1U], (size_t)32U * i4,
-                                 (size_t)32U * (i4 + (size_t)1U), uint8_t),
+        Eurydice_slice_subslice2(out[1U], (size_t)32U * i0,
+                                 (size_t)32U * (i0 + (size_t)1U), uint8_t),
         v1);
     libcrux_intrinsics_avx2_mm256_storeu_si256_u8(
-        Eurydice_slice_subslice2(out[2U], (size_t)32U * i4,
-                                 (size_t)32U * (i4 + (size_t)1U), uint8_t),
+        Eurydice_slice_subslice2(out[2U], (size_t)32U * i0,
+                                 (size_t)32U * (i0 + (size_t)1U), uint8_t),
         v2);
     libcrux_intrinsics_avx2_mm256_storeu_si256_u8(
-        Eurydice_slice_subslice2(out[3U], (size_t)32U * i4,
-                                 (size_t)32U * (i4 + (size_t)1U), uint8_t),
+        Eurydice_slice_subslice2(out[3U], (size_t)32U * i0,
+                                 (size_t)32U * (i0 + (size_t)1U), uint8_t),
         v3);
   }
   size_t rem = (size_t)168U % (size_t)32U;
@@ -2518,8 +2256,7 @@
   size_t i0 = (size_t)4U * ((size_t)168U / (size_t)32U) / (size_t)5U;
   size_t j0 = (size_t)4U * ((size_t)168U / (size_t)32U) % (size_t)5U;
   libcrux_intrinsics_avx2_mm256_storeu_si256_u8(
-      Eurydice_array_to_slice((size_t)32U, u8s, uint8_t),
-      libcrux_sha3_traits_get_ij_a6(s, i0, j0));
+      Eurydice_array_to_slice((size_t)32U, u8s, uint8_t), s[i0][j0]);
   Eurydice_slice uu____0 =
       Eurydice_slice_subslice2(out[0U], start, start + (size_t)8U, uint8_t);
   Eurydice_slice_copy(
@@ -2551,8 +2288,7 @@
     size_t j =
         ((size_t)4U * ((size_t)168U / (size_t)32U) + (size_t)1U) % (size_t)5U;
     libcrux_intrinsics_avx2_mm256_storeu_si256_u8(
-        Eurydice_array_to_slice((size_t)32U, u8s0, uint8_t),
-        libcrux_sha3_traits_get_ij_a6(s, i, j));
+        Eurydice_array_to_slice((size_t)32U, u8s0, uint8_t), s[i][j]);
     Eurydice_slice uu____4 = Eurydice_slice_subslice2(
         out[0U], start + (size_t)8U, start + (size_t)16U, uint8_t);
     Eurydice_slice_copy(
@@ -2591,7 +2327,7 @@
 */
 KRML_ATTRIBUTE_TARGET("avx2")
 static KRML_MUSTINLINE void libcrux_sha3_simd_avx2_store_block_ef_3a(
-    __m256i *a, Eurydice_slice *b) {
+    __m256i (*a)[5U], Eurydice_slice *b) {
   libcrux_sha3_simd_avx2_store_block_3a(a, b);
 }
 
